// Auto-generated via `yarn polkadot-types-from-defs`, do not edit
/* eslint-disable */

/* eslint-disable sort-keys */

export default {
  /**
   * Lookup3: frame_system::AccountInfo<Index, pallet_balances::AccountData<Balance>>
   **/
  FrameSystemAccountInfo: {
    nonce: 'u32',
    consumers: 'u32',
    providers: 'u32',
    sufficients: 'u32',
    data: 'PalletBalancesAccountData'
  },
  /**
   * Lookup5: pallet_balances::AccountData<Balance>
   **/
  PalletBalancesAccountData: {
    free: 'u128',
    reserved: 'u128',
    miscFrozen: 'u128',
    feeFrozen: 'u128'
  },
  /**
   * Lookup7: frame_support::dispatch::PerDispatchClass<sp_weights::weight_v2::Weight>
   **/
  FrameSupportDispatchPerDispatchClassWeight: {
    normal: 'SpWeightsWeightV2Weight',
    operational: 'SpWeightsWeightV2Weight',
    mandatory: 'SpWeightsWeightV2Weight'
  },
  /**
   * Lookup8: sp_weights::weight_v2::Weight
   **/
  SpWeightsWeightV2Weight: {
    refTime: 'Compact<u64>',
    proofSize: 'Compact<u64>'
  },
  /**
   * Lookup13: sp_runtime::generic::digest::Digest
   **/
  SpRuntimeDigest: {
    logs: 'Vec<SpRuntimeDigestDigestItem>'
  },
  /**
   * Lookup15: sp_runtime::generic::digest::DigestItem
   **/
  SpRuntimeDigestDigestItem: {
    _enum: {
      Other: 'Bytes',
      __Unused1: 'Null',
      __Unused2: 'Null',
      __Unused3: 'Null',
      Consensus: '([u8;4],Bytes)',
      Seal: '([u8;4],Bytes)',
      PreRuntime: '([u8;4],Bytes)',
      __Unused7: 'Null',
      RuntimeEnvironmentUpdated: 'Null'
    }
  },
  /**
   * Lookup18: frame_system::EventRecord<dkg_standalone_runtime::RuntimeEvent, primitive_types::H256>
   **/
  FrameSystemEventRecord: {
    phase: 'FrameSystemPhase',
    event: 'Event',
    topics: 'Vec<H256>'
  },
  /**
   * Lookup20: frame_system::pallet::Event<T>
   **/
  FrameSystemEvent: {
    _enum: {
      ExtrinsicSuccess: {
        dispatchInfo: 'FrameSupportDispatchDispatchInfo',
      },
      ExtrinsicFailed: {
        dispatchError: 'SpRuntimeDispatchError',
        dispatchInfo: 'FrameSupportDispatchDispatchInfo',
      },
      CodeUpdated: 'Null',
      NewAccount: {
        account: 'AccountId32',
      },
      KilledAccount: {
        account: 'AccountId32',
      },
      Remarked: {
        _alias: {
          hash_: 'hash',
        },
        sender: 'AccountId32',
        hash_: 'H256'
      }
    }
  },
  /**
   * Lookup21: frame_support::dispatch::DispatchInfo
   **/
  FrameSupportDispatchDispatchInfo: {
    weight: 'SpWeightsWeightV2Weight',
    class: 'FrameSupportDispatchDispatchClass',
    paysFee: 'FrameSupportDispatchPays'
  },
  /**
   * Lookup22: frame_support::dispatch::DispatchClass
   **/
  FrameSupportDispatchDispatchClass: {
    _enum: ['Normal', 'Operational', 'Mandatory']
  },
  /**
   * Lookup23: frame_support::dispatch::Pays
   **/
  FrameSupportDispatchPays: {
    _enum: ['Yes', 'No']
  },
  /**
   * Lookup24: sp_runtime::DispatchError
   **/
  SpRuntimeDispatchError: {
    _enum: {
      Other: 'Null',
      CannotLookup: 'Null',
      BadOrigin: 'Null',
      Module: 'SpRuntimeModuleError',
      ConsumerRemaining: 'Null',
      NoProviders: 'Null',
      TooManyConsumers: 'Null',
      Token: 'SpRuntimeTokenError',
      Arithmetic: 'SpArithmeticArithmeticError',
      Transactional: 'SpRuntimeTransactionalError',
      Exhausted: 'Null',
      Corruption: 'Null',
      Unavailable: 'Null'
    }
  },
  /**
   * Lookup25: sp_runtime::ModuleError
   **/
  SpRuntimeModuleError: {
    index: 'u8',
    error: '[u8;4]'
  },
  /**
   * Lookup26: sp_runtime::TokenError
   **/
  SpRuntimeTokenError: {
    _enum: ['NoFunds', 'WouldDie', 'BelowMinimum', 'CannotCreate', 'UnknownAsset', 'Frozen', 'Unsupported']
  },
  /**
   * Lookup27: sp_arithmetic::ArithmeticError
   **/
  SpArithmeticArithmeticError: {
    _enum: ['Underflow', 'Overflow', 'DivisionByZero']
  },
  /**
   * Lookup28: sp_runtime::TransactionalError
   **/
  SpRuntimeTransactionalError: {
    _enum: ['LimitReached', 'NoLayer']
  },
  /**
   * Lookup29: pallet_indices::pallet::Event<T>
   **/
  PalletIndicesEvent: {
    _enum: {
      IndexAssigned: {
        who: 'AccountId32',
        index: 'u32',
      },
      IndexFreed: {
        index: 'u32',
      },
      IndexFrozen: {
        index: 'u32',
        who: 'AccountId32'
      }
    }
  },
  /**
   * Lookup30: pallet_grandpa::pallet::Event
   **/
  PalletGrandpaEvent: {
    _enum: {
      NewAuthorities: {
        authoritySet: 'Vec<(SpFinalityGrandpaAppPublic,u64)>',
      },
      Paused: 'Null',
      Resumed: 'Null'
    }
  },
  /**
   * Lookup33: sp_finality_grandpa::app::Public
   **/
  SpFinalityGrandpaAppPublic: 'SpCoreEd25519Public',
  /**
   * Lookup34: sp_core::ed25519::Public
   **/
  SpCoreEd25519Public: '[u8;32]',
  /**
   * Lookup35: pallet_balances::pallet::Event<T, I>
   **/
  PalletBalancesEvent: {
    _enum: {
      Endowed: {
        account: 'AccountId32',
        freeBalance: 'u128',
      },
      DustLost: {
        account: 'AccountId32',
        amount: 'u128',
      },
      Transfer: {
        from: 'AccountId32',
        to: 'AccountId32',
        amount: 'u128',
      },
      BalanceSet: {
        who: 'AccountId32',
        free: 'u128',
        reserved: 'u128',
      },
      Reserved: {
        who: 'AccountId32',
        amount: 'u128',
      },
      Unreserved: {
        who: 'AccountId32',
        amount: 'u128',
      },
      ReserveRepatriated: {
        from: 'AccountId32',
        to: 'AccountId32',
        amount: 'u128',
        destinationStatus: 'FrameSupportTokensMiscBalanceStatus',
      },
      Deposit: {
        who: 'AccountId32',
        amount: 'u128',
      },
      Withdraw: {
        who: 'AccountId32',
        amount: 'u128',
      },
      Slashed: {
        who: 'AccountId32',
        amount: 'u128'
      }
    }
  },
  /**
   * Lookup36: frame_support::traits::tokens::misc::BalanceStatus
   **/
  FrameSupportTokensMiscBalanceStatus: {
    _enum: ['Free', 'Reserved']
  },
  /**
   * Lookup37: pallet_dkg_metadata::pallet::Event<T>
   **/
  PalletDkgMetadataEvent: {
    _enum: {
      PublicKeySubmitted: {
        compressedPubKey: 'Bytes',
      },
      NextPublicKeySubmitted: {
        compressedPubKey: 'Bytes',
      },
      NextPublicKeySignatureSubmitted: {
        signature: 'Bytes',
        refreshProposal: 'DkgRuntimePrimitivesProposalRefreshProposal',
      },
      PublicKeyChanged: {
        compressedPubKey: 'Bytes',
      },
      PublicKeySignatureChanged: {
        signature: 'Bytes',
        refreshProposal: 'DkgRuntimePrimitivesProposalRefreshProposal',
      },
      MisbehaviourReportsSubmitted: {
        misbehaviourType: 'DkgRuntimePrimitivesMisbehaviourType',
        reporters: 'Vec<DkgRuntimePrimitivesCryptoPublic>',
        offender: 'DkgRuntimePrimitivesCryptoPublic',
      },
      ProposerSetVotesSubmitted: {
        voters: 'Vec<DkgRuntimePrimitivesCryptoPublic>',
        signatures: 'Vec<Bytes>',
        vote: 'Bytes',
      },
      RefreshKeysFinished: {
        nextAuthoritySetId: 'u64',
      },
      NextKeygenThresholdUpdated: {
        nextKeygenThreshold: 'u16',
      },
      NextSignatureThresholdUpdated: {
        nextSignatureThreshold: 'u16',
      },
      PendingKeygenThresholdUpdated: {
        pendingKeygenThreshold: 'u16',
      },
      PendingSignatureThresholdUpdated: {
        pendingSignatureThreshold: 'u16',
      },
      EmergencyKeygenTriggered: 'Null',
      AuthorityJailed: {
        misbehaviourType: 'DkgRuntimePrimitivesMisbehaviourType',
        authority: 'DkgRuntimePrimitivesCryptoPublic',
      },
      AuthorityUnJailed: {
        authority: 'DkgRuntimePrimitivesCryptoPublic'
      }
    }
  },
  /**
   * Lookup38: dkg_runtime_primitives::proposal::RefreshProposal
   **/
  DkgRuntimePrimitivesProposalRefreshProposal: {
    voterMerkleRoot: '[u8;32]',
    sessionLength: 'u64',
    voterCount: 'u32',
    nonce: 'u32',
    pubKey: 'Bytes'
  },
  /**
   * Lookup40: dkg_runtime_primitives::MisbehaviourType
   **/
  DkgRuntimePrimitivesMisbehaviourType: {
    _enum: ['Keygen', 'Sign']
  },
  /**
   * Lookup42: dkg_runtime_primitives::crypto::Public
   **/
  DkgRuntimePrimitivesCryptoPublic: 'SpCoreEcdsaPublic',
  /**
   * Lookup43: sp_core::ecdsa::Public
   **/
  SpCoreEcdsaPublic: '[u8;33]',
  /**
   * Lookup47: pallet_dkg_proposals::pallet::Event<T>
   **/
  PalletDkgProposalsEvent: {
    _enum: {
      ProposerThresholdChanged: {
        newThreshold: 'u32',
      },
      ChainWhitelisted: {
        chainId: 'WebbProposalsHeaderTypedChainId',
      },
      VoteFor: {
        kind: 'WebbProposalsProposalProposalKind',
        srcChainId: 'WebbProposalsHeaderTypedChainId',
        proposalNonce: 'u32',
        who: 'AccountId32',
      },
      VoteAgainst: {
        kind: 'WebbProposalsProposalProposalKind',
        srcChainId: 'WebbProposalsHeaderTypedChainId',
        proposalNonce: 'u32',
        who: 'AccountId32',
      },
      ProposalApproved: {
        kind: 'WebbProposalsProposalProposalKind',
        srcChainId: 'WebbProposalsHeaderTypedChainId',
        proposalNonce: 'u32',
      },
      ProposalRejected: {
        kind: 'WebbProposalsProposalProposalKind',
        srcChainId: 'WebbProposalsHeaderTypedChainId',
        proposalNonce: 'u32',
      },
      ProposalSucceeded: {
        kind: 'WebbProposalsProposalProposalKind',
        srcChainId: 'WebbProposalsHeaderTypedChainId',
        proposalNonce: 'u32'
      },
      ProposalFailed: {
        kind: 'WebbProposalsProposalProposalKind',
        srcChainId: 'WebbProposalsHeaderTypedChainId',
        proposalNonce: 'u32',
      },
      ProposersReset: {
        proposers: 'Vec<AccountId32>'
      }
    }
  },
  /**
   * Lookup48: webb_proposals::header::TypedChainId
   **/
  WebbProposalsHeaderTypedChainId: {
    _enum: {
      None: 'Null',
      Evm: 'u32',
      Substrate: 'u32',
      PolkadotParachain: 'u32',
      KusamaParachain: 'u32',
      RococoParachain: 'u32',
      Cosmos: 'u32',
      Solana: 'u32',
      Ink: 'u32'
    }
  },
  /**
   * Lookup49: webb_proposals::proposal::ProposalKind
   **/
  WebbProposalsProposalProposalKind: {
    _enum: ['Refresh', 'ProposerSetUpdate', 'EVM', 'AnchorCreate', 'AnchorUpdate', 'TokenAdd', 'TokenRemove', 'WrappingFeeUpdate', 'ResourceIdUpdate', 'RescueTokens', 'MaxDepositLimitUpdate', 'MinWithdrawalLimitUpdate', 'SetVerifier', 'SetTreasuryHandler', 'FeeRecipientUpdate']
  },
  /**
   * Lookup51: pallet_dkg_proposal_handler::pallet::Event<T>
   **/
  PalletDkgProposalHandlerEvent: {
    _enum: {
      InvalidProposalBatchSignature: {
        proposals: 'DkgRuntimePrimitivesProposalSignedProposalBatch',
        data: 'Bytes',
        invalidSignature: 'Bytes',
        expectedPublicKey: 'Option<Bytes>',
        actualPublicKey: 'Option<Bytes>',
      },
      ProposalAdded: {
        key: 'DkgRuntimePrimitivesProposalDkgPayloadKey',
        targetChain: 'WebbProposalsHeaderTypedChainId',
        data: 'Bytes',
      },
      ProposalRemoved: {
        key: 'DkgRuntimePrimitivesProposalDkgPayloadKey',
        targetChain: 'WebbProposalsHeaderTypedChainId',
        expired: 'bool',
      },
      ProposalBatchSigned: {
        targetChain: 'WebbProposalsHeaderTypedChainId',
        proposals: 'DkgRuntimePrimitivesProposalSignedProposalBatch',
        data: 'Bytes',
        signature: 'Bytes'
      }
    }
  },
  /**
<<<<<<< HEAD
   * Lookup50: dkg_runtime_primitives::proposal::SignedProposalBatch<BatchId, dkg_runtime_primitives::CustomU32Getter, dkg_runtime_primitives::CustomU32Getter, dkg_runtime_primitives::CustomU32Getter>
   **/
  DkgRuntimePrimitivesProposalSignedProposalBatch: {
    batchId: 'u32',
    proposals: 'Vec<WebbProposalsProposal>',
    signature: 'Bytes'
  },
  /**
   * Lookup51: dkg_runtime_primitives::CustomU32Getter
   **/
  DkgRuntimePrimitivesCustomU32Getter: 'Null',
  /**
   * Lookup55: webb_proposals::proposal::Proposal<dkg_runtime_primitives::CustomU32Getter>
   **/
  WebbProposalsProposal: {
    _enum: {
      Signed: {
        kind: 'WebbProposalsProposalProposalKind',
        data: 'Bytes',
        signature: 'Bytes',
      },
      Unsigned: {
        kind: 'WebbProposalsProposalProposalKind',
        data: 'Bytes'
      }
    }
  },
  /**
   * Lookup60: dkg_runtime_primitives::proposal::DKGPayloadKey
=======
   * Lookup53: dkg_runtime_primitives::proposal::DKGPayloadKey
>>>>>>> 5baaaf7b
   **/
  DkgRuntimePrimitivesProposalDkgPayloadKey: {
    _enum: {
      EVMProposal: 'u32',
      RefreshProposal: 'u32',
      AnchorCreateProposal: 'u32',
      AnchorUpdateProposal: 'u32',
      TokenAddProposal: 'u32',
      TokenRemoveProposal: 'u32',
      WrappingFeeUpdateProposal: 'u32',
      ResourceIdUpdateProposal: 'u32',
      RescueTokensProposal: 'u32',
      MaxDepositLimitUpdateProposal: 'u32',
      MinWithdrawalLimitUpdateProposal: 'u32',
      SetVerifierProposal: 'u32',
      SetTreasuryHandlerProposal: 'u32',
      FeeRecipientUpdateProposal: 'u32'
    }
  },
  /**
<<<<<<< HEAD
   * Lookup62: pallet_transaction_payment::pallet::Event<T>
=======
   * Lookup55: pallet_transaction_payment::pallet::Event<T>
>>>>>>> 5baaaf7b
   **/
  PalletTransactionPaymentEvent: {
    _enum: {
      TransactionFeePaid: {
        who: 'AccountId32',
        actualFee: 'u128',
        tip: 'u128'
      }
    }
  },
  /**
<<<<<<< HEAD
   * Lookup63: pallet_sudo::pallet::Event<T>
=======
   * Lookup56: pallet_sudo::pallet::Event<T>
>>>>>>> 5baaaf7b
   **/
  PalletSudoEvent: {
    _enum: {
      Sudid: {
        sudoResult: 'Result<Null, SpRuntimeDispatchError>',
      },
      KeyChanged: {
        oldSudoer: 'Option<AccountId32>',
      },
      SudoAsDone: {
        sudoResult: 'Result<Null, SpRuntimeDispatchError>'
      }
    }
  },
  /**
<<<<<<< HEAD
   * Lookup67: pallet_election_provider_multi_phase::pallet::Event<T>
=======
   * Lookup60: pallet_election_provider_multi_phase::pallet::Event<T>
>>>>>>> 5baaaf7b
   **/
  PalletElectionProviderMultiPhaseEvent: {
    _enum: {
      SolutionStored: {
        compute: 'PalletElectionProviderMultiPhaseElectionCompute',
        origin: 'Option<AccountId32>',
        prevEjected: 'bool',
      },
      ElectionFinalized: {
        compute: 'PalletElectionProviderMultiPhaseElectionCompute',
        score: 'SpNposElectionsElectionScore',
      },
      ElectionFailed: 'Null',
      Rewarded: {
        account: 'AccountId32',
        value: 'u128',
      },
      Slashed: {
        account: 'AccountId32',
        value: 'u128',
      },
      PhaseTransitioned: {
        from: 'PalletElectionProviderMultiPhasePhase',
        to: 'PalletElectionProviderMultiPhasePhase',
        round: 'u32'
      }
    }
  },
  /**
<<<<<<< HEAD
   * Lookup68: pallet_election_provider_multi_phase::ElectionCompute
=======
   * Lookup61: pallet_election_provider_multi_phase::ElectionCompute
>>>>>>> 5baaaf7b
   **/
  PalletElectionProviderMultiPhaseElectionCompute: {
    _enum: ['OnChain', 'Signed', 'Unsigned', 'Fallback', 'Emergency']
  },
  /**
<<<<<<< HEAD
   * Lookup69: sp_npos_elections::ElectionScore
=======
   * Lookup62: sp_npos_elections::ElectionScore
>>>>>>> 5baaaf7b
   **/
  SpNposElectionsElectionScore: {
    minimalStake: 'u128',
    sumStake: 'u128',
    sumStakeSquared: 'u128'
  },
  /**
<<<<<<< HEAD
   * Lookup70: pallet_election_provider_multi_phase::Phase<Bn>
=======
   * Lookup63: pallet_election_provider_multi_phase::Phase<Bn>
>>>>>>> 5baaaf7b
   **/
  PalletElectionProviderMultiPhasePhase: {
    _enum: {
      Off: 'Null',
      Signed: 'Null',
      Unsigned: '(bool,u32)',
      Emergency: 'Null'
    }
  },
  /**
<<<<<<< HEAD
   * Lookup72: pallet_bags_list::pallet::Event<T, I>
=======
   * Lookup65: pallet_bags_list::pallet::Event<T, I>
>>>>>>> 5baaaf7b
   **/
  PalletBagsListEvent: {
    _enum: {
      Rebagged: {
        who: 'AccountId32',
        from: 'u64',
        to: 'u64',
      },
      ScoreUpdated: {
        who: 'AccountId32',
        newScore: 'u64'
      }
    }
  },
  /**
<<<<<<< HEAD
   * Lookup73: pallet_nomination_pools::pallet::Event<T>
=======
   * Lookup66: pallet_nomination_pools::pallet::Event<T>
>>>>>>> 5baaaf7b
   **/
  PalletNominationPoolsEvent: {
    _enum: {
      Created: {
        depositor: 'AccountId32',
        poolId: 'u32',
      },
      Bonded: {
        member: 'AccountId32',
        poolId: 'u32',
        bonded: 'u128',
        joined: 'bool',
      },
      PaidOut: {
        member: 'AccountId32',
        poolId: 'u32',
        payout: 'u128',
      },
      Unbonded: {
        member: 'AccountId32',
        poolId: 'u32',
        balance: 'u128',
        points: 'u128',
        era: 'u32',
      },
      Withdrawn: {
        member: 'AccountId32',
        poolId: 'u32',
        balance: 'u128',
        points: 'u128',
      },
      Destroyed: {
        poolId: 'u32',
      },
      StateChanged: {
        poolId: 'u32',
        newState: 'PalletNominationPoolsPoolState',
      },
      MemberRemoved: {
        poolId: 'u32',
        member: 'AccountId32',
      },
      RolesUpdated: {
        root: 'Option<AccountId32>',
        bouncer: 'Option<AccountId32>',
        nominator: 'Option<AccountId32>',
      },
      PoolSlashed: {
        poolId: 'u32',
        balance: 'u128',
      },
      UnbondingPoolSlashed: {
        poolId: 'u32',
        era: 'u32',
        balance: 'u128'
      }
    }
  },
  /**
<<<<<<< HEAD
   * Lookup74: pallet_nomination_pools::PoolState
=======
   * Lookup67: pallet_nomination_pools::PoolState
>>>>>>> 5baaaf7b
   **/
  PalletNominationPoolsPoolState: {
    _enum: ['Open', 'Blocked', 'Destroying']
  },
  /**
<<<<<<< HEAD
   * Lookup75: pallet_staking::pallet::pallet::Event<T>
=======
   * Lookup68: pallet_staking::pallet::pallet::Event<T>
>>>>>>> 5baaaf7b
   **/
  PalletStakingPalletEvent: {
    _enum: {
      EraPaid: {
        eraIndex: 'u32',
        validatorPayout: 'u128',
        remainder: 'u128',
      },
      Rewarded: {
        stash: 'AccountId32',
        amount: 'u128',
      },
      Slashed: {
        staker: 'AccountId32',
        amount: 'u128',
      },
      SlashReported: {
        validator: 'AccountId32',
        fraction: 'Perbill',
        slashEra: 'u32',
      },
      OldSlashingReportDiscarded: {
        sessionIndex: 'u32',
      },
      StakersElected: 'Null',
      Bonded: {
        stash: 'AccountId32',
        amount: 'u128',
      },
      Unbonded: {
        stash: 'AccountId32',
        amount: 'u128',
      },
      Withdrawn: {
        stash: 'AccountId32',
        amount: 'u128',
      },
      Kicked: {
        nominator: 'AccountId32',
        stash: 'AccountId32',
      },
      StakingElectionFailed: 'Null',
      Chilled: {
        stash: 'AccountId32',
      },
      PayoutStarted: {
        eraIndex: 'u32',
        validatorStash: 'AccountId32',
      },
      ValidatorPrefsSet: {
        stash: 'AccountId32',
        prefs: 'PalletStakingValidatorPrefs',
      },
      ForceEra: {
        mode: 'PalletStakingForcing'
      }
    }
  },
  /**
<<<<<<< HEAD
   * Lookup77: pallet_staking::ValidatorPrefs
=======
   * Lookup70: pallet_staking::ValidatorPrefs
>>>>>>> 5baaaf7b
   **/
  PalletStakingValidatorPrefs: {
    commission: 'Compact<Perbill>',
    blocked: 'bool'
  },
  /**
<<<<<<< HEAD
   * Lookup79: pallet_staking::Forcing
=======
   * Lookup72: pallet_staking::Forcing
>>>>>>> 5baaaf7b
   **/
  PalletStakingForcing: {
    _enum: ['NotForcing', 'ForceNew', 'ForceNone', 'ForceAlways']
  },
  /**
<<<<<<< HEAD
   * Lookup80: pallet_session::pallet::Event
=======
   * Lookup73: pallet_session::pallet::Event
>>>>>>> 5baaaf7b
   **/
  PalletSessionEvent: {
    _enum: {
      NewSession: {
        sessionIndex: 'u32'
      }
    }
  },
  /**
<<<<<<< HEAD
   * Lookup81: pallet_bridge_registry::pallet::Event<T, I>
   **/
  PalletBridgeRegistryEvent: 'Null',
  /**
   * Lookup82: pallet_identity::pallet::Event<T>
=======
   * Lookup74: pallet_bridge_registry::pallet::Event<T>
   **/
  PalletBridgeRegistryEvent: 'Null',
  /**
   * Lookup75: pallet_identity::pallet::Event<T>
>>>>>>> 5baaaf7b
   **/
  PalletIdentityEvent: {
    _enum: {
      IdentitySet: {
        who: 'AccountId32',
      },
      IdentityCleared: {
        who: 'AccountId32',
        deposit: 'u128',
      },
      IdentityKilled: {
        who: 'AccountId32',
        deposit: 'u128',
      },
      JudgementRequested: {
        who: 'AccountId32',
        registrarIndex: 'u32',
      },
      JudgementUnrequested: {
        who: 'AccountId32',
        registrarIndex: 'u32',
      },
      JudgementGiven: {
        target: 'AccountId32',
        registrarIndex: 'u32',
      },
      RegistrarAdded: {
        registrarIndex: 'u32',
      },
      SubIdentityAdded: {
        sub: 'AccountId32',
        main: 'AccountId32',
        deposit: 'u128',
      },
      SubIdentityRemoved: {
        sub: 'AccountId32',
        main: 'AccountId32',
        deposit: 'u128',
      },
      SubIdentityRevoked: {
        sub: 'AccountId32',
        main: 'AccountId32',
        deposit: 'u128'
      }
    }
  },
  /**
<<<<<<< HEAD
   * Lookup83: pallet_im_online::pallet::Event<T>
=======
   * Lookup76: pallet_im_online::pallet::Event<T>
>>>>>>> 5baaaf7b
   **/
  PalletImOnlineEvent: {
    _enum: {
      HeartbeatReceived: {
        authorityId: 'PalletImOnlineSr25519AppSr25519Public',
      },
      AllGood: 'Null',
      SomeOffline: {
        offline: 'Vec<(AccountId32,PalletStakingExposure)>'
      }
    }
  },
  /**
<<<<<<< HEAD
   * Lookup84: pallet_im_online::sr25519::app_sr25519::Public
   **/
  PalletImOnlineSr25519AppSr25519Public: 'SpCoreSr25519Public',
  /**
   * Lookup85: sp_core::sr25519::Public
   **/
  SpCoreSr25519Public: '[u8;32]',
  /**
   * Lookup88: pallet_staking::Exposure<sp_core::crypto::AccountId32, Balance>
=======
   * Lookup77: pallet_im_online::sr25519::app_sr25519::Public
   **/
  PalletImOnlineSr25519AppSr25519Public: 'SpCoreSr25519Public',
  /**
   * Lookup78: sp_core::sr25519::Public
   **/
  SpCoreSr25519Public: '[u8;32]',
  /**
   * Lookup81: pallet_staking::Exposure<sp_core::crypto::AccountId32, Balance>
>>>>>>> 5baaaf7b
   **/
  PalletStakingExposure: {
    total: 'Compact<u128>',
    own: 'Compact<u128>',
    others: 'Vec<PalletStakingIndividualExposure>'
  },
  /**
<<<<<<< HEAD
   * Lookup91: pallet_staking::IndividualExposure<sp_core::crypto::AccountId32, Balance>
=======
   * Lookup84: pallet_staking::IndividualExposure<sp_core::crypto::AccountId32, Balance>
>>>>>>> 5baaaf7b
   **/
  PalletStakingIndividualExposure: {
    who: 'AccountId32',
    value: 'Compact<u128>'
  },
  /**
<<<<<<< HEAD
   * Lookup92: pallet_utility::pallet::Event
   **/
  PalletUtilityEvent: {
    _enum: {
      BatchInterrupted: {
        index: 'u32',
        error: 'SpRuntimeDispatchError',
      },
      BatchCompleted: 'Null',
      BatchCompletedWithErrors: 'Null',
      ItemCompleted: 'Null',
      ItemFailed: {
        error: 'SpRuntimeDispatchError',
      },
      DispatchedAs: {
        result: 'Result<Null, SpRuntimeDispatchError>'
      }
    }
  },
  /**
   * Lookup93: frame_system::Phase
=======
   * Lookup85: frame_system::Phase
>>>>>>> 5baaaf7b
   **/
  FrameSystemPhase: {
    _enum: {
      ApplyExtrinsic: 'u32',
      Finalization: 'Null',
      Initialization: 'Null'
    }
  },
  /**
<<<<<<< HEAD
   * Lookup97: frame_system::LastRuntimeUpgradeInfo
=======
   * Lookup89: frame_system::LastRuntimeUpgradeInfo
>>>>>>> 5baaaf7b
   **/
  FrameSystemLastRuntimeUpgradeInfo: {
    specVersion: 'Compact<u32>',
    specName: 'Text'
  },
  /**
<<<<<<< HEAD
   * Lookup100: frame_system::pallet::Call<T>
=======
   * Lookup92: frame_system::pallet::Call<T>
>>>>>>> 5baaaf7b
   **/
  FrameSystemCall: {
    _enum: {
      remark: {
        remark: 'Bytes',
      },
      set_heap_pages: {
        pages: 'u64',
      },
      set_code: {
        code: 'Bytes',
      },
      set_code_without_checks: {
        code: 'Bytes',
      },
      set_storage: {
        items: 'Vec<(Bytes,Bytes)>',
      },
      kill_storage: {
        _alias: {
          keys_: 'keys',
        },
        keys_: 'Vec<Bytes>',
      },
      kill_prefix: {
        prefix: 'Bytes',
        subkeys: 'u32',
      },
      remark_with_event: {
        remark: 'Bytes'
      }
    }
  },
  /**
<<<<<<< HEAD
   * Lookup104: frame_system::limits::BlockWeights
=======
   * Lookup95: frame_system::limits::BlockWeights
>>>>>>> 5baaaf7b
   **/
  FrameSystemLimitsBlockWeights: {
    baseBlock: 'SpWeightsWeightV2Weight',
    maxBlock: 'SpWeightsWeightV2Weight',
    perClass: 'FrameSupportDispatchPerDispatchClassWeightsPerClass'
  },
  /**
<<<<<<< HEAD
   * Lookup105: frame_support::dispatch::PerDispatchClass<frame_system::limits::WeightsPerClass>
=======
   * Lookup96: frame_support::dispatch::PerDispatchClass<frame_system::limits::WeightsPerClass>
>>>>>>> 5baaaf7b
   **/
  FrameSupportDispatchPerDispatchClassWeightsPerClass: {
    normal: 'FrameSystemLimitsWeightsPerClass',
    operational: 'FrameSystemLimitsWeightsPerClass',
    mandatory: 'FrameSystemLimitsWeightsPerClass'
  },
  /**
<<<<<<< HEAD
   * Lookup106: frame_system::limits::WeightsPerClass
=======
   * Lookup97: frame_system::limits::WeightsPerClass
>>>>>>> 5baaaf7b
   **/
  FrameSystemLimitsWeightsPerClass: {
    baseExtrinsic: 'SpWeightsWeightV2Weight',
    maxExtrinsic: 'Option<SpWeightsWeightV2Weight>',
    maxTotal: 'Option<SpWeightsWeightV2Weight>',
    reserved: 'Option<SpWeightsWeightV2Weight>'
  },
  /**
<<<<<<< HEAD
   * Lookup108: frame_system::limits::BlockLength
=======
   * Lookup99: frame_system::limits::BlockLength
>>>>>>> 5baaaf7b
   **/
  FrameSystemLimitsBlockLength: {
    max: 'FrameSupportDispatchPerDispatchClassU32'
  },
  /**
<<<<<<< HEAD
   * Lookup109: frame_support::dispatch::PerDispatchClass<T>
=======
   * Lookup100: frame_support::dispatch::PerDispatchClass<T>
>>>>>>> 5baaaf7b
   **/
  FrameSupportDispatchPerDispatchClassU32: {
    normal: 'u32',
    operational: 'u32',
    mandatory: 'u32'
  },
  /**
<<<<<<< HEAD
   * Lookup110: sp_weights::RuntimeDbWeight
=======
   * Lookup101: sp_weights::RuntimeDbWeight
>>>>>>> 5baaaf7b
   **/
  SpWeightsRuntimeDbWeight: {
    read: 'u64',
    write: 'u64'
  },
  /**
<<<<<<< HEAD
   * Lookup111: sp_version::RuntimeVersion
=======
   * Lookup102: sp_version::RuntimeVersion
>>>>>>> 5baaaf7b
   **/
  SpVersionRuntimeVersion: {
    specName: 'Text',
    implName: 'Text',
    authoringVersion: 'u32',
    specVersion: 'u32',
    implVersion: 'u32',
    apis: 'Vec<([u8;8],u32)>',
    transactionVersion: 'u32',
    stateVersion: 'u8'
  },
  /**
<<<<<<< HEAD
   * Lookup116: frame_system::pallet::Error<T>
=======
   * Lookup107: frame_system::pallet::Error<T>
>>>>>>> 5baaaf7b
   **/
  FrameSystemError: {
    _enum: ['InvalidSpecName', 'SpecVersionNeedsToIncrease', 'FailedToExtractRuntimeVersion', 'NonDefaultComposite', 'NonZeroRefCount', 'CallFiltered']
  },
  /**
<<<<<<< HEAD
   * Lookup118: pallet_indices::pallet::Call<T>
=======
   * Lookup109: pallet_indices::pallet::Call<T>
>>>>>>> 5baaaf7b
   **/
  PalletIndicesCall: {
    _enum: {
      claim: {
        index: 'u32',
      },
      transfer: {
        _alias: {
          new_: 'new',
        },
        new_: 'MultiAddress',
        index: 'u32',
      },
      free: {
        index: 'u32',
      },
      force_transfer: {
        _alias: {
          new_: 'new',
        },
        new_: 'MultiAddress',
        index: 'u32',
        freeze: 'bool',
      },
      freeze: {
        index: 'u32'
      }
    }
  },
  /**
<<<<<<< HEAD
   * Lookup121: pallet_indices::pallet::Error<T>
=======
   * Lookup112: pallet_indices::pallet::Error<T>
>>>>>>> 5baaaf7b
   **/
  PalletIndicesError: {
    _enum: ['NotAssigned', 'NotOwner', 'InUse', 'NotTransfer', 'Permanent']
  },
  /**
<<<<<<< HEAD
   * Lookup123: pallet_timestamp::pallet::Call<T>
=======
   * Lookup114: pallet_timestamp::pallet::Call<T>
>>>>>>> 5baaaf7b
   **/
  PalletTimestampCall: {
    _enum: {
      set: {
        now: 'Compact<u64>'
      }
    }
  },
  /**
<<<<<<< HEAD
   * Lookup125: sp_consensus_aura::sr25519::app_sr25519::Public
   **/
  SpConsensusAuraSr25519AppSr25519Public: 'SpCoreSr25519Public',
  /**
   * Lookup128: pallet_grandpa::StoredState<N>
=======
   * Lookup116: sp_consensus_aura::sr25519::app_sr25519::Public
   **/
  SpConsensusAuraSr25519AppSr25519Public: 'SpCoreSr25519Public',
  /**
   * Lookup119: pallet_grandpa::StoredState<N>
>>>>>>> 5baaaf7b
   **/
  PalletGrandpaStoredState: {
    _enum: {
      Live: 'Null',
      PendingPause: {
        scheduledAt: 'u32',
        delay: 'u32',
      },
      Paused: 'Null',
      PendingResume: {
        scheduledAt: 'u32',
        delay: 'u32'
      }
    }
  },
  /**
<<<<<<< HEAD
   * Lookup129: pallet_grandpa::StoredPendingChange<N, Limit>
=======
   * Lookup120: pallet_grandpa::StoredPendingChange<N, Limit>
>>>>>>> 5baaaf7b
   **/
  PalletGrandpaStoredPendingChange: {
    scheduledAt: 'u32',
    delay: 'u32',
    nextAuthorities: 'Vec<(SpFinalityGrandpaAppPublic,u64)>',
    forced: 'Option<u32>'
  },
  /**
<<<<<<< HEAD
   * Lookup132: pallet_grandpa::pallet::Call<T>
=======
   * Lookup123: pallet_grandpa::pallet::Call<T>
>>>>>>> 5baaaf7b
   **/
  PalletGrandpaCall: {
    _enum: {
      report_equivocation: {
        equivocationProof: 'SpFinalityGrandpaEquivocationProof',
        keyOwnerProof: 'SpCoreVoid',
      },
      report_equivocation_unsigned: {
        equivocationProof: 'SpFinalityGrandpaEquivocationProof',
        keyOwnerProof: 'SpCoreVoid',
      },
      note_stalled: {
        delay: 'u32',
        bestFinalizedBlockNumber: 'u32'
      }
    }
  },
  /**
<<<<<<< HEAD
   * Lookup133: sp_finality_grandpa::EquivocationProof<primitive_types::H256, N>
=======
   * Lookup124: sp_finality_grandpa::EquivocationProof<primitive_types::H256, N>
>>>>>>> 5baaaf7b
   **/
  SpFinalityGrandpaEquivocationProof: {
    setId: 'u64',
    equivocation: 'SpFinalityGrandpaEquivocation'
  },
  /**
<<<<<<< HEAD
   * Lookup134: sp_finality_grandpa::Equivocation<primitive_types::H256, N>
=======
   * Lookup125: sp_finality_grandpa::Equivocation<primitive_types::H256, N>
>>>>>>> 5baaaf7b
   **/
  SpFinalityGrandpaEquivocation: {
    _enum: {
      Prevote: 'FinalityGrandpaEquivocationPrevote',
      Precommit: 'FinalityGrandpaEquivocationPrecommit'
    }
  },
  /**
<<<<<<< HEAD
   * Lookup135: finality_grandpa::Equivocation<sp_finality_grandpa::app::Public, finality_grandpa::Prevote<primitive_types::H256, N>, sp_finality_grandpa::app::Signature>
=======
   * Lookup126: finality_grandpa::Equivocation<sp_finality_grandpa::app::Public, finality_grandpa::Prevote<primitive_types::H256, N>, sp_finality_grandpa::app::Signature>
>>>>>>> 5baaaf7b
   **/
  FinalityGrandpaEquivocationPrevote: {
    roundNumber: 'u64',
    identity: 'SpFinalityGrandpaAppPublic',
    first: '(FinalityGrandpaPrevote,SpFinalityGrandpaAppSignature)',
    second: '(FinalityGrandpaPrevote,SpFinalityGrandpaAppSignature)'
  },
  /**
<<<<<<< HEAD
   * Lookup136: finality_grandpa::Prevote<primitive_types::H256, N>
=======
   * Lookup127: finality_grandpa::Prevote<primitive_types::H256, N>
>>>>>>> 5baaaf7b
   **/
  FinalityGrandpaPrevote: {
    targetHash: 'H256',
    targetNumber: 'u32'
  },
  /**
<<<<<<< HEAD
   * Lookup137: sp_finality_grandpa::app::Signature
   **/
  SpFinalityGrandpaAppSignature: 'SpCoreEd25519Signature',
  /**
   * Lookup138: sp_core::ed25519::Signature
   **/
  SpCoreEd25519Signature: '[u8;64]',
  /**
   * Lookup141: finality_grandpa::Equivocation<sp_finality_grandpa::app::Public, finality_grandpa::Precommit<primitive_types::H256, N>, sp_finality_grandpa::app::Signature>
=======
   * Lookup128: sp_finality_grandpa::app::Signature
   **/
  SpFinalityGrandpaAppSignature: 'SpCoreEd25519Signature',
  /**
   * Lookup129: sp_core::ed25519::Signature
   **/
  SpCoreEd25519Signature: '[u8;64]',
  /**
   * Lookup132: finality_grandpa::Equivocation<sp_finality_grandpa::app::Public, finality_grandpa::Precommit<primitive_types::H256, N>, sp_finality_grandpa::app::Signature>
>>>>>>> 5baaaf7b
   **/
  FinalityGrandpaEquivocationPrecommit: {
    roundNumber: 'u64',
    identity: 'SpFinalityGrandpaAppPublic',
    first: '(FinalityGrandpaPrecommit,SpFinalityGrandpaAppSignature)',
    second: '(FinalityGrandpaPrecommit,SpFinalityGrandpaAppSignature)'
  },
  /**
<<<<<<< HEAD
   * Lookup142: finality_grandpa::Precommit<primitive_types::H256, N>
=======
   * Lookup133: finality_grandpa::Precommit<primitive_types::H256, N>
>>>>>>> 5baaaf7b
   **/
  FinalityGrandpaPrecommit: {
    targetHash: 'H256',
    targetNumber: 'u32'
  },
  /**
<<<<<<< HEAD
   * Lookup144: sp_core::Void
   **/
  SpCoreVoid: 'Null',
  /**
   * Lookup145: pallet_grandpa::pallet::Error<T>
=======
   * Lookup135: sp_core::Void
   **/
  SpCoreVoid: 'Null',
  /**
   * Lookup136: pallet_grandpa::pallet::Error<T>
>>>>>>> 5baaaf7b
   **/
  PalletGrandpaError: {
    _enum: ['PauseFailed', 'ResumeFailed', 'ChangePending', 'TooSoon', 'InvalidKeyOwnershipProof', 'InvalidEquivocationProof', 'DuplicateOffenceReport']
  },
  /**
<<<<<<< HEAD
   * Lookup147: pallet_balances::BalanceLock<Balance>
=======
   * Lookup138: pallet_balances::BalanceLock<Balance>
>>>>>>> 5baaaf7b
   **/
  PalletBalancesBalanceLock: {
    id: '[u8;8]',
    amount: 'u128',
    reasons: 'PalletBalancesReasons'
  },
  /**
<<<<<<< HEAD
   * Lookup148: pallet_balances::Reasons
=======
   * Lookup139: pallet_balances::Reasons
>>>>>>> 5baaaf7b
   **/
  PalletBalancesReasons: {
    _enum: ['Fee', 'Misc', 'All']
  },
  /**
<<<<<<< HEAD
   * Lookup151: pallet_balances::ReserveData<ReserveIdentifier, Balance>
=======
   * Lookup142: pallet_balances::ReserveData<ReserveIdentifier, Balance>
>>>>>>> 5baaaf7b
   **/
  PalletBalancesReserveData: {
    id: '[u8;8]',
    amount: 'u128'
  },
  /**
<<<<<<< HEAD
   * Lookup153: pallet_balances::pallet::Call<T, I>
=======
   * Lookup144: pallet_balances::pallet::Call<T, I>
>>>>>>> 5baaaf7b
   **/
  PalletBalancesCall: {
    _enum: {
      transfer: {
        dest: 'MultiAddress',
        value: 'Compact<u128>',
      },
      set_balance: {
        who: 'MultiAddress',
        newFree: 'Compact<u128>',
        newReserved: 'Compact<u128>',
      },
      force_transfer: {
        source: 'MultiAddress',
        dest: 'MultiAddress',
        value: 'Compact<u128>',
      },
      transfer_keep_alive: {
        dest: 'MultiAddress',
        value: 'Compact<u128>',
      },
      transfer_all: {
        dest: 'MultiAddress',
        keepAlive: 'bool',
      },
      force_unreserve: {
        who: 'MultiAddress',
        amount: 'u128'
      }
    }
  },
  /**
<<<<<<< HEAD
   * Lookup154: pallet_balances::pallet::Error<T, I>
=======
   * Lookup145: pallet_balances::pallet::Error<T, I>
>>>>>>> 5baaaf7b
   **/
  PalletBalancesError: {
    _enum: ['VestingBalance', 'LiquidityRestrictions', 'InsufficientBalance', 'ExistentialDeposit', 'KeepAlive', 'ExistingVestingSchedule', 'DeadAccount', 'TooManyReserves']
  },
  /**
   * Lookup151: pallet_dkg_metadata::types::RoundMetadata<dkg_runtime_primitives::CustomU32Getter, dkg_runtime_primitives::CustomU32Getter>
   **/
  PalletDkgMetadataRoundMetadata: {
    currRoundPubKey: 'Bytes',
    nextRoundPubKey: 'Bytes',
    refreshSignature: 'Bytes'
  },
  /**
   * Lookup152: dkg_runtime_primitives::CustomU32Getter
   **/
  DkgRuntimePrimitivesCustomU32Getter: 'Null',
  /**
   * Lookup156: dkg_runtime_primitives::AggregatedMisbehaviourReports<dkg_runtime_primitives::crypto::Public, dkg_runtime_primitives::CustomU32Getter, dkg_runtime_primitives::CustomU32Getter>
   **/
  DkgRuntimePrimitivesAggregatedMisbehaviourReports: {
    misbehaviourType: 'DkgRuntimePrimitivesMisbehaviourType',
    sessionId: 'u64',
    offender: 'DkgRuntimePrimitivesCryptoPublic',
    reporters: 'Vec<DkgRuntimePrimitivesCryptoPublic>',
    signatures: 'Vec<Bytes>'
  },
  /**
   * Lookup163: pallet_dkg_metadata::pallet::Call<T>
   **/
  PalletDkgMetadataCall: {
    _enum: {
      set_signature_threshold: {
        newThreshold: 'u16',
      },
      set_keygen_threshold: {
        newThreshold: 'u16',
      },
      submit_public_key: {
        keysAndSignatures: 'DkgRuntimePrimitivesAggregatedPublicKeys',
      },
      submit_next_public_key: {
        keysAndSignatures: 'DkgRuntimePrimitivesAggregatedPublicKeys',
      },
      __Unused4: 'Null',
      submit_misbehaviour_reports: {
        reports: 'DkgRuntimePrimitivesAggregatedMisbehaviourReports',
      },
      unjail: 'Null',
      force_unjail_keygen: {
        authority: 'DkgRuntimePrimitivesCryptoPublic',
      },
      force_unjail_signing: {
        authority: 'DkgRuntimePrimitivesCryptoPublic',
      },
      force_change_authorities: 'Null',
      trigger_emergency_keygen: 'Null'
    }
  },
  /**
   * Lookup164: dkg_runtime_primitives::AggregatedPublicKeys
   **/
  DkgRuntimePrimitivesAggregatedPublicKeys: {
    keysAndSignatures: 'Vec<(Bytes,Bytes)>'
  },
  /**
   * Lookup165: pallet_dkg_metadata::pallet::Error<T>
   **/
  PalletDkgMetadataError: {
    _enum: ['NoMappedAccount', 'InvalidThreshold', 'MustBeAQueuedAuthority', 'MustBeAnActiveAuthority', 'InvalidPublicKeys', 'AlreadySubmittedPublicKey', 'AlreadySubmittedSignature', 'UsedSignature', 'InvalidSignature', 'InvalidNonce', 'InvalidMisbehaviourReports', 'RefreshInProgress', 'NoRefreshProposal', 'InvalidRefreshProposal', 'NoNextPublicKey', 'InvalidControllerAccount', 'OutOfBounds', 'CannotRetreiveSigner', 'ProposalNotSigned', 'OffenderNotAuthority', 'AlreadyJailed', 'NotEnoughAuthoritiesToJail']
  },
  /**
   * Lookup172: webb_proposals::proposal::Proposal<dkg_runtime_primitives::CustomU32Getter>
   **/
  WebbProposalsProposal: {
    _enum: {
      Signed: {
        kind: 'WebbProposalsProposalProposalKind',
        data: 'Bytes',
        signature: 'Bytes',
      },
      Unsigned: {
        kind: 'WebbProposalsProposalProposalKind',
        data: 'Bytes'
      }
    }
  },
  /**
   * Lookup175: pallet_dkg_proposals::types::ProposalVotes<sp_core::crypto::AccountId32, BlockNumber, dkg_standalone_runtime::MaxVotes>
   **/
  PalletDkgProposalsProposalVotes: {
    votesFor: 'Vec<AccountId32>',
    votesAgainst: 'Vec<AccountId32>',
    status: 'PalletDkgProposalsProposalStatus',
    expiry: 'u32'
  },
  /**
   * Lookup176: dkg_standalone_runtime::MaxVotes
   **/
  DkgStandaloneRuntimeMaxVotes: 'Null',
  /**
   * Lookup178: pallet_dkg_proposals::types::ProposalStatus
   **/
  PalletDkgProposalsProposalStatus: {
    _enum: ['Initiated', 'Approved', 'Rejected']
  },
  /**
   * Lookup179: webb_proposals::header::ResourceId
   **/
  WebbProposalsHeaderResourceId: '[u8;32]',
  /**
   * Lookup181: pallet_dkg_proposals::pallet::Call<T>
   **/
  PalletDkgProposalsCall: {
    _enum: {
      set_threshold: {
        threshold: 'u32',
      },
      set_resource: {
        id: 'WebbProposalsHeaderResourceId',
        method: 'Bytes',
      },
      remove_resource: {
        id: 'WebbProposalsHeaderResourceId',
      },
      whitelist_chain: {
        chainId: 'WebbProposalsHeaderTypedChainId',
      },
      acknowledge_proposal: {
        prop: 'WebbProposalsProposal',
      },
      reject_proposal: {
        prop: 'WebbProposalsProposal',
      },
      eval_vote_state: {
        nonce: 'u32',
        srcChainId: 'WebbProposalsHeaderTypedChainId',
        prop: 'WebbProposalsProposal'
      }
    }
  },
  /**
   * Lookup182: pallet_dkg_proposals::pallet::Error<T>
   **/
  PalletDkgProposalsError: {
    _enum: ['InvalidPermissions', 'ThresholdNotSet', 'InvalidChainId', 'InvalidThreshold', 'ChainNotWhitelisted', 'ChainAlreadyWhitelisted', 'ResourceDoesNotExist', 'ProposerAlreadyExists', 'ProposerInvalid', 'MustBeProposer', 'ProposerAlreadyVoted', 'ProposalAlreadyExists', 'ProposalDoesNotExist', 'ProposalNotComplete', 'ProposalAlreadyComplete', 'ProposalExpired', 'ProposerCountIsZero', 'OutOfBounds', 'InvalidProposal']
  },
  /**
   * Lookup184: dkg_runtime_primitives::proposal::StoredUnsignedProposal<Timestamp, dkg_runtime_primitives::CustomU32Getter>
   **/
  DkgRuntimePrimitivesProposalStoredUnsignedProposalBatch: {
    batchId: 'u32',
    proposals: 'Vec<WebbProposalsProposal>',
    timestamp: 'u32'
  },
  /**
   * Lookup185: pallet_dkg_proposal_handler::pallet::Call<T>
   **/
  PalletDkgProposalHandlerCall: {
    _enum: {
      submit_signed_proposals: {
        props: 'Vec<DkgRuntimePrimitivesProposalSignedProposalBatch>',
      },
      force_submit_unsigned_proposal: {
        prop: 'WebbProposalsProposal',
      },
      force_remove_unsigned_proposal: {
        typedChainId: 'WebbProposalsHeaderTypedChainId',
        key: 'DkgRuntimePrimitivesProposalDkgPayloadKey'
      }
    }
  },
  /**
   * Lookup187: pallet_dkg_proposal_handler::pallet::Error<T>
   **/
  PalletDkgProposalHandlerError: {
    _enum: ['NoneValue', 'StorageOverflow', 'ProposalFormatInvalid', 'ProposalMustBeUnsigned', 'InvalidProposalBytesLength', 'ProposalSignatureInvalid', 'ProposalDoesNotExists', 'ProposalAlreadyExists', 'ChainIdInvalid', 'ProposalsLengthOverflow', 'ProposalOutOfBounds', 'CannotOverwriteSignedProposal']
  },
  /**
   * Lookup189: pallet_transaction_payment::Releases
   **/
  PalletTransactionPaymentReleases: {
    _enum: ['V1Ancient', 'V2']
  },
  /**
   * Lookup190: pallet_sudo::pallet::Call<T>
   **/
  PalletSudoCall: {
    _enum: {
      sudo: {
        call: 'Call',
      },
      sudo_unchecked_weight: {
        call: 'Call',
        weight: 'SpWeightsWeightV2Weight',
      },
      set_key: {
        _alias: {
          new_: 'new',
        },
        new_: 'MultiAddress',
      },
      sudo_as: {
        who: 'MultiAddress',
        call: 'Call'
      }
    }
  },
  /**
   * Lookup192: pallet_election_provider_multi_phase::pallet::Call<T>
   **/
  PalletElectionProviderMultiPhaseCall: {
    _enum: {
      submit_unsigned: {
        rawSolution: 'PalletElectionProviderMultiPhaseRawSolution',
        witness: 'PalletElectionProviderMultiPhaseSolutionOrSnapshotSize',
      },
      set_minimum_untrusted_score: {
        maybeNextScore: 'Option<SpNposElectionsElectionScore>',
      },
      set_emergency_election_result: {
        supports: 'Vec<(AccountId32,SpNposElectionsSupport)>',
      },
      submit: {
        rawSolution: 'PalletElectionProviderMultiPhaseRawSolution',
      },
      governance_fallback: {
        maybeMaxVoters: 'Option<u32>',
        maybeMaxTargets: 'Option<u32>'
      }
    }
  },
  /**
   * Lookup193: pallet_election_provider_multi_phase::RawSolution<dkg_standalone_runtime::NposSolution16>
   **/
  PalletElectionProviderMultiPhaseRawSolution: {
    solution: 'DkgStandaloneRuntimeNposSolution16',
    score: 'SpNposElectionsElectionScore',
    round: 'u32'
  },
  /**
   * Lookup194: dkg_standalone_runtime::NposSolution16
   **/
  DkgStandaloneRuntimeNposSolution16: {
    votes1: 'Vec<(Compact<u32>,Compact<u16>)>',
    votes2: 'Vec<(Compact<u32>,(Compact<u16>,Compact<PerU16>),Compact<u16>)>',
    votes3: 'Vec<(Compact<u32>,[(Compact<u16>,Compact<PerU16>);2],Compact<u16>)>',
    votes4: 'Vec<(Compact<u32>,[(Compact<u16>,Compact<PerU16>);3],Compact<u16>)>',
    votes5: 'Vec<(Compact<u32>,[(Compact<u16>,Compact<PerU16>);4],Compact<u16>)>',
    votes6: 'Vec<(Compact<u32>,[(Compact<u16>,Compact<PerU16>);5],Compact<u16>)>',
    votes7: 'Vec<(Compact<u32>,[(Compact<u16>,Compact<PerU16>);6],Compact<u16>)>',
    votes8: 'Vec<(Compact<u32>,[(Compact<u16>,Compact<PerU16>);7],Compact<u16>)>',
    votes9: 'Vec<(Compact<u32>,[(Compact<u16>,Compact<PerU16>);8],Compact<u16>)>',
    votes10: 'Vec<(Compact<u32>,[(Compact<u16>,Compact<PerU16>);9],Compact<u16>)>',
    votes11: 'Vec<(Compact<u32>,[(Compact<u16>,Compact<PerU16>);10],Compact<u16>)>',
    votes12: 'Vec<(Compact<u32>,[(Compact<u16>,Compact<PerU16>);11],Compact<u16>)>',
    votes13: 'Vec<(Compact<u32>,[(Compact<u16>,Compact<PerU16>);12],Compact<u16>)>',
    votes14: 'Vec<(Compact<u32>,[(Compact<u16>,Compact<PerU16>);13],Compact<u16>)>',
    votes15: 'Vec<(Compact<u32>,[(Compact<u16>,Compact<PerU16>);14],Compact<u16>)>',
    votes16: 'Vec<(Compact<u32>,[(Compact<u16>,Compact<PerU16>);15],Compact<u16>)>'
  },
  /**
   * Lookup245: pallet_election_provider_multi_phase::SolutionOrSnapshotSize
   **/
  PalletElectionProviderMultiPhaseSolutionOrSnapshotSize: {
    voters: 'Compact<u32>',
    targets: 'Compact<u32>'
  },
  /**
   * Lookup249: sp_npos_elections::Support<sp_core::crypto::AccountId32>
   **/
  SpNposElectionsSupport: {
    total: 'u128',
    voters: 'Vec<(AccountId32,u128)>'
  },
  /**
   * Lookup252: pallet_bags_list::pallet::Call<T, I>
   **/
  PalletBagsListCall: {
    _enum: {
      rebag: {
        dislocated: 'MultiAddress',
      },
      put_in_front_of: {
        lighter: 'MultiAddress'
      }
    }
  },
  /**
   * Lookup253: pallet_nomination_pools::pallet::Call<T>
   **/
  PalletNominationPoolsCall: {
    _enum: {
      join: {
        amount: 'Compact<u128>',
        poolId: 'u32',
      },
      bond_extra: {
        extra: 'PalletNominationPoolsBondExtra',
      },
      claim_payout: 'Null',
      unbond: {
        memberAccount: 'MultiAddress',
        unbondingPoints: 'Compact<u128>',
      },
      pool_withdraw_unbonded: {
        poolId: 'u32',
        numSlashingSpans: 'u32',
      },
      withdraw_unbonded: {
        memberAccount: 'MultiAddress',
        numSlashingSpans: 'u32',
      },
      create: {
        amount: 'Compact<u128>',
        root: 'MultiAddress',
        nominator: 'MultiAddress',
        bouncer: 'MultiAddress',
      },
      create_with_pool_id: {
        amount: 'Compact<u128>',
        root: 'MultiAddress',
        nominator: 'MultiAddress',
        bouncer: 'MultiAddress',
        poolId: 'u32',
      },
      nominate: {
        poolId: 'u32',
        validators: 'Vec<AccountId32>',
      },
      set_state: {
        poolId: 'u32',
        state: 'PalletNominationPoolsPoolState',
      },
      set_metadata: {
        poolId: 'u32',
        metadata: 'Bytes',
      },
      set_configs: {
        minJoinBond: 'PalletNominationPoolsConfigOpU128',
        minCreateBond: 'PalletNominationPoolsConfigOpU128',
        maxPools: 'PalletNominationPoolsConfigOpU32',
        maxMembers: 'PalletNominationPoolsConfigOpU32',
        maxMembersPerPool: 'PalletNominationPoolsConfigOpU32',
      },
      update_roles: {
        poolId: 'u32',
        newRoot: 'PalletNominationPoolsConfigOpAccountId32',
        newNominator: 'PalletNominationPoolsConfigOpAccountId32',
        newBouncer: 'PalletNominationPoolsConfigOpAccountId32',
      },
      chill: {
        poolId: 'u32',
      },
      bond_extra_other: {
        member: 'MultiAddress',
        extra: 'PalletNominationPoolsBondExtra',
      },
      set_claim_permission: {
        permission: 'PalletNominationPoolsClaimPermission',
      },
      claim_payout_other: {
        other: 'AccountId32'
      }
    }
  },
  /**
   * Lookup254: pallet_nomination_pools::BondExtra<Balance>
   **/
  PalletNominationPoolsBondExtra: {
    _enum: {
      FreeBalance: 'u128',
      Rewards: 'Null'
    }
  },
  /**
   * Lookup255: pallet_nomination_pools::ConfigOp<T>
   **/
  PalletNominationPoolsConfigOpU128: {
    _enum: {
      Noop: 'Null',
      Set: 'u128',
      Remove: 'Null'
    }
  },
  /**
   * Lookup256: pallet_nomination_pools::ConfigOp<T>
   **/
  PalletNominationPoolsConfigOpU32: {
    _enum: {
      Noop: 'Null',
      Set: 'u32',
      Remove: 'Null'
    }
  },
  /**
   * Lookup257: pallet_nomination_pools::ConfigOp<sp_core::crypto::AccountId32>
   **/
  PalletNominationPoolsConfigOpAccountId32: {
    _enum: {
      Noop: 'Null',
      Set: 'AccountId32',
      Remove: 'Null'
    }
  },
  /**
   * Lookup258: pallet_nomination_pools::ClaimPermission
   **/
  PalletNominationPoolsClaimPermission: {
    _enum: ['Permissioned', 'PermissionlessCompound', 'PermissionlessWithdraw', 'PermissionlessAll']
  },
  /**
   * Lookup259: pallet_staking::pallet::pallet::Call<T>
   **/
  PalletStakingPalletCall: {
    _enum: {
      bond: {
        controller: 'MultiAddress',
        value: 'Compact<u128>',
        payee: 'PalletStakingRewardDestination',
      },
      bond_extra: {
        maxAdditional: 'Compact<u128>',
      },
      unbond: {
        value: 'Compact<u128>',
      },
      withdraw_unbonded: {
        numSlashingSpans: 'u32',
      },
      validate: {
        prefs: 'PalletStakingValidatorPrefs',
      },
      nominate: {
        targets: 'Vec<MultiAddress>',
      },
      chill: 'Null',
      set_payee: {
        payee: 'PalletStakingRewardDestination',
      },
      set_controller: {
        controller: 'MultiAddress',
      },
      set_validator_count: {
        _alias: {
          new_: 'new',
        },
        new_: 'Compact<u32>',
      },
      increase_validator_count: {
        additional: 'Compact<u32>',
      },
      scale_validator_count: {
        factor: 'Percent',
      },
      force_no_eras: 'Null',
      force_new_era: 'Null',
      set_invulnerables: {
        invulnerables: 'Vec<AccountId32>',
      },
      force_unstake: {
        stash: 'AccountId32',
        numSlashingSpans: 'u32',
      },
      force_new_era_always: 'Null',
      cancel_deferred_slash: {
        era: 'u32',
        slashIndices: 'Vec<u32>',
      },
      payout_stakers: {
        validatorStash: 'AccountId32',
        era: 'u32',
      },
      rebond: {
        value: 'Compact<u128>',
      },
      reap_stash: {
        stash: 'AccountId32',
        numSlashingSpans: 'u32',
      },
      kick: {
        who: 'Vec<MultiAddress>',
      },
      set_staking_configs: {
        minNominatorBond: 'PalletStakingPalletConfigOpU128',
        minValidatorBond: 'PalletStakingPalletConfigOpU128',
        maxNominatorCount: 'PalletStakingPalletConfigOpU32',
        maxValidatorCount: 'PalletStakingPalletConfigOpU32',
        chillThreshold: 'PalletStakingPalletConfigOpPercent',
        minCommission: 'PalletStakingPalletConfigOpPerbill',
      },
      chill_other: {
        controller: 'AccountId32',
      },
      force_apply_min_commission: {
        validatorStash: 'AccountId32',
      },
      set_min_commission: {
        _alias: {
          new_: 'new',
        },
        new_: 'Perbill'
      }
    }
  },
  /**
   * Lookup260: pallet_staking::RewardDestination<sp_core::crypto::AccountId32>
   **/
  PalletStakingRewardDestination: {
    _enum: {
      Staked: 'Null',
      Stash: 'Null',
      Controller: 'Null',
      Account: 'AccountId32',
      None: 'Null'
    }
  },
  /**
   * Lookup264: pallet_staking::pallet::pallet::ConfigOp<T>
   **/
  PalletStakingPalletConfigOpU128: {
    _enum: {
      Noop: 'Null',
      Set: 'u128',
      Remove: 'Null'
    }
  },
  /**
   * Lookup265: pallet_staking::pallet::pallet::ConfigOp<T>
   **/
  PalletStakingPalletConfigOpU32: {
    _enum: {
      Noop: 'Null',
      Set: 'u32',
      Remove: 'Null'
    }
  },
  /**
   * Lookup266: pallet_staking::pallet::pallet::ConfigOp<sp_arithmetic::per_things::Percent>
   **/
  PalletStakingPalletConfigOpPercent: {
    _enum: {
      Noop: 'Null',
      Set: 'Percent',
      Remove: 'Null'
    }
  },
  /**
   * Lookup267: pallet_staking::pallet::pallet::ConfigOp<sp_arithmetic::per_things::Perbill>
   **/
  PalletStakingPalletConfigOpPerbill: {
    _enum: {
      Noop: 'Null',
      Set: 'Perbill',
      Remove: 'Null'
    }
  },
  /**
   * Lookup268: pallet_session::pallet::Call<T>
   **/
  PalletSessionCall: {
    _enum: {
      set_keys: {
        _alias: {
          keys_: 'keys',
        },
        keys_: 'DkgStandaloneRuntimeOpaqueSessionKeys',
        proof: 'Bytes',
      },
      purge_keys: 'Null'
    }
  },
  /**
   * Lookup269: dkg_standalone_runtime::opaque::SessionKeys
   **/
  DkgStandaloneRuntimeOpaqueSessionKeys: {
    aura: 'SpConsensusAuraSr25519AppSr25519Public',
    grandpa: 'SpFinalityGrandpaAppPublic',
    imOnline: 'PalletImOnlineSr25519AppSr25519Public',
    dkg: 'DkgRuntimePrimitivesCryptoPublic'
  },
  /**
   * Lookup270: pallet_bridge_registry::pallet::Call<T>
   **/
  PalletBridgeRegistryCall: {
    _enum: {
      set_metadata: {
        bridgeIndex: 'u32',
        info: 'PalletBridgeRegistryBridgeInfo',
      },
      force_reset_indices: {
        resourceIds: 'Vec<WebbProposalsHeaderResourceId>',
        bridgeIndex: 'u32'
      }
    }
  },
  /**
   * Lookup271: pallet_bridge_registry::types::BridgeInfo<FieldLimit>
   **/
  PalletBridgeRegistryBridgeInfo: {
    additional: 'Vec<(Data,Data)>',
    display: 'Data'
  },
  /**
   * Lookup307: pallet_identity::pallet::Call<T>
   **/
  PalletIdentityCall: {
    _enum: {
      add_registrar: {
        account: 'MultiAddress',
      },
      set_identity: {
        info: 'PalletIdentityIdentityInfo',
      },
      set_subs: {
        subs: 'Vec<(AccountId32,Data)>',
      },
      clear_identity: 'Null',
      request_judgement: {
        regIndex: 'Compact<u32>',
        maxFee: 'Compact<u128>',
      },
      cancel_request: {
        regIndex: 'u32',
      },
      set_fee: {
        index: 'Compact<u32>',
        fee: 'Compact<u128>',
      },
      set_account_id: {
        _alias: {
          new_: 'new',
        },
        index: 'Compact<u32>',
        new_: 'MultiAddress',
      },
      set_fields: {
        index: 'Compact<u32>',
        fields: 'PalletIdentityBitFlags',
      },
      provide_judgement: {
        regIndex: 'Compact<u32>',
        target: 'MultiAddress',
        judgement: 'PalletIdentityJudgement',
        identity: 'H256',
      },
      kill_identity: {
        target: 'MultiAddress',
      },
      add_sub: {
        sub: 'MultiAddress',
        data: 'Data',
      },
      rename_sub: {
        sub: 'MultiAddress',
        data: 'Data',
      },
      remove_sub: {
        sub: 'MultiAddress',
      },
      quit_sub: 'Null'
    }
  },
  /**
   * Lookup308: pallet_identity::types::IdentityInfo<FieldLimit>
   **/
  PalletIdentityIdentityInfo: {
    additional: 'Vec<(Data,Data)>',
    display: 'Data',
    legal: 'Data',
    web: 'Data',
    riot: 'Data',
    email: 'Data',
    pgpFingerprint: 'Option<[u8;20]>',
    image: 'Data',
    twitter: 'Data'
  },
  /**
   * Lookup315: pallet_identity::types::BitFlags<pallet_identity::types::IdentityField>
   **/
  PalletIdentityBitFlags: {
    _bitLength: 64,
    Display: 1,
    Legal: 2,
    Web: 4,
    Riot: 8,
    Email: 16,
    PgpFingerprint: 32,
    Image: 64,
    Twitter: 128
  },
  /**
   * Lookup316: pallet_identity::types::IdentityField
   **/
  PalletIdentityIdentityField: {
    _enum: ['__Unused0', 'Display', 'Legal', '__Unused3', 'Web', '__Unused5', '__Unused6', '__Unused7', 'Riot', '__Unused9', '__Unused10', '__Unused11', '__Unused12', '__Unused13', '__Unused14', '__Unused15', 'Email', '__Unused17', '__Unused18', '__Unused19', '__Unused20', '__Unused21', '__Unused22', '__Unused23', '__Unused24', '__Unused25', '__Unused26', '__Unused27', '__Unused28', '__Unused29', '__Unused30', '__Unused31', 'PgpFingerprint', '__Unused33', '__Unused34', '__Unused35', '__Unused36', '__Unused37', '__Unused38', '__Unused39', '__Unused40', '__Unused41', '__Unused42', '__Unused43', '__Unused44', '__Unused45', '__Unused46', '__Unused47', '__Unused48', '__Unused49', '__Unused50', '__Unused51', '__Unused52', '__Unused53', '__Unused54', '__Unused55', '__Unused56', '__Unused57', '__Unused58', '__Unused59', '__Unused60', '__Unused61', '__Unused62', '__Unused63', 'Image', '__Unused65', '__Unused66', '__Unused67', '__Unused68', '__Unused69', '__Unused70', '__Unused71', '__Unused72', '__Unused73', '__Unused74', '__Unused75', '__Unused76', '__Unused77', '__Unused78', '__Unused79', '__Unused80', '__Unused81', '__Unused82', '__Unused83', '__Unused84', '__Unused85', '__Unused86', '__Unused87', '__Unused88', '__Unused89', '__Unused90', '__Unused91', '__Unused92', '__Unused93', '__Unused94', '__Unused95', '__Unused96', '__Unused97', '__Unused98', '__Unused99', '__Unused100', '__Unused101', '__Unused102', '__Unused103', '__Unused104', '__Unused105', '__Unused106', '__Unused107', '__Unused108', '__Unused109', '__Unused110', '__Unused111', '__Unused112', '__Unused113', '__Unused114', '__Unused115', '__Unused116', '__Unused117', '__Unused118', '__Unused119', '__Unused120', '__Unused121', '__Unused122', '__Unused123', '__Unused124', '__Unused125', '__Unused126', '__Unused127', 'Twitter']
  },
  /**
   * Lookup317: pallet_identity::types::Judgement<Balance>
   **/
  PalletIdentityJudgement: {
    _enum: {
      Unknown: 'Null',
      FeePaid: 'u128',
      Reasonable: 'Null',
      KnownGood: 'Null',
      OutOfDate: 'Null',
      LowQuality: 'Null',
      Erroneous: 'Null'
    }
  },
  /**
   * Lookup318: pallet_im_online::pallet::Call<T>
   **/
  PalletImOnlineCall: {
    _enum: {
      heartbeat: {
        heartbeat: 'PalletImOnlineHeartbeat',
        signature: 'PalletImOnlineSr25519AppSr25519Signature'
      }
    }
  },
  /**
   * Lookup319: pallet_im_online::Heartbeat<BlockNumber>
   **/
  PalletImOnlineHeartbeat: {
    blockNumber: 'u32',
    networkState: 'SpCoreOffchainOpaqueNetworkState',
    sessionIndex: 'u32',
    authorityIndex: 'u32',
    validatorsLen: 'u32'
  },
  /**
   * Lookup320: sp_core::offchain::OpaqueNetworkState
   **/
  SpCoreOffchainOpaqueNetworkState: {
    peerId: 'OpaquePeerId',
    externalAddresses: 'Vec<OpaqueMultiaddr>'
  },
  /**
   * Lookup324: pallet_im_online::sr25519::app_sr25519::Signature
   **/
  PalletImOnlineSr25519AppSr25519Signature: 'SpCoreSr25519Signature',
  /**
   * Lookup325: sp_core::sr25519::Signature
   **/
  SpCoreSr25519Signature: '[u8;64]',
  /**
   * Lookup326: pallet_sudo::pallet::Error<T>
   **/
  PalletSudoError: {
    _enum: ['RequireSudo']
  },
  /**
   * Lookup327: pallet_election_provider_multi_phase::ReadySolution<T>
   **/
  PalletElectionProviderMultiPhaseReadySolution: {
    supports: 'Vec<(AccountId32,SpNposElectionsSupport)>',
    score: 'SpNposElectionsElectionScore',
    compute: 'PalletElectionProviderMultiPhaseElectionCompute'
  },
  /**
   * Lookup329: pallet_election_provider_multi_phase::RoundSnapshot<T>
   **/
  PalletElectionProviderMultiPhaseRoundSnapshot: {
    voters: 'Vec<(AccountId32,u64,Vec<AccountId32>)>',
    targets: 'Vec<AccountId32>'
  },
  /**
   * Lookup336: pallet_election_provider_multi_phase::signed::SignedSubmission<sp_core::crypto::AccountId32, Balance, dkg_standalone_runtime::NposSolution16>
   **/
  PalletElectionProviderMultiPhaseSignedSignedSubmission: {
    who: 'AccountId32',
    deposit: 'u128',
    rawSolution: 'PalletElectionProviderMultiPhaseRawSolution',
    callFee: 'u128'
  },
  /**
   * Lookup337: pallet_election_provider_multi_phase::pallet::Error<T>
   **/
  PalletElectionProviderMultiPhaseError: {
    _enum: ['PreDispatchEarlySubmission', 'PreDispatchWrongWinnerCount', 'PreDispatchWeakSubmission', 'SignedQueueFull', 'SignedCannotPayDeposit', 'SignedInvalidWitness', 'SignedTooMuchWeight', 'OcwCallWrongEra', 'MissingSnapshotMetadata', 'InvalidSubmissionIndex', 'CallNotAllowed', 'FallbackFailed', 'BoundNotMet', 'TooManyWinners']
  },
  /**
   * Lookup338: pallet_bags_list::list::Node<T, I>
   **/
  PalletBagsListListNode: {
    id: 'AccountId32',
    prev: 'Option<AccountId32>',
    next: 'Option<AccountId32>',
    bagUpper: 'u64',
    score: 'u64'
  },
  /**
   * Lookup339: pallet_bags_list::list::Bag<T, I>
   **/
  PalletBagsListListBag: {
    head: 'Option<AccountId32>',
    tail: 'Option<AccountId32>'
  },
  /**
   * Lookup341: pallet_bags_list::pallet::Error<T, I>
   **/
  PalletBagsListError: {
    _enum: {
      List: 'PalletBagsListListListError'
    }
  },
  /**
   * Lookup342: pallet_bags_list::list::ListError
   **/
  PalletBagsListListListError: {
    _enum: ['Duplicate', 'NotHeavier', 'NotInSameBag', 'NodeNotFound']
  },
  /**
   * Lookup343: pallet_nomination_pools::PoolMember<T>
   **/
  PalletNominationPoolsPoolMember: {
    poolId: 'u32',
    points: 'u128',
    lastRecordedRewardCounter: 'u128',
    unbondingEras: 'BTreeMap<u32, u128>'
  },
  /**
   * Lookup348: pallet_nomination_pools::BondedPoolInner<T>
   **/
  PalletNominationPoolsBondedPoolInner: {
    points: 'u128',
    state: 'PalletNominationPoolsPoolState',
    memberCounter: 'u32',
    roles: 'PalletNominationPoolsPoolRoles'
  },
  /**
   * Lookup349: pallet_nomination_pools::PoolRoles<sp_core::crypto::AccountId32>
   **/
  PalletNominationPoolsPoolRoles: {
    depositor: 'AccountId32',
    root: 'Option<AccountId32>',
    nominator: 'Option<AccountId32>',
    bouncer: 'Option<AccountId32>'
  },
  /**
   * Lookup350: pallet_nomination_pools::RewardPool<T>
   **/
  PalletNominationPoolsRewardPool: {
    lastRecordedRewardCounter: 'u128',
    lastRecordedTotalPayouts: 'u128',
    totalRewardsClaimed: 'u128'
  },
  /**
   * Lookup351: pallet_nomination_pools::SubPools<T>
   **/
  PalletNominationPoolsSubPools: {
    noEra: 'PalletNominationPoolsUnbondPool',
    withEra: 'BTreeMap<u32, PalletNominationPoolsUnbondPool>'
  },
  /**
   * Lookup352: pallet_nomination_pools::UnbondPool<T>
   **/
  PalletNominationPoolsUnbondPool: {
    points: 'u128',
    balance: 'u128'
  },
  /**
   * Lookup358: frame_support::PalletId
   **/
  FrameSupportPalletId: '[u8;8]',
  /**
   * Lookup359: pallet_nomination_pools::pallet::Error<T>
   **/
  PalletNominationPoolsError: {
    _enum: {
      PoolNotFound: 'Null',
      PoolMemberNotFound: 'Null',
      RewardPoolNotFound: 'Null',
      SubPoolsNotFound: 'Null',
      AccountBelongsToOtherPool: 'Null',
      FullyUnbonding: 'Null',
      MaxUnbondingLimit: 'Null',
      CannotWithdrawAny: 'Null',
      MinimumBondNotMet: 'Null',
      OverflowRisk: 'Null',
      NotDestroying: 'Null',
      NotNominator: 'Null',
      NotKickerOrDestroying: 'Null',
      NotOpen: 'Null',
      MaxPools: 'Null',
      MaxPoolMembers: 'Null',
      CanNotChangeState: 'Null',
      DoesNotHavePermission: 'Null',
      MetadataExceedsMaxLen: 'Null',
      Defensive: 'PalletNominationPoolsDefensiveError',
      PartialUnbondNotAllowedPermissionlessly: 'Null',
      PoolIdInUse: 'Null',
      InvalidPoolId: 'Null',
      BondExtraRestricted: 'Null'
    }
  },
  /**
   * Lookup360: pallet_nomination_pools::pallet::DefensiveError
   **/
  PalletNominationPoolsDefensiveError: {
    _enum: ['NotEnoughSpaceInUnbondPool', 'PoolNotFound', 'RewardPoolNotFound', 'SubPoolsNotFound', 'BondedStashKilledPrematurely']
  },
  /**
   * Lookup361: pallet_staking::StakingLedger<T>
   **/
  PalletStakingStakingLedger: {
    stash: 'AccountId32',
    total: 'Compact<u128>',
    active: 'Compact<u128>',
    unlocking: 'Vec<PalletStakingUnlockChunk>',
    claimedRewards: 'Vec<u32>'
  },
  /**
   * Lookup363: pallet_staking::UnlockChunk<Balance>
   **/
  PalletStakingUnlockChunk: {
    value: 'Compact<u128>',
    era: 'Compact<u32>'
  },
  /**
   * Lookup366: pallet_staking::Nominations<T>
   **/
  PalletStakingNominations: {
    targets: 'Vec<AccountId32>',
    submittedIn: 'u32',
    suppressed: 'bool'
  },
  /**
   * Lookup367: pallet_staking::ActiveEraInfo
   **/
  PalletStakingActiveEraInfo: {
    index: 'u32',
    start: 'Option<u64>'
  },
  /**
   * Lookup370: pallet_staking::EraRewardPoints<sp_core::crypto::AccountId32>
   **/
  PalletStakingEraRewardPoints: {
    total: 'u32',
    individual: 'BTreeMap<AccountId32, u32>'
  },
  /**
   * Lookup375: pallet_staking::UnappliedSlash<sp_core::crypto::AccountId32, Balance>
   **/
  PalletStakingUnappliedSlash: {
    validator: 'AccountId32',
    own: 'u128',
    others: 'Vec<(AccountId32,u128)>',
    reporters: 'Vec<AccountId32>',
    payout: 'u128'
  },
  /**
   * Lookup377: pallet_staking::slashing::SlashingSpans
   **/
  PalletStakingSlashingSlashingSpans: {
    spanIndex: 'u32',
    lastStart: 'u32',
    lastNonzeroSlash: 'u32',
    prior: 'Vec<u32>'
  },
  /**
   * Lookup378: pallet_staking::slashing::SpanRecord<Balance>
   **/
  PalletStakingSlashingSpanRecord: {
    slashed: 'u128',
    paidOut: 'u128'
  },
  /**
   * Lookup381: pallet_staking::pallet::pallet::Error<T>
   **/
  PalletStakingPalletError: {
    _enum: ['NotController', 'NotStash', 'AlreadyBonded', 'AlreadyPaired', 'EmptyTargets', 'DuplicateIndex', 'InvalidSlashIndex', 'InsufficientBond', 'NoMoreChunks', 'NoUnlockChunk', 'FundedTarget', 'InvalidEraToReward', 'InvalidNumberOfNominations', 'NotSortedAndUnique', 'AlreadyClaimed', 'IncorrectHistoryDepth', 'IncorrectSlashingSpans', 'BadState', 'TooManyTargets', 'BadTarget', 'CannotChillOther', 'TooManyNominators', 'TooManyValidators', 'CommissionTooLow', 'BoundNotMet']
  },
  /**
   * Lookup385: sp_core::crypto::KeyTypeId
   **/
  SpCoreCryptoKeyTypeId: '[u8;4]',
  /**
   * Lookup386: pallet_session::pallet::Error<T>
   **/
  PalletSessionError: {
    _enum: ['InvalidProof', 'NoAssociatedValidatorId', 'DuplicatedKey', 'NoKeys', 'NoAccount']
  },
  /**
   * Lookup388: pallet_bridge_registry::types::BridgeMetadata<MaxResources, MaxAdditionalFields>
   **/
  PalletBridgeRegistryBridgeMetadata: {
    resourceIds: 'Vec<WebbProposalsHeaderResourceId>',
    info: 'PalletBridgeRegistryBridgeInfo'
  },
  /**
   * Lookup390: pallet_bridge_registry::pallet::Error<T>
   **/
  PalletBridgeRegistryError: {
    _enum: ['ParametersNotInitialized', 'VerifyError', 'ProposalNotSigned', 'BridgeIndexError', 'TooManyFields', 'BridgeNotFound', 'TooManyResources', 'OutOfBounds']
  },
  /**
   * Lookup391: pallet_identity::types::Registration<Balance, MaxJudgements, MaxAdditionalFields>
   **/
  PalletIdentityRegistration: {
    judgements: 'Vec<(u32,PalletIdentityJudgement)>',
    deposit: 'u128',
    info: 'PalletIdentityIdentityInfo'
  },
  /**
   * Lookup399: pallet_identity::types::RegistrarInfo<Balance, sp_core::crypto::AccountId32>
   **/
  PalletIdentityRegistrarInfo: {
    account: 'AccountId32',
    fee: 'u128',
    fields: 'PalletIdentityBitFlags'
  },
  /**
   * Lookup401: pallet_identity::pallet::Error<T>
   **/
  PalletIdentityError: {
    _enum: ['TooManySubAccounts', 'NotFound', 'NotNamed', 'EmptyIndex', 'FeeChanged', 'NoIdentity', 'StickyJudgement', 'JudgementGiven', 'InvalidJudgement', 'InvalidIndex', 'InvalidTarget', 'TooManyFields', 'TooManyRegistrars', 'AlreadyClaimed', 'NotSub', 'NotOwned', 'JudgementForDifferentIdentity', 'JudgementPaymentFailed']
  },
  /**
   * Lookup405: pallet_im_online::BoundedOpaqueNetworkState<PeerIdEncodingLimit, MultiAddrEncodingLimit, AddressesLimit>
   **/
  PalletImOnlineBoundedOpaqueNetworkState: {
    peerId: 'Bytes',
    externalAddresses: 'Vec<Bytes>'
  },
  /**
   * Lookup409: pallet_im_online::pallet::Error<T>
   **/
  PalletImOnlineError: {
    _enum: ['InvalidKey', 'DuplicatedHeartbeat']
  },
  /**
   * Lookup411: sp_runtime::MultiSignature
   **/
  SpRuntimeMultiSignature: {
    _enum: {
      Ed25519: 'SpCoreEd25519Signature',
      Sr25519: 'SpCoreSr25519Signature',
      Ecdsa: 'SpCoreEcdsaSignature'
    }
  },
  /**
   * Lookup412: sp_core::ecdsa::Signature
   **/
  SpCoreEcdsaSignature: '[u8;65]',
  /**
   * Lookup415: frame_system::extensions::check_non_zero_sender::CheckNonZeroSender<T>
   **/
  FrameSystemExtensionsCheckNonZeroSender: 'Null',
  /**
   * Lookup416: frame_system::extensions::check_spec_version::CheckSpecVersion<T>
   **/
  FrameSystemExtensionsCheckSpecVersion: 'Null',
  /**
   * Lookup417: frame_system::extensions::check_tx_version::CheckTxVersion<T>
   **/
  FrameSystemExtensionsCheckTxVersion: 'Null',
  /**
   * Lookup418: frame_system::extensions::check_genesis::CheckGenesis<T>
   **/
  FrameSystemExtensionsCheckGenesis: 'Null',
  /**
   * Lookup421: frame_system::extensions::check_nonce::CheckNonce<T>
   **/
  FrameSystemExtensionsCheckNonce: 'Compact<u32>',
  /**
   * Lookup422: frame_system::extensions::check_weight::CheckWeight<T>
   **/
  FrameSystemExtensionsCheckWeight: 'Null',
  /**
   * Lookup423: pallet_transaction_payment::ChargeTransactionPayment<T>
   **/
  PalletTransactionPaymentChargeTransactionPayment: 'Compact<u128>',
  /**
   * Lookup424: dkg_standalone_runtime::Runtime
   **/
  DkgStandaloneRuntimeRuntime: 'Null'
};<|MERGE_RESOLUTION|>--- conflicted
+++ resolved
@@ -438,7 +438,6 @@
     }
   },
   /**
-<<<<<<< HEAD
    * Lookup50: dkg_runtime_primitives::proposal::SignedProposalBatch<BatchId, dkg_runtime_primitives::CustomU32Getter, dkg_runtime_primitives::CustomU32Getter, dkg_runtime_primitives::CustomU32Getter>
    **/
   DkgRuntimePrimitivesProposalSignedProposalBatch: {
@@ -468,9 +467,6 @@
   },
   /**
    * Lookup60: dkg_runtime_primitives::proposal::DKGPayloadKey
-=======
-   * Lookup53: dkg_runtime_primitives::proposal::DKGPayloadKey
->>>>>>> 5baaaf7b
    **/
   DkgRuntimePrimitivesProposalDkgPayloadKey: {
     _enum: {
@@ -491,11 +487,7 @@
     }
   },
   /**
-<<<<<<< HEAD
    * Lookup62: pallet_transaction_payment::pallet::Event<T>
-=======
-   * Lookup55: pallet_transaction_payment::pallet::Event<T>
->>>>>>> 5baaaf7b
    **/
   PalletTransactionPaymentEvent: {
     _enum: {
@@ -507,11 +499,7 @@
     }
   },
   /**
-<<<<<<< HEAD
    * Lookup63: pallet_sudo::pallet::Event<T>
-=======
-   * Lookup56: pallet_sudo::pallet::Event<T>
->>>>>>> 5baaaf7b
    **/
   PalletSudoEvent: {
     _enum: {
@@ -527,11 +515,7 @@
     }
   },
   /**
-<<<<<<< HEAD
    * Lookup67: pallet_election_provider_multi_phase::pallet::Event<T>
-=======
-   * Lookup60: pallet_election_provider_multi_phase::pallet::Event<T>
->>>>>>> 5baaaf7b
    **/
   PalletElectionProviderMultiPhaseEvent: {
     _enum: {
@@ -561,21 +545,13 @@
     }
   },
   /**
-<<<<<<< HEAD
    * Lookup68: pallet_election_provider_multi_phase::ElectionCompute
-=======
-   * Lookup61: pallet_election_provider_multi_phase::ElectionCompute
->>>>>>> 5baaaf7b
    **/
   PalletElectionProviderMultiPhaseElectionCompute: {
     _enum: ['OnChain', 'Signed', 'Unsigned', 'Fallback', 'Emergency']
   },
   /**
-<<<<<<< HEAD
    * Lookup69: sp_npos_elections::ElectionScore
-=======
-   * Lookup62: sp_npos_elections::ElectionScore
->>>>>>> 5baaaf7b
    **/
   SpNposElectionsElectionScore: {
     minimalStake: 'u128',
@@ -583,11 +559,7 @@
     sumStakeSquared: 'u128'
   },
   /**
-<<<<<<< HEAD
    * Lookup70: pallet_election_provider_multi_phase::Phase<Bn>
-=======
-   * Lookup63: pallet_election_provider_multi_phase::Phase<Bn>
->>>>>>> 5baaaf7b
    **/
   PalletElectionProviderMultiPhasePhase: {
     _enum: {
@@ -598,11 +570,7 @@
     }
   },
   /**
-<<<<<<< HEAD
    * Lookup72: pallet_bags_list::pallet::Event<T, I>
-=======
-   * Lookup65: pallet_bags_list::pallet::Event<T, I>
->>>>>>> 5baaaf7b
    **/
   PalletBagsListEvent: {
     _enum: {
@@ -618,11 +586,7 @@
     }
   },
   /**
-<<<<<<< HEAD
    * Lookup73: pallet_nomination_pools::pallet::Event<T>
-=======
-   * Lookup66: pallet_nomination_pools::pallet::Event<T>
->>>>>>> 5baaaf7b
    **/
   PalletNominationPoolsEvent: {
     _enum: {
@@ -682,21 +646,13 @@
     }
   },
   /**
-<<<<<<< HEAD
    * Lookup74: pallet_nomination_pools::PoolState
-=======
-   * Lookup67: pallet_nomination_pools::PoolState
->>>>>>> 5baaaf7b
    **/
   PalletNominationPoolsPoolState: {
     _enum: ['Open', 'Blocked', 'Destroying']
   },
   /**
-<<<<<<< HEAD
    * Lookup75: pallet_staking::pallet::pallet::Event<T>
-=======
-   * Lookup68: pallet_staking::pallet::pallet::Event<T>
->>>>>>> 5baaaf7b
    **/
   PalletStakingPalletEvent: {
     _enum: {
@@ -756,32 +712,20 @@
     }
   },
   /**
-<<<<<<< HEAD
    * Lookup77: pallet_staking::ValidatorPrefs
-=======
-   * Lookup70: pallet_staking::ValidatorPrefs
->>>>>>> 5baaaf7b
    **/
   PalletStakingValidatorPrefs: {
     commission: 'Compact<Perbill>',
     blocked: 'bool'
   },
   /**
-<<<<<<< HEAD
    * Lookup79: pallet_staking::Forcing
-=======
-   * Lookup72: pallet_staking::Forcing
->>>>>>> 5baaaf7b
    **/
   PalletStakingForcing: {
     _enum: ['NotForcing', 'ForceNew', 'ForceNone', 'ForceAlways']
   },
   /**
-<<<<<<< HEAD
    * Lookup80: pallet_session::pallet::Event
-=======
-   * Lookup73: pallet_session::pallet::Event
->>>>>>> 5baaaf7b
    **/
   PalletSessionEvent: {
     _enum: {
@@ -791,19 +735,11 @@
     }
   },
   /**
-<<<<<<< HEAD
    * Lookup81: pallet_bridge_registry::pallet::Event<T, I>
    **/
   PalletBridgeRegistryEvent: 'Null',
   /**
    * Lookup82: pallet_identity::pallet::Event<T>
-=======
-   * Lookup74: pallet_bridge_registry::pallet::Event<T>
-   **/
-  PalletBridgeRegistryEvent: 'Null',
-  /**
-   * Lookup75: pallet_identity::pallet::Event<T>
->>>>>>> 5baaaf7b
    **/
   PalletIdentityEvent: {
     _enum: {
@@ -851,11 +787,7 @@
     }
   },
   /**
-<<<<<<< HEAD
    * Lookup83: pallet_im_online::pallet::Event<T>
-=======
-   * Lookup76: pallet_im_online::pallet::Event<T>
->>>>>>> 5baaaf7b
    **/
   PalletImOnlineEvent: {
     _enum: {
@@ -869,7 +801,6 @@
     }
   },
   /**
-<<<<<<< HEAD
    * Lookup84: pallet_im_online::sr25519::app_sr25519::Public
    **/
   PalletImOnlineSr25519AppSr25519Public: 'SpCoreSr25519Public',
@@ -879,17 +810,6 @@
   SpCoreSr25519Public: '[u8;32]',
   /**
    * Lookup88: pallet_staking::Exposure<sp_core::crypto::AccountId32, Balance>
-=======
-   * Lookup77: pallet_im_online::sr25519::app_sr25519::Public
-   **/
-  PalletImOnlineSr25519AppSr25519Public: 'SpCoreSr25519Public',
-  /**
-   * Lookup78: sp_core::sr25519::Public
-   **/
-  SpCoreSr25519Public: '[u8;32]',
-  /**
-   * Lookup81: pallet_staking::Exposure<sp_core::crypto::AccountId32, Balance>
->>>>>>> 5baaaf7b
    **/
   PalletStakingExposure: {
     total: 'Compact<u128>',
@@ -897,18 +817,13 @@
     others: 'Vec<PalletStakingIndividualExposure>'
   },
   /**
-<<<<<<< HEAD
    * Lookup91: pallet_staking::IndividualExposure<sp_core::crypto::AccountId32, Balance>
-=======
-   * Lookup84: pallet_staking::IndividualExposure<sp_core::crypto::AccountId32, Balance>
->>>>>>> 5baaaf7b
    **/
   PalletStakingIndividualExposure: {
     who: 'AccountId32',
     value: 'Compact<u128>'
   },
   /**
-<<<<<<< HEAD
    * Lookup92: pallet_utility::pallet::Event
    **/
   PalletUtilityEvent: {
@@ -930,9 +845,6 @@
   },
   /**
    * Lookup93: frame_system::Phase
-=======
-   * Lookup85: frame_system::Phase
->>>>>>> 5baaaf7b
    **/
   FrameSystemPhase: {
     _enum: {
@@ -942,22 +854,14 @@
     }
   },
   /**
-<<<<<<< HEAD
    * Lookup97: frame_system::LastRuntimeUpgradeInfo
-=======
-   * Lookup89: frame_system::LastRuntimeUpgradeInfo
->>>>>>> 5baaaf7b
    **/
   FrameSystemLastRuntimeUpgradeInfo: {
     specVersion: 'Compact<u32>',
     specName: 'Text'
   },
   /**
-<<<<<<< HEAD
    * Lookup100: frame_system::pallet::Call<T>
-=======
-   * Lookup92: frame_system::pallet::Call<T>
->>>>>>> 5baaaf7b
    **/
   FrameSystemCall: {
     _enum: {
@@ -992,11 +896,7 @@
     }
   },
   /**
-<<<<<<< HEAD
    * Lookup104: frame_system::limits::BlockWeights
-=======
-   * Lookup95: frame_system::limits::BlockWeights
->>>>>>> 5baaaf7b
    **/
   FrameSystemLimitsBlockWeights: {
     baseBlock: 'SpWeightsWeightV2Weight',
@@ -1004,11 +904,7 @@
     perClass: 'FrameSupportDispatchPerDispatchClassWeightsPerClass'
   },
   /**
-<<<<<<< HEAD
    * Lookup105: frame_support::dispatch::PerDispatchClass<frame_system::limits::WeightsPerClass>
-=======
-   * Lookup96: frame_support::dispatch::PerDispatchClass<frame_system::limits::WeightsPerClass>
->>>>>>> 5baaaf7b
    **/
   FrameSupportDispatchPerDispatchClassWeightsPerClass: {
     normal: 'FrameSystemLimitsWeightsPerClass',
@@ -1016,11 +912,7 @@
     mandatory: 'FrameSystemLimitsWeightsPerClass'
   },
   /**
-<<<<<<< HEAD
    * Lookup106: frame_system::limits::WeightsPerClass
-=======
-   * Lookup97: frame_system::limits::WeightsPerClass
->>>>>>> 5baaaf7b
    **/
   FrameSystemLimitsWeightsPerClass: {
     baseExtrinsic: 'SpWeightsWeightV2Weight',
@@ -1029,21 +921,13 @@
     reserved: 'Option<SpWeightsWeightV2Weight>'
   },
   /**
-<<<<<<< HEAD
    * Lookup108: frame_system::limits::BlockLength
-=======
-   * Lookup99: frame_system::limits::BlockLength
->>>>>>> 5baaaf7b
    **/
   FrameSystemLimitsBlockLength: {
     max: 'FrameSupportDispatchPerDispatchClassU32'
   },
   /**
-<<<<<<< HEAD
    * Lookup109: frame_support::dispatch::PerDispatchClass<T>
-=======
-   * Lookup100: frame_support::dispatch::PerDispatchClass<T>
->>>>>>> 5baaaf7b
    **/
   FrameSupportDispatchPerDispatchClassU32: {
     normal: 'u32',
@@ -1051,22 +935,14 @@
     mandatory: 'u32'
   },
   /**
-<<<<<<< HEAD
    * Lookup110: sp_weights::RuntimeDbWeight
-=======
-   * Lookup101: sp_weights::RuntimeDbWeight
->>>>>>> 5baaaf7b
    **/
   SpWeightsRuntimeDbWeight: {
     read: 'u64',
     write: 'u64'
   },
   /**
-<<<<<<< HEAD
    * Lookup111: sp_version::RuntimeVersion
-=======
-   * Lookup102: sp_version::RuntimeVersion
->>>>>>> 5baaaf7b
    **/
   SpVersionRuntimeVersion: {
     specName: 'Text',
@@ -1079,21 +955,13 @@
     stateVersion: 'u8'
   },
   /**
-<<<<<<< HEAD
    * Lookup116: frame_system::pallet::Error<T>
-=======
-   * Lookup107: frame_system::pallet::Error<T>
->>>>>>> 5baaaf7b
    **/
   FrameSystemError: {
     _enum: ['InvalidSpecName', 'SpecVersionNeedsToIncrease', 'FailedToExtractRuntimeVersion', 'NonDefaultComposite', 'NonZeroRefCount', 'CallFiltered']
   },
   /**
-<<<<<<< HEAD
    * Lookup118: pallet_indices::pallet::Call<T>
-=======
-   * Lookup109: pallet_indices::pallet::Call<T>
->>>>>>> 5baaaf7b
    **/
   PalletIndicesCall: {
     _enum: {
@@ -1124,21 +992,13 @@
     }
   },
   /**
-<<<<<<< HEAD
    * Lookup121: pallet_indices::pallet::Error<T>
-=======
-   * Lookup112: pallet_indices::pallet::Error<T>
->>>>>>> 5baaaf7b
    **/
   PalletIndicesError: {
     _enum: ['NotAssigned', 'NotOwner', 'InUse', 'NotTransfer', 'Permanent']
   },
   /**
-<<<<<<< HEAD
    * Lookup123: pallet_timestamp::pallet::Call<T>
-=======
-   * Lookup114: pallet_timestamp::pallet::Call<T>
->>>>>>> 5baaaf7b
    **/
   PalletTimestampCall: {
     _enum: {
@@ -1148,19 +1008,11 @@
     }
   },
   /**
-<<<<<<< HEAD
    * Lookup125: sp_consensus_aura::sr25519::app_sr25519::Public
    **/
   SpConsensusAuraSr25519AppSr25519Public: 'SpCoreSr25519Public',
   /**
    * Lookup128: pallet_grandpa::StoredState<N>
-=======
-   * Lookup116: sp_consensus_aura::sr25519::app_sr25519::Public
-   **/
-  SpConsensusAuraSr25519AppSr25519Public: 'SpCoreSr25519Public',
-  /**
-   * Lookup119: pallet_grandpa::StoredState<N>
->>>>>>> 5baaaf7b
    **/
   PalletGrandpaStoredState: {
     _enum: {
@@ -1177,11 +1029,7 @@
     }
   },
   /**
-<<<<<<< HEAD
    * Lookup129: pallet_grandpa::StoredPendingChange<N, Limit>
-=======
-   * Lookup120: pallet_grandpa::StoredPendingChange<N, Limit>
->>>>>>> 5baaaf7b
    **/
   PalletGrandpaStoredPendingChange: {
     scheduledAt: 'u32',
@@ -1190,11 +1038,7 @@
     forced: 'Option<u32>'
   },
   /**
-<<<<<<< HEAD
    * Lookup132: pallet_grandpa::pallet::Call<T>
-=======
-   * Lookup123: pallet_grandpa::pallet::Call<T>
->>>>>>> 5baaaf7b
    **/
   PalletGrandpaCall: {
     _enum: {
@@ -1213,22 +1057,14 @@
     }
   },
   /**
-<<<<<<< HEAD
    * Lookup133: sp_finality_grandpa::EquivocationProof<primitive_types::H256, N>
-=======
-   * Lookup124: sp_finality_grandpa::EquivocationProof<primitive_types::H256, N>
->>>>>>> 5baaaf7b
    **/
   SpFinalityGrandpaEquivocationProof: {
     setId: 'u64',
     equivocation: 'SpFinalityGrandpaEquivocation'
   },
   /**
-<<<<<<< HEAD
    * Lookup134: sp_finality_grandpa::Equivocation<primitive_types::H256, N>
-=======
-   * Lookup125: sp_finality_grandpa::Equivocation<primitive_types::H256, N>
->>>>>>> 5baaaf7b
    **/
   SpFinalityGrandpaEquivocation: {
     _enum: {
@@ -1237,11 +1073,7 @@
     }
   },
   /**
-<<<<<<< HEAD
    * Lookup135: finality_grandpa::Equivocation<sp_finality_grandpa::app::Public, finality_grandpa::Prevote<primitive_types::H256, N>, sp_finality_grandpa::app::Signature>
-=======
-   * Lookup126: finality_grandpa::Equivocation<sp_finality_grandpa::app::Public, finality_grandpa::Prevote<primitive_types::H256, N>, sp_finality_grandpa::app::Signature>
->>>>>>> 5baaaf7b
    **/
   FinalityGrandpaEquivocationPrevote: {
     roundNumber: 'u64',
@@ -1250,18 +1082,13 @@
     second: '(FinalityGrandpaPrevote,SpFinalityGrandpaAppSignature)'
   },
   /**
-<<<<<<< HEAD
    * Lookup136: finality_grandpa::Prevote<primitive_types::H256, N>
-=======
-   * Lookup127: finality_grandpa::Prevote<primitive_types::H256, N>
->>>>>>> 5baaaf7b
    **/
   FinalityGrandpaPrevote: {
     targetHash: 'H256',
     targetNumber: 'u32'
   },
   /**
-<<<<<<< HEAD
    * Lookup137: sp_finality_grandpa::app::Signature
    **/
   SpFinalityGrandpaAppSignature: 'SpCoreEd25519Signature',
@@ -1271,17 +1098,6 @@
   SpCoreEd25519Signature: '[u8;64]',
   /**
    * Lookup141: finality_grandpa::Equivocation<sp_finality_grandpa::app::Public, finality_grandpa::Precommit<primitive_types::H256, N>, sp_finality_grandpa::app::Signature>
-=======
-   * Lookup128: sp_finality_grandpa::app::Signature
-   **/
-  SpFinalityGrandpaAppSignature: 'SpCoreEd25519Signature',
-  /**
-   * Lookup129: sp_core::ed25519::Signature
-   **/
-  SpCoreEd25519Signature: '[u8;64]',
-  /**
-   * Lookup132: finality_grandpa::Equivocation<sp_finality_grandpa::app::Public, finality_grandpa::Precommit<primitive_types::H256, N>, sp_finality_grandpa::app::Signature>
->>>>>>> 5baaaf7b
    **/
   FinalityGrandpaEquivocationPrecommit: {
     roundNumber: 'u64',
@@ -1290,40 +1106,24 @@
     second: '(FinalityGrandpaPrecommit,SpFinalityGrandpaAppSignature)'
   },
   /**
-<<<<<<< HEAD
    * Lookup142: finality_grandpa::Precommit<primitive_types::H256, N>
-=======
-   * Lookup133: finality_grandpa::Precommit<primitive_types::H256, N>
->>>>>>> 5baaaf7b
    **/
   FinalityGrandpaPrecommit: {
     targetHash: 'H256',
     targetNumber: 'u32'
   },
   /**
-<<<<<<< HEAD
    * Lookup144: sp_core::Void
    **/
   SpCoreVoid: 'Null',
   /**
    * Lookup145: pallet_grandpa::pallet::Error<T>
-=======
-   * Lookup135: sp_core::Void
-   **/
-  SpCoreVoid: 'Null',
-  /**
-   * Lookup136: pallet_grandpa::pallet::Error<T>
->>>>>>> 5baaaf7b
    **/
   PalletGrandpaError: {
     _enum: ['PauseFailed', 'ResumeFailed', 'ChangePending', 'TooSoon', 'InvalidKeyOwnershipProof', 'InvalidEquivocationProof', 'DuplicateOffenceReport']
   },
   /**
-<<<<<<< HEAD
    * Lookup147: pallet_balances::BalanceLock<Balance>
-=======
-   * Lookup138: pallet_balances::BalanceLock<Balance>
->>>>>>> 5baaaf7b
    **/
   PalletBalancesBalanceLock: {
     id: '[u8;8]',
@@ -1331,32 +1131,20 @@
     reasons: 'PalletBalancesReasons'
   },
   /**
-<<<<<<< HEAD
    * Lookup148: pallet_balances::Reasons
-=======
-   * Lookup139: pallet_balances::Reasons
->>>>>>> 5baaaf7b
    **/
   PalletBalancesReasons: {
     _enum: ['Fee', 'Misc', 'All']
   },
   /**
-<<<<<<< HEAD
    * Lookup151: pallet_balances::ReserveData<ReserveIdentifier, Balance>
-=======
-   * Lookup142: pallet_balances::ReserveData<ReserveIdentifier, Balance>
->>>>>>> 5baaaf7b
    **/
   PalletBalancesReserveData: {
     id: '[u8;8]',
     amount: 'u128'
   },
   /**
-<<<<<<< HEAD
    * Lookup153: pallet_balances::pallet::Call<T, I>
-=======
-   * Lookup144: pallet_balances::pallet::Call<T, I>
->>>>>>> 5baaaf7b
    **/
   PalletBalancesCall: {
     _enum: {
@@ -1389,11 +1177,7 @@
     }
   },
   /**
-<<<<<<< HEAD
    * Lookup154: pallet_balances::pallet::Error<T, I>
-=======
-   * Lookup145: pallet_balances::pallet::Error<T, I>
->>>>>>> 5baaaf7b
    **/
   PalletBalancesError: {
     _enum: ['VestingBalance', 'LiquidityRestrictions', 'InsufficientBalance', 'ExistentialDeposit', 'KeepAlive', 'ExistingVestingSchedule', 'DeadAccount', 'TooManyReserves']
