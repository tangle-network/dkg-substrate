--- conflicted
+++ resolved
@@ -13,14 +13,8 @@
 // limitations under the License.
 //
 use crate::{
-<<<<<<< HEAD
 	handlers::{evm, validate_proposals::ValidationError},
 	DKGPayloadKey, Proposal, ProposalKind,
-=======
-	handlers::{evm, proposer_set_update, validate_proposals::ValidationError},
-	ChainIdTrait, ChainIdType, DKGPayloadKey, Proposal, ProposalHeader, ProposalKind,
-	ProposalNonce,
->>>>>>> 23cc00de
 };
 use codec::{alloc::string::ToString, Decode};
 
@@ -51,7 +45,6 @@
 	proposal: &Proposal,
 ) -> Result<ProposalIdentifier, ValidationError> {
 	// First parse if EVM tx proposal
-<<<<<<< HEAD
 	if let ProposalKind::EVM = proposal.kind() {
 		return evm::evm_tx::create(proposal.data()).map(|p| ProposalIdentifier {
 			key: DKGPayloadKey::EVMProposal(p.nonce),
@@ -71,189 +64,6 @@
 				Err(ValidationError::UnimplementedProposalKind)
 			}
 		}
-=======
-	match proposal.kind() {
-		ProposalKind::EVM =>
-			return evm::evm_tx::create(&proposal.data())
-				.map(|p| (p.chain_id, DKGPayloadKey::EVMProposal(p.nonce))),
-		ProposalKind::ProposerSetUpdate => {
-			// this proposal does not have a chain id in its data, so we use the null chain
-			// id as a dummy
-			let null_chain_type = [0u8, 0u8];
-			let null_chain_inner_id = [0u8; 4];
-			let null_chain_id =
-				ChainIdType::<C>::from_raw_parts(null_chain_type, null_chain_inner_id);
-			return proposer_set_update::create(&proposal.data())
-				.map(|p| (null_chain_id, DKGPayloadKey::ProposerSetUpdateProposal(p.nonce)))
-		},
-		_ => {},
-	}
-
-	// Otherwise, begin parsing DKG proposal header
-	let (chain_id, _): (ChainIdType<C>, ProposalNonce) =
-		decode_proposal_header(proposal.data()).map(Into::into)?;
-
-	match proposal.kind() {
-		ProposalKind::AnchorCreate => match chain_id {
-			ChainIdType::Null(_) => panic!("should not be null chain type"),
-			ChainIdType::EVM(_) => panic!("should not exist"),
-			ChainIdType::Substrate(_) |
-			ChainIdType::RelayChain(_, _) |
-			ChainIdType::Parachain(_, _) => substrate::anchor_create::create(&proposal.data())
-				.map(|p| (p.header.chain_id, DKGPayloadKey::AnchorCreateProposal(p.header.nonce))),
-			ChainIdType::CosmosSDK(_) => panic!("Unimplemented"),
-			ChainIdType::Solana(_) => panic!("Unimplemented"),
-		},
-		ProposalKind::AnchorUpdate => match chain_id {
-			ChainIdType::Null(_) => panic!("should not be null chain type"),
-			ChainIdType::EVM(_) => evm::anchor_update::create(&proposal.data())
-				.map(|p| (p.header.chain_id, DKGPayloadKey::AnchorUpdateProposal(p.header.nonce))),
-			ChainIdType::Substrate(_) |
-			ChainIdType::RelayChain(_, _) |
-			ChainIdType::Parachain(_, _) => substrate::anchor_update::create(&proposal.data())
-				.map(|p| (p.header.chain_id, DKGPayloadKey::AnchorUpdateProposal(p.header.nonce))),
-			ChainIdType::CosmosSDK(_) => panic!("Unimplemented"),
-			ChainIdType::Solana(_) => panic!("Unimplemented"),
-		},
-		ProposalKind::TokenAdd => match chain_id {
-			ChainIdType::Null(_) => panic!("should not be null chain type"),
-			ChainIdType::EVM(_) => evm::add_token_to_set::create(&proposal.data())
-				.map(|p| (p.header.chain_id, DKGPayloadKey::TokenAddProposal(p.header.nonce))),
-			ChainIdType::Substrate(_) |
-			ChainIdType::RelayChain(_, _) |
-			ChainIdType::Parachain(_, _) => substrate::add_token_to_pool_share::create(&proposal.data())
-				.map(|p| (p.header.chain_id, DKGPayloadKey::TokenAddProposal(p.header.nonce))),
-			ChainIdType::CosmosSDK(_) => panic!("Unimplemented"),
-			ChainIdType::Solana(_) => panic!("Unimplemented"),
-		},
-		ProposalKind::TokenRemove => match chain_id {
-			ChainIdType::Null(_) => panic!("should not be null chain type"),
-			ChainIdType::EVM(_) => evm::remove_token_from_set::create(&proposal.data())
-				.map(|p| (p.header.chain_id, DKGPayloadKey::TokenRemoveProposal(p.header.nonce))),
-			ChainIdType::Substrate(_) |
-			ChainIdType::RelayChain(_, _) |
-			ChainIdType::Parachain(_, _) =>
-				substrate::remove_token_from_pool_share::create(&proposal.data()).map(|p| {
-					(p.header.chain_id, DKGPayloadKey::TokenRemoveProposal(p.header.nonce))
-				}),
-			ChainIdType::CosmosSDK(_) => panic!("Unimplemented"),
-			ChainIdType::Solana(_) => panic!("Unimplemented"),
-		},
-		ProposalKind::WrappingFeeUpdate => match chain_id {
-			ChainIdType::Null(_) => panic!("should not be null chain type"),
-			ChainIdType::EVM(_) => evm::fee_update::create(&proposal.data()).map(|p| {
-				(p.header.chain_id, DKGPayloadKey::WrappingFeeUpdateProposal(p.header.nonce))
-			}),
-			ChainIdType::Substrate(_) |
-			ChainIdType::RelayChain(_, _) |
-			ChainIdType::Parachain(_, _) => substrate::fee_update::create(&proposal.data()).map(|p| {
-				(p.header.chain_id, DKGPayloadKey::WrappingFeeUpdateProposal(p.header.nonce))
-			}),
-			ChainIdType::CosmosSDK(_) => panic!("Unimplemented"),
-			ChainIdType::Solana(_) => panic!("Unimplemented"),
-		},
-		ProposalKind::ResourceIdUpdate => match chain_id {
-			ChainIdType::Null(_) => panic!("should not be null chain type"),
-			ChainIdType::EVM(_) => evm::resource_id_update::create(&proposal.data()).map(|p| {
-				(p.header.chain_id, DKGPayloadKey::ResourceIdUpdateProposal(p.header.nonce))
-			}),
-			ChainIdType::Substrate(_) |
-			ChainIdType::RelayChain(_, _) |
-			ChainIdType::Parachain(_, _) =>
-				substrate::resource_id_update::create(&proposal.data()).map(|p| {
-					(p.header.chain_id, DKGPayloadKey::ResourceIdUpdateProposal(p.header.nonce))
-				}),
-			ChainIdType::CosmosSDK(_) => panic!("Unimplemented"),
-			ChainIdType::Solana(_) => panic!("Unimplemented"),
-		},
-		ProposalKind::RescueTokens => match chain_id {
-			ChainIdType::Null(_) => panic!("should not be null chain type"),
-			ChainIdType::EVM(_) => evm::rescue_tokens::create(&proposal.data())
-				.map(|p| (p.header.chain_id, DKGPayloadKey::RescueTokensProposal(p.header.nonce))),
-			ChainIdType::Substrate(_) => todo!(),
-			ChainIdType::RelayChain(_, _) => todo!(),
-			ChainIdType::Parachain(_, _) => todo!(),
-			ChainIdType::CosmosSDK(_) => panic!("Unimplemented"),
-			ChainIdType::Solana(_) => panic!("Unimplemented"),
-		},
-		ProposalKind::MaxDepositLimitUpdate => match chain_id {
-			ChainIdType::Null(_) => panic!("should not be null chain type"),
-			ChainIdType::EVM(_) => evm::bytes32_update::create(&proposal.data()).map(|p| {
-				(p.header.chain_id, DKGPayloadKey::MaxDepositLimitUpdateProposal(p.header.nonce))
-			}),
-			ChainIdType::Substrate(_) => todo!(),
-			ChainIdType::RelayChain(_, _) => todo!(),
-			ChainIdType::Parachain(_, _) => todo!(),
-			ChainIdType::CosmosSDK(_) => panic!("Unimplemented"),
-			ChainIdType::Solana(_) => panic!("Unimplemented"),
-		},
-		ProposalKind::MinWithdrawalLimitUpdate => match chain_id {
-			ChainIdType::Null(_) => panic!("should not be null chain type"),
-			ChainIdType::EVM(_) => evm::bytes32_update::create(&proposal.data()).map(|p| {
-				(p.header.chain_id, DKGPayloadKey::MinWithdrawalLimitUpdateProposal(p.header.nonce))
-			}),
-			ChainIdType::Substrate(_) => todo!(),
-			ChainIdType::RelayChain(_, _) => todo!(),
-			ChainIdType::Parachain(_, _) => todo!(),
-			ChainIdType::CosmosSDK(_) => panic!("Unimplemented"),
-			ChainIdType::Solana(_) => panic!("Unimplemented"),
-		},
-		ProposalKind::MaxExtLimitUpdate => match chain_id {
-			ChainIdType::Null(_) => panic!("should not be null chain type"),
-			ChainIdType::EVM(_) => evm::bytes32_update::create(&proposal.data()).map(|p| {
-				(p.header.chain_id, DKGPayloadKey::MaxExtLimitUpdateProposal(p.header.nonce))
-			}),
-			ChainIdType::Substrate(_) => todo!(),
-			ChainIdType::RelayChain(_, _) => todo!(),
-			ChainIdType::Parachain(_, _) => todo!(),
-			ChainIdType::CosmosSDK(_) => panic!("Unimplemented"),
-			ChainIdType::Solana(_) => panic!("Unimplemented"),
-		},
-		ProposalKind::MaxFeeLimitUpdate => match chain_id {
-			ChainIdType::Null(_) => panic!("should not be null chain type"),
-			ChainIdType::EVM(_) => evm::bytes32_update::create(&proposal.data()).map(|p| {
-				(p.header.chain_id, DKGPayloadKey::MaxFeeLimitUpdateProposal(p.header.nonce))
-			}),
-			ChainIdType::Substrate(_) => todo!(),
-			ChainIdType::RelayChain(_, _) => todo!(),
-			ChainIdType::Parachain(_, _) => todo!(),
-			ChainIdType::CosmosSDK(_) => panic!("Unimplemented"),
-			ChainIdType::Solana(_) => panic!("Unimplemented"),
-		},
-		ProposalKind::SetTreasuryHandler => match chain_id {
-			ChainIdType::Null(_) => panic!("should not be null chain type"),
-			ChainIdType::EVM(_) => evm::set_treasury_handler::create(&proposal.data()).map(|p| {
-				(p.header.chain_id, DKGPayloadKey::SetTreasuryHandlerProposal(p.header.nonce))
-			}),
-			ChainIdType::Substrate(_) => todo!(),
-			ChainIdType::RelayChain(_, _) => todo!(),
-			ChainIdType::Parachain(_, _) => todo!(),
-			ChainIdType::CosmosSDK(_) => panic!("Unimplemented"),
-			ChainIdType::Solana(_) => panic!("Unimplemented"),
-		},
-		ProposalKind::SetVerifier => match chain_id {
-			ChainIdType::Null(_) => panic!("should not be null chain type"),
-			ChainIdType::EVM(_) => evm::set_verifier::create(&proposal.data())
-				.map(|p| (p.header.chain_id, DKGPayloadKey::SetVerifierProposal(p.header.nonce))),
-			ChainIdType::Substrate(_) => todo!(),
-			ChainIdType::RelayChain(_, _) => todo!(),
-			ChainIdType::Parachain(_, _) => todo!(),
-			ChainIdType::CosmosSDK(_) => panic!("Unimplemented"),
-			ChainIdType::Solana(_) => panic!("Unimplemented"),
-		},
-		ProposalKind::FeeRecipientUpdate => match chain_id {
-			ChainIdType::Null(_) => panic!("should not be null chain type"),
-			ChainIdType::EVM(_) => evm::fee_recipient_update::create(&proposal.data()).map(|p| {
-				(p.header.chain_id, DKGPayloadKey::FeeRecipientUpdateProposal(p.header.nonce))
-			}),
-			ChainIdType::Substrate(_) => todo!(),
-			ChainIdType::RelayChain(_, _) => todo!(),
-			ChainIdType::Parachain(_, _) => todo!(),
-			ChainIdType::CosmosSDK(_) => panic!("Unimplemented"),
-			ChainIdType::Solana(_) => panic!("Unimplemented"),
-		},
-		_ => Err(ValidationError::UnimplementedProposalKind),
->>>>>>> 23cc00de
 	}
 	let header = decode_proposal_header(proposal.data())?;
 	let mut identifier = ProposalIdentifier {
