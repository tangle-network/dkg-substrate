--- conflicted
+++ resolved
@@ -123,14 +123,11 @@
 	TokenRemoveProposal(ProposalNonce),
 	WrappingFeeUpdateProposal(ProposalNonce),
 	ResourceIdUpdateProposal(ProposalNonce),
-<<<<<<< HEAD
 	RescueTokensProposal(ProposalNonce),
-=======
 	MaxDepositLimitUpdateProposal(ProposalNonce),
 	MinWithdrawLimitUpdateProposal(ProposalNonce),
 	MaxExtLimitUpdateProposal(ProposalNonce),
 	MaxFeeLimitUpdateProposal(ProposalNonce),
->>>>>>> 754ced98
 }
 
 impl PartialEq for DKGPayloadKey {
@@ -143,9 +140,7 @@
 			(Self::TokenRemoveProposal(l0), Self::TokenRemoveProposal(r0)) => l0 == r0,
 			(Self::WrappingFeeUpdateProposal(l0), Self::WrappingFeeUpdateProposal(r0)) => l0 == r0,
 			(Self::ResourceIdUpdateProposal(l0), Self::ResourceIdUpdateProposal(r0)) => l0 == r0,
-<<<<<<< HEAD
 			(Self::RescueTokensProposal(l0), Self::RescueTokensProposal(r0)) => l0 == r0,
-=======
 			(Self::MaxDepositLimitUpdateProposal(l0), Self::MaxDepositLimitUpdateProposal(r0)) =>
 				l0 == r0,
 			(
@@ -154,7 +149,6 @@
 			) => l0 == r0,
 			(Self::MaxExtLimitUpdateProposal(l0), Self::MaxExtLimitUpdateProposal(r0)) => l0 == r0,
 			(Self::MaxFeeLimitUpdateProposal(l0), Self::MaxFeeLimitUpdateProposal(r0)) => l0 == r0,
->>>>>>> 754ced98
 			_ => false,
 		}
 	}
@@ -185,10 +179,8 @@
 	WrappingFeeUpdateSigned { data: Vec<u8>, signature: Vec<u8> },
 	ResourceIdUpdate { data: Vec<u8> },
 	ResourceIdUpdateSigned { data: Vec<u8>, signature: Vec<u8> },
-<<<<<<< HEAD
 	RescueTokens { data: Vec<u8> },
 	RescueTokensSigned { data: Vec<u8>, signature: Vec<u8> },
-=======
 	MaxDepositLimitUpdate { data: Vec<u8> },
 	MaxDepositLimitUpdateSigned { data: Vec<u8>, signature: Vec<u8> },
 	MinWithdrawalLimitUpdate { data: Vec<u8> },
@@ -197,7 +189,6 @@
 	MaxExtLimitUpdateSigned { data: Vec<u8>, signature: Vec<u8> },
 	MaxFeeLimitUpdate { data: Vec<u8> },
 	MaxFeeLimitUpdateSigned { data: Vec<u8>, signature: Vec<u8> },
->>>>>>> 754ced98
 }
 
 impl ProposalType {
@@ -216,10 +207,8 @@
 			ProposalType::WrappingFeeUpdateSigned { data, .. } => data.clone(),
 			ProposalType::ResourceIdUpdate { data } => data.clone(),
 			ProposalType::ResourceIdUpdateSigned { data, .. } => data.clone(),
-<<<<<<< HEAD
 			ProposalType::RescueTokens { data } => data.clone(),
 			ProposalType::RescueTokensSigned { data, .. } => data.clone(),
-=======
 			ProposalType::MaxDepositLimitUpdate { data } => data.clone(),
 			ProposalType::MaxDepositLimitUpdateSigned { data, .. } => data.clone(),
 			ProposalType::MinWithdrawalLimitUpdate { data } => data.clone(),
@@ -228,7 +217,6 @@
 			ProposalType::MaxExtLimitUpdateSigned { data, .. } => data.clone(),
 			ProposalType::MaxFeeLimitUpdate { data } => data.clone(),
 			ProposalType::MaxFeeLimitUpdateSigned { data, .. } => data.clone(),
->>>>>>> 754ced98
 		}
 	}
 
@@ -247,10 +235,8 @@
 			ProposalType::WrappingFeeUpdateSigned { signature, .. } => signature.clone(),
 			ProposalType::ResourceIdUpdate { .. } => Vec::new(),
 			ProposalType::ResourceIdUpdateSigned { signature, .. } => signature.clone(),
-<<<<<<< HEAD
 			ProposalType::RescueTokens { .. } => Vec::new(),
 			ProposalType::RescueTokensSigned { signature, .. } => signature.clone(),
-=======
 			ProposalType::MaxDepositLimitUpdate { .. } => Vec::new(),
 			ProposalType::MaxDepositLimitUpdateSigned { signature, .. } => signature.clone(),
 			ProposalType::MinWithdrawalLimitUpdate { .. } => Vec::new(),
@@ -259,7 +245,6 @@
 			ProposalType::MaxExtLimitUpdateSigned { signature, .. } => signature.clone(),
 			ProposalType::MaxFeeLimitUpdate { .. } => Vec::new(),
 			ProposalType::MaxFeeLimitUpdateSigned { signature, .. } => signature.clone(),
->>>>>>> 754ced98
 		}
 	}
 }
@@ -327,9 +312,12 @@
 		Ok(().into())
 	}
 
-<<<<<<< HEAD
 	fn handle_rescue_tokens_signed_proposal(
-=======
+		_prop: ProposalType,
+	) -> frame_support::pallet_prelude::DispatchResult {
+		Ok(().into())
+	}
+  
 	fn handle_deposit_limit_update_signed_proposal(
 		_prop: ProposalType,
 	) -> frame_support::pallet_prelude::DispatchResult {
@@ -349,7 +337,6 @@
 	}
 
 	fn handle_fee_limit_update_signed_proposal(
->>>>>>> 754ced98
 		_prop: ProposalType,
 	) -> frame_support::pallet_prelude::DispatchResult {
 		Ok(().into())
