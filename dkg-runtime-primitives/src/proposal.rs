--- conflicted
+++ resolved
@@ -12,14 +12,10 @@
 // See the License for the specific language governing permissions and
 // limitations under the License.
 //
-<<<<<<< HEAD
 use frame_support::{
 	pallet_prelude::{ConstU32, Get},
 	BoundedVec, RuntimeDebug,
 };
-=======
-use frame_support::{pallet_prelude::Get, RuntimeDebug};
->>>>>>> a48d04d0
 use sp_std::hash::{Hash, Hasher};
 
 use codec::{Decode, Encode, EncodeLike, MaxEncodedLen};
@@ -189,80 +185,21 @@
 	// sign the proposal with some priority
 	Sign(u8),
 }
-<<<<<<< HEAD
-pub trait ProposalHandlerTrait {
-	type BatchId;
-	type MaxProposalLength: Get<u32>;
-	type MaxProposals: Get<u32>;
-	type MaxSignatureLen: Get<u32>;
-
-=======
 pub trait ProposalHandlerTrait<MaxProposalLength: Get<u32>> {
->>>>>>> a48d04d0
 	fn handle_unsigned_proposal(
 		_prop: Proposal<MaxProposalLength>,
 	) -> frame_support::pallet_prelude::DispatchResult {
 		Ok(())
 	}
 
-<<<<<<< HEAD
-	fn handle_signed_proposal_batch(
-		_prop: SignedProposalBatch<
-			Self::BatchId,
-			Self::MaxProposalLength,
-			Self::MaxProposals,
-			Self::MaxSignatureLen,
-		>,
+	fn handle_signed_proposal(
+		_prop: Proposal<MaxProposalLength>,
 	) -> frame_support::pallet_prelude::DispatchResult {
 		Ok(())
 	}
-
-	fn handle_unsigned_refresh_proposal(
-		_proposal: RefreshProposal,
-	) -> frame_support::pallet_prelude::DispatchResult {
-		Ok(())
-	}
-
-	fn handle_signed_refresh_proposal(
-		_proposal: RefreshProposal,
-		_signature: Vec<u8>,
-=======
-	fn handle_signed_proposal(
-		_prop: Proposal<MaxProposalLength>,
->>>>>>> a48d04d0
-	) -> frame_support::pallet_prelude::DispatchResult {
-		Ok(())
-	}
-}
-
-<<<<<<< HEAD
-impl ProposalHandlerTrait for () {
-	type BatchId = u32;
-	type MaxProposalLength = ConstU32<0>;
-	type MaxProposals = ConstU32<0>;
-	type MaxSignatureLen = ConstU32<0>;
-}
-
-#[derive(Clone, Debug, PartialEq, Eq, codec::Encode, codec::Decode)]
-pub struct OffchainSignedProposalBatches<
-	BatchId,
-	MaxLength: Get<u32>,
-	MaxProposals: Get<u32>,
-	MaxSignatureLen: Get<u32>,
-> {
-	pub batches: Vec<SignedProposalBatch<BatchId, MaxLength, MaxProposals, MaxSignatureLen>>,
-}
-
-impl<BatchId, MaxLength: Get<u32>, MaxProposals: Get<u32>, MaxSignatureLen: Get<u32>> Default
-	for OffchainSignedProposalBatches<BatchId, MaxLength, MaxProposals, MaxSignatureLen>
-{
-	fn default() -> Self {
-		Self { batches: Default::default() }
-	}
-}
-=======
+}
+
 impl<M: Get<u32>> ProposalHandlerTrait<M> for () {}
->>>>>>> a48d04d0
 
 /// An unsigned proposal represented in pallet storage
 /// We store the creation timestamp to purge expired proposals
