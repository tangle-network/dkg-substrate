// Copyright 2022 Webb Technologies Inc.
//
// Licensed under the Apache License, Version 2.0 (the "License");
// you may not use this file except in compliance with the License.
// You may obtain a copy of the License at
//
// http://www.apache.org/licenses/LICENSE-2.0
//
// Unless required by applicable law or agreed to in writing, software
// distributed under the License is distributed on an "AS IS" BASIS,
// WITHOUT WARRANTIES OR CONDITIONS OF ANY KIND, either express or implied.
// See the License for the specific language governing permissions and
// limitations under the License.
//
#![cfg_attr(not(feature = "std"), no_std)]
// NOTE: needed to silence warnings about generated code in `decl_runtime_apis`
#![allow(clippy::too_many_arguments, clippy::unnecessary_mut_passed)]

pub mod handlers;
pub mod offchain;
pub mod proposal;
pub mod traits;
pub mod utils;
pub use crate::proposal::DKGPayloadKey;
use codec::{Codec, Decode, Encode, MaxEncodedLen};
use crypto::AuthorityId;
pub use ethereum::*;
pub use ethereum_types::*;
use frame_support::{pallet_prelude::Get, BoundedVec, RuntimeDebug};
pub use proposal::*;
use scale_info::TypeInfo;
use sp_core::H256;
use sp_runtime::{
	traits::{IdentifyAccount, Verify},
	MultiSignature,
};
use sp_std::{fmt::Debug, prelude::*, vec::Vec};
use tiny_keccak::{Hasher, Keccak};
use webb_proposals::Proposal;

/// A custom get Struct to allow to import runtime values into the dkg gadget
#[derive(
	Clone,
	Encode,
	Decode,
	Debug,
	Eq,
	PartialEq,
	scale_info::TypeInfo,
	Ord,
	PartialOrd,
	MaxEncodedLen,
	Default,
)]
pub struct CustomU32Getter<const T: u32>;

impl<const T: u32> Get<u32> for CustomU32Getter<T> {
	fn get() -> u32 {
		T
	}
}

/// Utility fn to calculate keccak 256 has
pub fn keccak_256(data: &[u8]) -> [u8; 32] {
	let mut keccak = Keccak::v256();
	keccak.update(data);
	let mut output = [0u8; 32];
	keccak.finalize(&mut output);
	output
}

/// A typedef for keygen set / session id
pub type SessionId = u64;
/// The type used to represent an MMR root hash.
pub type MmrRootHash = H256;

/// Authority set id starts with zero at genesis
pub const GENESIS_AUTHORITY_SET_ID: u64 = 0;

/// Gossip message resending limit for outbound messages
pub const GOSSIP_MESSAGE_RESENDING_LIMIT: u8 = 5;

/// The keygen timeout limit in blocks before we consider misbehaviours
pub const KEYGEN_TIMEOUT: u32 = 10;

/// The offline timeout limit in blocks before we consider misbehaviours
pub const OFFLINE_TIMEOUT: u32 = 2;

/// The sign timeout limit in blocks before we consider misbehaviours
pub const SIGN_TIMEOUT: u32 = 2;

// Engine ID for DKG
pub const DKG_ENGINE_ID: sp_runtime::ConsensusEngineId = *b"WDKG";

// Key type for DKG keys
pub const KEY_TYPE: sp_application_crypto::KeyTypeId = sp_application_crypto::KeyTypeId(*b"wdkg");

// Max length for proposals
pub type MaxProposalLength = CustomU32Getter<10_000>;

// Max authorities
pub type MaxAuthorities = CustomU32Getter<100>;

// Max reporters
pub type MaxReporters = CustomU32Getter<100>;

/// Max size for signatures
pub type MaxSignatureLength = CustomU32Getter<512>;

/// Max size for signatures
pub type MaxKeyLength = CustomU32Getter<512>;

/// Max votes to store onchain
pub type MaxVotes = CustomU32Getter<100>;

/// Max resources to store onchain
pub type MaxResources = CustomU32Getter<32>;

// Untrack interval for unsigned proposals completed stages for signing
pub const UNTRACK_INTERVAL: u32 = 10;

#[derive(Clone, Debug, PartialEq, Eq, codec::Encode, codec::Decode)]
pub struct OffchainSignedProposals<BlockNumber, MaxLength: Get<u32>> {
	pub proposals: Vec<(Vec<Proposal<MaxLength>>, BlockNumber)>,
}

pub type PublicKeyAndSignature = (Vec<u8>, Vec<u8>);

#[derive(Eq, PartialEq, Clone, Encode, Default, Decode, RuntimeDebug, TypeInfo)]
pub struct AggregatedPublicKeys {
	/// A vector of public keys and signature pairs [/public_key/] , [/signature/]
	pub keys_and_signatures: Vec<PublicKeyAndSignature>,
}

#[derive(Debug, Clone, Copy, Decode, Encode, PartialEq, Eq, TypeInfo, Hash, MaxEncodedLen)]
#[cfg_attr(feature = "scale-info", derive(scale_info::TypeInfo))]
pub enum MisbehaviourType {
	Keygen,
	Sign,
}

#[derive(Eq, PartialEq, Clone, Encode, Decode, Debug, TypeInfo, codec::MaxEncodedLen)]
pub struct AggregatedMisbehaviourReports<
	DKGId: AsRef<[u8]>,
	MaxSignatureLength: Get<u32> + Debug + Clone + TypeInfo,
	MaxReporters: Get<u32> + Debug + Clone + TypeInfo,
> {
	/// Offending type
	pub misbehaviour_type: MisbehaviourType,
	/// The round id the offense took place in
	pub session_id: u64,
	/// The offending authority
	pub offender: DKGId,
	/// A list of reporters
	pub reporters: BoundedVec<DKGId, MaxReporters>,
	/// A list of signed reports
	pub signatures: BoundedVec<BoundedVec<u8, MaxSignatureLength>, MaxReporters>,
}

impl<BlockNumber, MaxLength: Get<u32>> Default for OffchainSignedProposals<BlockNumber, MaxLength> {
	fn default() -> Self {
		Self { proposals: Default::default() }
	}
}

pub mod crypto {
	use sp_application_crypto::{app_crypto, ecdsa};
	app_crypto!(ecdsa, crate::KEY_TYPE);

	/// Identity of a DKG authority using ECDSA as its crypto.
	pub type AuthorityId = Public;

	/// Signature for a DKG authority using ECDSA as its crypto.
	pub type AuthoritySignature = Signature;
}

pub type AuthoritySetId = u64;

#[derive(Decode, Encode, Debug, PartialEq, Clone, TypeInfo)]
pub struct AuthoritySet<AuthorityId, MaxAuthorities: Get<u32>> {
	/// Public keys of the validator set elements
	pub authorities: BoundedVec<AuthorityId, MaxAuthorities>,
	/// Identifier of the validator set
	pub id: AuthoritySetId,
}

impl<MaxAuthorities: Get<u32>> Default for AuthoritySet<AuthorityId, MaxAuthorities> {
	fn default() -> Self {
		Self { authorities: Default::default(), id: Default::default() }
	}
}

impl<AuthorityId, MaxAuthorities: Get<u32>> AuthoritySet<AuthorityId, MaxAuthorities> {
	/// Return an empty validator set with id of 0.
	pub fn empty() -> Self {
		Self { authorities: Default::default(), id: Default::default() }
	}
}

#[derive(Clone, Debug, PartialEq, Eq, codec::Encode, codec::Decode, TypeInfo)]
pub enum DKGReport {
	KeygenMisbehaviour { session_id: SessionId, offender: AuthorityId },
	SignMisbehaviour { session_id: SessionId, offender: AuthorityId },
}

#[derive(Clone, Debug, PartialEq, Eq, codec::Encode, codec::Decode)]
pub struct Commitment<TBlockNumber, TPayload> {
	pub payload: TPayload,
	pub block_number: TBlockNumber,
	pub validator_set_id: AuthoritySetId,
}

pub type AuthorityIndex = u32;

#[derive(Decode, Encode)]
pub enum ConsensusLog<AuthorityId: Codec, MaxAuthorities: Get<u32>> {
	/// The authorities have changed.
	#[codec(index = 1)]
	AuthoritiesChange {
		active: AuthoritySet<AuthorityId, MaxAuthorities>,
		queued: AuthoritySet<AuthorityId, MaxAuthorities>,
	},
	/// Disable the authority with given index.
	#[codec(index = 2)]
	OnDisabled(AuthorityIndex),
	/// The DKG keys have changed
	#[codec(index = 4)]
	KeyRefresh {
		forced: bool,
		old_public_key: Vec<u8>,
		new_public_key: Vec<u8>,
		new_key_signature: Vec<u8>,
	},
}

type AccountId = <<MultiSignature as Verify>::Signer as IdentifyAccount>::AccountId;

#[derive(Eq, PartialEq, Clone, Encode, Decode, RuntimeDebug, TypeInfo)]
pub struct UnsignedProposal<MaxProposalLength: Get<u32> + Clone> {
	pub typed_chain_id: webb_proposals::TypedChainId,
	pub key: DKGPayloadKey,
	pub proposal: Proposal<MaxProposalLength>,
}

<<<<<<< HEAD
impl UnsignedProposal {
	pub fn testing_dummy() -> Self {
		Self {
			typed_chain_id: webb_proposals::TypedChainId::None,
			key: DKGPayloadKey::RefreshVote(webb_proposals::Nonce(0)),
			proposal: Proposal::Unsigned { kind: ProposalKind::Refresh, data: vec![0, 1, 2] },
		}
	}
=======
impl<MaxProposalLength: Get<u32> + Clone> UnsignedProposal<MaxProposalLength> {
>>>>>>> 58add6a2
	pub fn hash(&self) -> Option<[u8; 32]> {
		if let Proposal::Unsigned { data, .. } = &self.proposal {
			Some(keccak_256(data))
		} else {
			None
		}
	}

	pub fn data(&self) -> &Vec<u8> {
		match &self.proposal {
			Proposal::Unsigned { data, .. } | Proposal::Signed { data, .. } => data,
		}
	}
}

sp_api::decl_runtime_apis! {

	pub trait DKGApi<AuthorityId, N, MaxProposalLength, MaxAuthorities> where
		AuthorityId: Codec + PartialEq,
		MaxProposalLength: Get<u32> + Clone,
		MaxAuthorities : Get<u32> + Clone,
		N: Codec + PartialEq + sp_runtime::traits::AtLeast32BitUnsigned,
	{
		/// Return the current active authority set
		fn authority_set() -> AuthoritySet<AuthorityId, MaxAuthorities>;
		/// Return the current best authority set chosen for keygen
		fn get_best_authorities() -> Vec<(u16, AuthorityId)>;
		/// Return the next best authority set chosen for the queued keygen
		fn get_next_best_authorities() -> Vec<(u16, AuthorityId)>;
		/// Returns the progress of current session
		fn get_current_session_progress(block_number : N) -> Option<sp_runtime::Permill>;
		/// Return the current signature threshold for the DKG
		fn signature_threshold() -> u16;
		/// Return the current keygen threshold for the DKG
		fn keygen_threshold() -> u16;
		/// Return the next signature threshold for the DKG
		fn next_signature_threshold() -> u16;
		/// Return the next keygen threshold for the DKG
		fn next_keygen_threshold() -> u16;
		/// Return the next authorities active authority set
		fn queued_authority_set() -> AuthoritySet<AuthorityId, MaxAuthorities>;
		/// Check if refresh process should start
		fn should_refresh(_block_number: N) -> bool;
		/// Fetch DKG public key for queued authorities
		fn next_dkg_pub_key() -> Option<(AuthoritySetId, Vec<u8>)>;
		/// Fetch DKG public key for current authorities
		fn dkg_pub_key() -> (AuthoritySetId, Vec<u8>);
		/// Get list of unsigned proposals
		fn get_unsigned_proposals() -> Vec<UnsignedProposal<MaxProposalLength>>;
		/// Get maximum delay before which an offchain extrinsic should be submitted
		fn get_max_extrinsic_delay(block_number: N) -> N;
		/// Current and Queued Authority Account Ids [/current_authorities/, /next_authorities/]
		fn get_authority_accounts() -> (Vec<AccountId>, Vec<AccountId>);
		/// Reputations for authorities
		fn get_reputations(authorities: Vec<AuthorityId>) -> Vec<(AuthorityId, u128)>;
		/// Returns the set of jailed keygen authorities from a set of authorities
		fn get_keygen_jailed(set: Vec<AuthorityId>) -> Vec<AuthorityId>;
		/// Returns the set of jailed signing authorities from a set of authorities
		fn get_signing_jailed(set: Vec<AuthorityId>) -> Vec<AuthorityId>;
		/// Fetch DKG public key for sig
		fn next_pub_key_sig() -> Option<Vec<u8>>;
		/// Get next nonce value for refresh proposal
		fn refresh_nonce() -> u32;
		/// Returns true if we should execute an new keygen.
		fn should_execute_new_keygen() -> bool;
	}
}<|MERGE_RESOLUTION|>--- conflicted
+++ resolved
@@ -242,18 +242,15 @@
 	pub proposal: Proposal<MaxProposalLength>,
 }
 
-<<<<<<< HEAD
-impl UnsignedProposal {
+impl<MaxProposalLength: Get<u32> + Clone> UnsignedProposal<MaxProposalLength> {
 	pub fn testing_dummy() -> Self {
+		let data = BoundedVec::try_from(vec![0, 1, 2]).unwrap();
 		Self {
 			typed_chain_id: webb_proposals::TypedChainId::None,
 			key: DKGPayloadKey::RefreshVote(webb_proposals::Nonce(0)),
-			proposal: Proposal::Unsigned { kind: ProposalKind::Refresh, data: vec![0, 1, 2] },
+			proposal: Proposal::Unsigned { kind: ProposalKind::Refresh, data },
 		}
 	}
-=======
-impl<MaxProposalLength: Get<u32> + Clone> UnsignedProposal<MaxProposalLength> {
->>>>>>> 58add6a2
 	pub fn hash(&self) -> Option<[u8; 32]> {
 		if let Proposal::Unsigned { data, .. } = &self.proposal {
 			Some(keccak_256(data))
