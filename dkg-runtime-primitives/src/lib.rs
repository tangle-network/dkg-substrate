--- conflicted
+++ resolved
@@ -253,19 +253,14 @@
 		match chain_type {
 			[1, 0] => ChainIdType::EVM(ChainId::from(chain_id)),
 			[2, 0] => ChainIdType::Substrate(ChainId::from(chain_id)),
-<<<<<<< HEAD
-			[2, 1] => ChainIdType::RelayChain(create_runtime_str!("polkadot"), ChainId::from(chain_id)),
-			[2, 2] => ChainIdType::RelayChain(create_runtime_str!("kusama"), ChainId::from(chain_id)),
-			[2, 128] => ChainIdType::Parachain(create_runtime_str!("polkadot"), ChainId::from(chain_id)),
-			[2, 129] => ChainIdType::Parachain(create_runtime_str!("kusama"), ChainId::from(chain_id)),
-=======
 			[2, 1] =>
 				ChainIdType::RelayChain(create_runtime_str!("polkadot"), ChainId::from(chain_id)),
 			[2, 2] =>
 				ChainIdType::RelayChain(create_runtime_str!("kusama"), ChainId::from(chain_id)),
 			[2, 128] =>
 				ChainIdType::RelayChain(create_runtime_str!("polkadot"), ChainId::from(chain_id)),
->>>>>>> e598ef96
+			[2, 129] =>
+				ChainIdType::Parachain(create_runtime_str!("kusama"), ChainId::from(chain_id)),
 			[3, 0] => ChainIdType::CosmosSDK(ChainId::from(chain_id)),
 			[4, 0] => ChainIdType::Solana(ChainId::from(chain_id)),
 			_ => panic!("Invalid chain id type"),
