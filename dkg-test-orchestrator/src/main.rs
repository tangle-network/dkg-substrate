//! The test orchestrator accomplishes two things:
//! 1) Starts up the orchestrator/mock-blockchain server, and;
//! 2) Runs all the DKG nodes in child processes
//!
//! In summary, running this test orchestrator is an "all in one" replacement
//! for needing to run multiple clients. Each individual DKG node's stdout will be
//! piped to the temporary directory
#![allow(clippy::unwrap_used)]
extern crate core;

// allow unwraps in tests
use crate::in_memory_gossip_engine::InMemoryGossipEngine;
use dkg_gadget::worker::TestBundle;
use dkg_mock_blockchain::*;
use dkg_runtime_primitives::{crypto, KEY_TYPE};
use futures::TryStreamExt;
use parking_lot::RwLock;
use sp_keystore::SyncCryptoStore;
use std::{path::PathBuf, sync::Arc};
use structopt::StructOpt;

mod client;
mod dummy_api;
mod in_memory_gossip_engine;

#[derive(Debug, StructOpt)]
#[structopt(
	name = "dkg-test-orchestrator",
	about = "Executes both the mock blockchain and client DKGs"
)]
struct Args {
	#[structopt(short = "c", long = "config")]
	// path to the configuration for the mock blockchain
	config_path: Option<PathBuf>,
	#[structopt(short = "t", long = "tmp")]
	tmp_path: PathBuf,
	#[structopt(long)]
	clean: bool,
	#[structopt(long)]
	threshold: Option<u16>,
	#[structopt(long)]
	n: Option<u16>,
	#[structopt(long)]
	bind: Option<String>,
	#[structopt(long)]
	n_tests: Option<usize>,
	#[structopt(short = "p")]
	proposals_per_test: Option<usize>,
}

#[tokio::main(flavor = "multi_thread")]
async fn main() -> Result<(), Box<dyn std::error::Error>> {
	let args = Args::from_args();
	log::info!(target: "dkg", "Orchestrator args: {args:?}");
	validate_args(&args)?;

	//let output = std::fs::File::create(args.tmp_path.join("output.json"))?;
	// before launching the DKGs, make sure to run to setup the logging
	dkg_logging::setup_simple_log();

	let config = args_to_config(&args)?;
	let n_clients = config.n_clients;
	let t = config.threshold;
	// set the number of blocks to the sum of the number of positive and negative cases
	// in other words, the each block gets 1 test case
	let mut n_blocks =
		config.positive_cases + config.error_cases.as_ref().map(|r| r.len()).unwrap_or(0);
	n_blocks *= 2; // 2 test rounds per test case
	let bind_addr = config.bind.clone();

	// the gossip engine and the dummy api share a state between ALL clients in this process
	// we will use the SAME gossip engine for both keygen and signing
	let keygen_gossip_engine = &InMemoryGossipEngine::new();
	let signing_gossip_engine = &InMemoryGossipEngine::new();
	let keygen_t = t as u16;
	let keygen_n = n_clients as u16;
	let signing_t = t as u16;
	let signing_n = n_clients as u16;

	// logging for the dummy api only
	let output = args.tmp_path.join("dummy_api.log");
	let dummy_api_logger =
		dkg_gadget::debug_logger::DebugLogger::new("dummy-api".to_string(), Some(output))?;

	let api = &crate::dummy_api::DummyApi::new(
		keygen_t,
		keygen_n,
		signing_t,
		signing_n,
		n_blocks,
		dummy_api_logger.clone(),
	);

	// first, spawn the orchestrator/mock-blockchain
	let orchestrator_task = MockBlockchain::new(config, api.clone()).await?.execute();
	let orchestrator_handle = tokio::task::spawn(orchestrator_task);
	// give time for the orchestrator to bind
	tokio::time::sleep(std::time::Duration::from_millis(1000)).await;

	let children_processes_dkg_clients = futures::stream::FuturesUnordered::new();

	// setup the clients
	for idx in 0..n_clients {
		let latest_header = Arc::new(RwLock::new(None));
		let current_test_id = Arc::new(RwLock::new(None));
		let (tx, rx) = tokio::sync::mpsc::unbounded_channel();
		// pass the dummy api logger initially, with the intent of overwriting it later
		let logger = dkg_gadget::debug_logger::DebugLogger::new("pre-init", None)?;
		let key_store: dkg_gadget::keystore::DKGKeystore =
			dkg_gadget::keystore::DKGKeystore::new_default(logger.clone());
		let keyring = dkg_gadget::keyring::Keyring::Custom(idx as _);
<<<<<<< HEAD
		let keygen_gossip_engine = gossip_engine.clone_for_new_peer(
			api,
			n_blocks as _,
			keyring,
			key_store.as_dyn_crypto_store().unwrap(),
			&logger,
		);
		let signing_gossip_engine = keygen_gossip_engine.clone();

		// set the loggers for the gossip engines
		let (peer_id, _public_key) = keygen_gossip_engine.peer_id();
		let peer_id = *peer_id;
		let output = args.tmp_path.join(format!("{peer_id}.log"));
		// output the logs for this specific peer to a file
		logger.set_id(peer_id);
		logger.set_output(Some(output))?;
=======

		let public_key: crypto::Public = SyncCryptoStore::ecdsa_generate_new(
			key_store.as_dyn_crypto_store().unwrap(),
			KEY_TYPE,
			Some(&keyring.to_seed()),
		)
		.ok()
		.unwrap()
		.into();
		let peer_id = PeerId::random();
		// output the logs for this specific peer to a file
		let output = std::fs::File::create(args.tmp_path.join(format!("{peer_id}.log")))?;
		let logger = dkg_gadget::debug_logger::DebugLogger::new(peer_id, Some(output));
		let keygen_gossip_engine = keygen_gossip_engine.clone_for_new_peer(
			api,
			n_blocks as _,
			&logger,
			peer_id,
			public_key.clone(),
		);
		let signing_gossip_engine = signing_gossip_engine.clone_for_new_peer(
			api,
			n_blocks as _,
			&logger,
			peer_id,
			public_key,
		);

		key_store.set_logger(logger.clone());
>>>>>>> 05f7ee06

		let client = Arc::new(
			crate::client::TestClient::connect(
				&bind_addr,
				peer_id,
				api.clone(),
				rx,
				current_test_id.clone(),
				logger.clone(),
			)
			.await?,
		);
		let backend = client.clone();
		let db_backend = Arc::new(dkg_gadget::db::DKGInMemoryDb::new());
		let metrics = None;
		let local_keystore = None;

		let child = async move {
			let _label = peer_id.to_string();
			dkg_logging::define_span!("DKG Client", _label);
			let test_bundle = TestBundle { to_test_client: tx, current_test_id };

			let dkg_worker_params = dkg_gadget::worker::WorkerParams {
				network: None,
				latest_header,
				client,
				backend,
				key_store,
				keygen_gossip_engine,
				signing_gossip_engine,
				db_backend,
				metrics,
				local_keystore,
				test_bundle: Some(test_bundle),
				_marker: Default::default(),
			};

			let worker = dkg_gadget::worker::DKGWorker::new(dkg_worker_params, logger.clone());
			worker.run().await;
			logger.error("DKG Worker ended");
			Err::<(), _>(std::io::Error::new(
				std::io::ErrorKind::Other,
				format!("Worker for peer {peer_id:?} ended"),
			))
		};

		children_processes_dkg_clients.push(Box::pin(child));
	}

	tokio::select! {
		_res0 = orchestrator_handle => {
			Err(Box::new(std::io::Error::new(std::io::ErrorKind::Other, "Orchestrator ended prematurely")) as Box<dyn std::error::Error>)
		},
		res1 = children_processes_dkg_clients.try_collect::<Vec<()>>() => {
			res1.map_err(|err| Box::new(err) as Box<dyn std::error::Error>)?;
			Ok(())
		}
	}
}

fn validate_args(args: &Args) -> Result<(), String> {
	if let Some(config_path) = &args.config_path {
		if !config_path.is_file() {
			return Err(format!("{:?} is not a valid config path", args.config_path))
		}
	}

	let tmp_path = &args.tmp_path;

	if !tmp_path.is_dir() {
		return Err(format!("{:?} is not a valid tmp path", args.tmp_path))
	}

	if args.proposals_per_test.is_some() ||
		args.n.is_some() ||
		args.threshold.is_some() ||
		args.n_tests.is_some() ||
		args.bind.is_some()
	{
		if args.proposals_per_test.is_none() ||
			args.n.is_none() ||
			args.threshold.is_none() ||
			args.n_tests.is_none() ||
			args.bind.is_none()
		{
			return Err("If any of the following arguments are specified, all of them must be specified: proposals-per-test, n, threshold, n-tests, bind".to_string())
		}

		if args.config_path.is_some() {
			return Err("Either the config path or a manual set of args must be passed".to_string())
		}
	}

	if args.clean {
		std::fs::remove_dir_all(tmp_path)
			.map_err(|err| format!("Failed to clean tmp path: {err:?}"))?;
		std::fs::create_dir(tmp_path)
			.map_err(|err| format!("Failed to create tmp path: {err:?}"))?;
	}

	Ok(())
}

fn args_to_config(args: &Args) -> Result<MockBlockchainConfig, String> {
	if let Some(config_path) = &args.config_path {
		let config = std::fs::read_to_string(config_path)
			.map_err(|err| format!("Failed to read config file: {err:?}"))?;
		let config: MockBlockchainConfig = toml::from_str(&config)
			.map_err(|err| format!("Failed to parse config file: {err:?}"))?;
		Ok(config)
	} else {
		let n = args.n.unwrap() as _;
		let threshold = args.threshold.unwrap() as _;
		let n_tests = args.n_tests.unwrap();
		let proposals_per_test = args.proposals_per_test.unwrap();
		let bind = args.bind.clone().unwrap();
		let config = MockBlockchainConfig {
			threshold,
			min_simulated_latency: None,
			positive_cases: n_tests,
			error_cases: None,
			bind,
			n_clients: n,
			unsigned_proposals_per_session: Some(proposals_per_test),
		};
		Ok(config)
	}
}<|MERGE_RESOLUTION|>--- conflicted
+++ resolved
@@ -106,27 +106,9 @@
 		let (tx, rx) = tokio::sync::mpsc::unbounded_channel();
 		// pass the dummy api logger initially, with the intent of overwriting it later
 		let logger = dkg_gadget::debug_logger::DebugLogger::new("pre-init", None)?;
-		let key_store: dkg_gadget::keystore::DKGKeystore =
+		let mut key_store: dkg_gadget::keystore::DKGKeystore =
 			dkg_gadget::keystore::DKGKeystore::new_default(logger.clone());
 		let keyring = dkg_gadget::keyring::Keyring::Custom(idx as _);
-<<<<<<< HEAD
-		let keygen_gossip_engine = gossip_engine.clone_for_new_peer(
-			api,
-			n_blocks as _,
-			keyring,
-			key_store.as_dyn_crypto_store().unwrap(),
-			&logger,
-		);
-		let signing_gossip_engine = keygen_gossip_engine.clone();
-
-		// set the loggers for the gossip engines
-		let (peer_id, _public_key) = keygen_gossip_engine.peer_id();
-		let peer_id = *peer_id;
-		let output = args.tmp_path.join(format!("{peer_id}.log"));
-		// output the logs for this specific peer to a file
-		logger.set_id(peer_id);
-		logger.set_output(Some(output))?;
-=======
 
 		let public_key: crypto::Public = SyncCryptoStore::ecdsa_generate_new(
 			key_store.as_dyn_crypto_store().unwrap(),
@@ -138,25 +120,24 @@
 		.into();
 		let peer_id = PeerId::random();
 		// output the logs for this specific peer to a file
-		let output = std::fs::File::create(args.tmp_path.join(format!("{peer_id}.log")))?;
-		let logger = dkg_gadget::debug_logger::DebugLogger::new(peer_id, Some(output));
+		let output = args.tmp_path.join(format!("{peer_id}.log"));
+		let logger = dkg_gadget::debug_logger::DebugLogger::new(peer_id, Some(output))?;
 		let keygen_gossip_engine = keygen_gossip_engine.clone_for_new_peer(
 			api,
 			n_blocks as _,
-			&logger,
 			peer_id,
 			public_key.clone(),
+			&logger,
 		);
 		let signing_gossip_engine = signing_gossip_engine.clone_for_new_peer(
 			api,
 			n_blocks as _,
-			&logger,
 			peer_id,
 			public_key,
+			&logger,
 		);
 
 		key_store.set_logger(logger.clone());
->>>>>>> 05f7ee06
 
 		let client = Arc::new(
 			crate::client::TestClient::connect(
