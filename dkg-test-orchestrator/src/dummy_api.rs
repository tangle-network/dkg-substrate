use dkg_gadget::debug_logger::DebugLogger;
use dkg_mock_blockchain::{MutableBlockchain, TestBlock};
<<<<<<< HEAD
use dkg_runtime_primitives::{
	crypto::AuthorityId, MaxAuthorities, MaxProposalLength, UnsignedProposal,
};
=======
use dkg_runtime_primitives::{crypto::AuthorityId, MaxProposalLength, UnsignedProposal};
>>>>>>> 7cc8fa78
use hash_db::HashDB;
use parking_lot::RwLock;
use sp_api::*;
use sp_runtime::Permill;

use sp_api::{ApiExt, AsTrieBackend, BlockT, StateBackend};
use sp_core::bounded_vec::BoundedVec;
use sp_runtime::{testing::H256, traits::BlakeTwo256};
use sp_state_machine::{backend::Consolidate, *};
use sp_trie::HashDBT;
use std::{collections::HashMap, sync::Arc};

#[derive(Clone)]
pub struct DummyApi {
	pub inner: Arc<RwLock<DummyApiInner>>,
	logger: DebugLogger,
}

pub struct DummyApiInner {
	pub keygen_t: u16,
	#[allow(dead_code)]
	pub keygen_n: u16,
	pub signing_t: u16,
	#[allow(dead_code)]
	pub signing_n: u16,
	// maps: block number => list of authorities for that block
	pub authority_sets: HashMap<u64, BoundedVec<AuthorityId, MaxAuthorities>>,
	pub dkg_keys: HashMap<dkg_runtime_primitives::AuthoritySetId, Vec<u8>>,
	pub unsigned_proposals: Vec<(UnsignedProposal<MaxProposalLength>, u64)>,
	pub should_execute_keygen: bool,
	pub blocks_per_session: u64,
}

impl MutableBlockchain for DummyApi {
	fn set_unsigned_proposals(&self, propos: Vec<(UnsignedProposal<MaxProposalLength>, u64)>) {
		self.inner.write().unsigned_proposals = propos;
	}

	fn set_pub_key(&self, block_id: u64, key: Vec<u8>) {
		let header = sp_runtime::generic::Header::<u64, _>::new_from_number(block_id);
		let hash = header.hash();
		let session_id = self.block_id_to_session_id(&hash);
		self.inner.write().dkg_keys.insert(session_id, key);
	}

	fn set_should_execute_keygen(&self, should_execute: bool) {
		self.inner.write().should_execute_keygen = should_execute;
	}
}

impl DummyApi {
	pub fn new(
		keygen_t: u16,
		keygen_n: u16,
		signing_t: u16,
		signing_n: u16,
		logger: DebugLogger,
		blocks_per_session: u64,
	) -> Self {
		let mut dkg_keys = HashMap::new();
		// add a empty-key for the genesis block to drive the DKG forward
		dkg_keys.insert(0 as _, vec![]);

		Self {
			inner: Arc::new(RwLock::new(DummyApiInner {
				keygen_t,
				keygen_n,
				signing_t,
				signing_n,
				authority_sets: HashMap::new(),
				dkg_keys,
				unsigned_proposals: vec![],
				should_execute_keygen: false,
				blocks_per_session,
			})),
			logger,
		}
	}

	fn block_id_to_session_id(&self, input: &H256) -> u64 {
		// this is hacky, but, it should suffice for now
		for x in 0..=u64::MAX {
			let header = sp_runtime::generic::Header::<u64, _>::new_from_number(x);
			let hash = header.hash();
			if &hash == input {
				// take x and divide by blocks_per_session
				let blocks_per_session = self.inner.read().blocks_per_session as f64;
				// if bps = 2
				// x = 0 => 0
				// x = 1 => 0
				// x = 2 => 1
				// x = 3 => 1
				// thus: floor(x / bps)
				return (x as f64 / blocks_per_session).floor() as u64
			}
		}

		unreachable!("block_id_to_u64: could not find block number for hash {}", input);
	}
}

#[derive(Debug)]
pub struct DummyStateBackend;
#[derive(Debug)]
pub struct DummyError(String);

impl std::fmt::Display for DummyError {
	fn fmt(&self, f: &mut std::fmt::Formatter<'_>) -> std::fmt::Result {
		write!(f, "{}", self.0)
	}
}

pub struct DummyRawIterator;

impl sp_state_machine::StorageIterator<BlakeTwo256> for DummyRawIterator {
	type Backend = DummyStateBackend;
	type Error = DummyError;

	fn next_key(&mut self, _backend: &Self::Backend) -> Option<Result<StorageKey, Self::Error>> {
		todo!()
	}

	fn next_pair(
		&mut self,
		_backend: &Self::Backend,
	) -> Option<Result<(StorageKey, StorageValue), Self::Error>> {
		todo!()
	}

	fn was_complete(&self) -> bool {
		todo!()
	}
}

impl StateBackend<BlakeTwo256> for DummyStateBackend {
	type Error = DummyError;

	type Transaction = DummyOverlay;

	type TrieBackendStorage = DummyStateBackend;

	type RawIter = DummyRawIterator;

	fn raw_iter(&self, _args: IterArgs) -> Result<Self::RawIter, Self::Error> {
		todo!()
	}

	fn storage(&self, _key: &[u8]) -> Result<Option<StorageValue>, Self::Error> {
		todo!()
	}

	fn storage_hash(
		&self,
		_key: &[u8],
	) -> Result<Option<<BlakeTwo256 as sp_api::Hasher>::Out>, Self::Error> {
		todo!()
	}

	fn child_storage(
		&self,
		_child_info: &sc_client_api::ChildInfo,
		_key: &[u8],
	) -> Result<Option<StorageValue>, Self::Error> {
		todo!()
	}

	fn child_storage_hash(
		&self,
		_child_info: &sc_client_api::ChildInfo,
		_key: &[u8],
	) -> Result<Option<<BlakeTwo256 as sp_api::Hasher>::Out>, Self::Error> {
		todo!()
	}

	fn next_storage_key(&self, _key: &[u8]) -> Result<Option<StorageKey>, Self::Error> {
		todo!()
	}

	fn next_child_storage_key(
		&self,
		_child_info: &sc_client_api::ChildInfo,
		_key: &[u8],
	) -> Result<Option<StorageKey>, Self::Error> {
		todo!()
	}

	fn apply_to_key_values_while<F: FnMut(Vec<u8>, Vec<u8>) -> bool>(
		&self,
		_child_info: Option<&sc_client_api::ChildInfo>,
		_prefix: Option<&[u8]>,
		_start_at: Option<&[u8]>,
		_f: F,
		_allow_missing: bool,
	) -> Result<bool, Self::Error> {
		todo!()
	}

	fn apply_to_keys_while<F: FnMut(&[u8]) -> bool>(
		&self,
		_child_info: Option<&sc_client_api::ChildInfo>,
		_prefix: Option<&[u8]>,
		_start_at: Option<&[u8]>,
		_f: F,
	) -> Result<(), DummyError> {
		todo!()
	}

	fn for_key_values_with_prefix<F: FnMut(&[u8], &[u8])>(
		&self,
		_prefix: &[u8],
		_f: F,
	) -> Result<(), DummyError> {
		todo!()
	}

	fn for_child_keys_with_prefix<F: FnMut(&[u8])>(
		&self,
		_child_info: &sc_client_api::ChildInfo,
		_prefix: &[u8],
		_f: F,
	) -> Result<(), DummyError> {
		todo!()
	}

	fn storage_root<'a>(
		&self,
		_delta: impl Iterator<Item = (&'a [u8], Option<&'a [u8]>)>,
		_state_version: sp_api::StateVersion,
	) -> (<BlakeTwo256 as sp_api::Hasher>::Out, Self::Transaction)
	where
		<BlakeTwo256 as sp_api::Hasher>::Out: Ord,
	{
		todo!()
	}

	fn child_storage_root<'a>(
		&self,
		_child_info: &sc_client_api::ChildInfo,
		_delta: impl Iterator<Item = (&'a [u8], Option<&'a [u8]>)>,
		_state_version: sp_api::StateVersion,
	) -> (<BlakeTwo256 as sp_api::Hasher>::Out, bool, Self::Transaction)
	where
		<BlakeTwo256 as sp_api::Hasher>::Out: Ord,
	{
		todo!()
	}

	fn pairs<'a>(
		&'a self,
		_args: IterArgs,
	) -> Result<PairsIter<'a, BlakeTwo256, Self::RawIter>, Self::Error> {
		todo!()
	}

	fn register_overlay_stats(&self, _stats: &StateMachineStats) {
		todo!()
	}

	fn usage_info(&self) -> UsageInfo {
		todo!()
	}
}

impl ApiExt<TestBlock> for DummyApi {
	type StateBackend = DummyStateBackend;

	fn execute_in_transaction<F: FnOnce(&Self) -> sp_api::TransactionOutcome<R>, R>(
		&self,
		_call: F,
	) -> R
	where
		Self: Sized,
	{
		todo!()
	}

	fn has_api<A: sp_api::RuntimeApiInfo + ?Sized>(
		&self,
		_at: H256,
	) -> Result<bool, sp_api::ApiError>
	where
		Self: Sized,
	{
		todo!()
	}

	fn has_api_with<A: sp_api::RuntimeApiInfo + ?Sized, P: Fn(u32) -> bool>(
		&self,
		_at: H256,
		_pred: P,
	) -> Result<bool, sp_api::ApiError>
	where
		Self: Sized,
	{
		todo!()
	}

	fn api_version<A: sp_api::RuntimeApiInfo + ?Sized>(
		&self,
		_at: H256,
	) -> Result<Option<u32>, sp_api::ApiError>
	where
		Self: Sized,
	{
		todo!()
	}

	fn record_proof(&mut self) {
		todo!()
	}

	fn extract_proof(&mut self) -> Option<sc_client_api::StorageProof> {
		todo!()
	}

	fn proof_recorder(&self) -> Option<sp_api::ProofRecorder<TestBlock>> {
		todo!()
	}

	fn into_storage_changes(
		&self,
		_backend: &Self::StateBackend,
		_parent_hash: <TestBlock as BlockT>::Hash,
	) -> Result<sp_api::StorageChanges<Self::StateBackend, TestBlock>, String>
	where
		Self: Sized,
	{
		todo!()
	}
}

impl AsTrieBackend<BlakeTwo256, Vec<u8>> for DummyStateBackend {
	type TrieBackendStorage = Self;

	fn as_trie_backend(
		&self,
	) -> &sp_api::TrieBackend<Self::TrieBackendStorage, BlakeTwo256, Vec<u8>> {
		todo!()
	}
}

#[derive(Default)]
pub struct DummyOverlay;
impl HashDBT<BlakeTwo256, Vec<u8>> for DummyOverlay {
	fn get(
		&self,
		_: &<BlakeTwo256 as sp_core::Hasher>::Out,
		_: (&[u8], std::option::Option<u8>),
	) -> std::option::Option<Vec<u8>> {
		todo!()
	}
	fn contains(
		&self,
		_: &<BlakeTwo256 as sp_core::Hasher>::Out,
		_: (&[u8], std::option::Option<u8>),
	) -> bool {
		todo!()
	}
	fn insert(
		&mut self,
		_: (&[u8], std::option::Option<u8>),
		_: &[u8],
	) -> <BlakeTwo256 as sp_core::Hasher>::Out {
		todo!()
	}
	fn emplace(
		&mut self,
		_: <BlakeTwo256 as sp_core::Hasher>::Out,
		_: (&[u8], std::option::Option<u8>),
		_: Vec<u8>,
	) {
		todo!()
	}
	fn remove(
		&mut self,
		_: &<BlakeTwo256 as sp_core::Hasher>::Out,
		_: (&[u8], std::option::Option<u8>),
	) {
		todo!()
	}
}

impl hash_db::AsHashDB<BlakeTwo256, Vec<u8>> for DummyOverlay {
	fn as_hash_db(&self) -> &dyn HashDB<BlakeTwo256, Vec<u8>> {
		todo!()
	}
	fn as_hash_db_mut<'a>(&'a mut self) -> &'a mut (dyn HashDB<BlakeTwo256, Vec<u8>> + 'a) {
		todo!()
	}
}

impl Consolidate for DummyOverlay {
	fn consolidate(&mut self, _: Self) {
		todo!()
	}
}

impl sp_state_machine::TrieBackendStorage<BlakeTwo256> for DummyStateBackend {
	type Overlay = DummyOverlay;
	fn get(
		&self,
		_: &<BlakeTwo256 as sp_core::Hasher>::Out,
		_: (&[u8], std::option::Option<u8>),
	) -> Result<std::option::Option<Vec<u8>>, std::string::String> {
		todo!()
	}
}

impl sc_client_api::BlockImportOperation<TestBlock> for DummyStateBackend {
	type State = Self;

	fn state(&self) -> sp_blockchain::Result<Option<&Self::State>> {
		todo!()
	}

	fn set_block_data(
		&mut self,
		_header: <TestBlock as BlockT>::Header,
		_body: Option<Vec<<TestBlock as BlockT>::Extrinsic>>,
		_indexed_body: Option<Vec<Vec<u8>>>,
		_justifications: Option<sp_runtime::Justifications>,
		_state: sc_client_api::NewBlockState,
	) -> sp_blockchain::Result<()> {
		todo!()
	}

	fn update_cache(
		&mut self,
		_cache: std::collections::HashMap<sp_blockchain::well_known_cache_keys::Id, Vec<u8>>,
	) {
		todo!()
	}

	fn update_db_storage(
		&mut self,
		_update: sc_client_api::TransactionForSB<Self::State, TestBlock>,
	) -> sp_blockchain::Result<()> {
		todo!()
	}

	fn set_genesis_state(
		&mut self,
		_storage: sp_runtime::Storage,
		_commit: bool,
		_state_version: sp_api::StateVersion,
	) -> sp_blockchain::Result<<TestBlock as BlockT>::Hash> {
		todo!()
	}

	fn reset_storage(
		&mut self,
		_storage: sp_runtime::Storage,
		_state_version: sp_api::StateVersion,
	) -> sp_blockchain::Result<<TestBlock as BlockT>::Hash> {
		todo!()
	}

	fn update_storage(
		&mut self,
		_update: StorageCollection,
		_child_update: ChildStorageCollection,
	) -> sp_blockchain::Result<()> {
		todo!()
	}

	fn insert_aux<I>(&mut self, _ops: I) -> sp_blockchain::Result<()>
	where
		I: IntoIterator<Item = (Vec<u8>, Option<Vec<u8>>)>,
	{
		todo!()
	}

	fn mark_finalized(
		&mut self,
		_hash: <TestBlock as BlockT>::Hash,
		_justification: Option<sp_runtime::Justification>,
	) -> sp_blockchain::Result<()> {
		todo!()
	}

	fn mark_head(&mut self, _hash: <TestBlock as BlockT>::Hash) -> sp_blockchain::Result<()> {
		todo!()
	}

	fn update_transaction_index(
		&mut self,
		_index: Vec<IndexOperation>,
	) -> sp_blockchain::Result<()> {
		todo!()
	}
}

impl AsTrieBackend<BlakeTwo256> for DummyStateBackend {
	type TrieBackendStorage = Self;

	fn as_trie_backend(
		&self,
	) -> &sp_api::TrieBackend<
		Self::TrieBackendStorage,
		BlakeTwo256,
		sp_trie::cache::LocalTrieCache<BlakeTwo256>,
	> {
		todo!()
	}
}

frame_support::parameter_types! {
	// How often we trigger a new session.
	pub const Period: BlockNumber = MINUTES;
	pub const Offset: BlockNumber = 0;
}

pub type ApiResult<T> = Result<T, sp_api::ApiError>;
pub type BlockNumber = sp_api::NumberFor<TestBlock>;
pub type AccountId = sp_runtime::AccountId32;
pub type Reputation = u128;
pub type Moment = u64;
pub const MILLISECS_PER_BLOCK: Moment = 6000;
pub const SECS_PER_BLOCK: Moment = MILLISECS_PER_BLOCK / 1000;
pub const MINUTES: BlockNumber = 60 / (SECS_PER_BLOCK as BlockNumber);

impl sp_api::Core<TestBlock> for DummyApi {
	fn __runtime_api_internal_call_api_at(
		&self,
		_: H256,
		_: ExecutionContext,
		_: Vec<u8>,
		_: &dyn Fn(RuntimeVersion) -> &'static str,
	) -> ApiResult<Vec<u8>> {
		Ok(vec![])
	}
}

impl
	dkg_primitives::DKGApi<
		TestBlock,
		AuthorityId,
		sp_api::NumberFor<TestBlock>,
		MaxProposalLength,
<<<<<<< HEAD
		MaxAuthorities,
=======
		dkg_runtime_primitives::CustomU32Getter<100>,
>>>>>>> 7cc8fa78
	> for DummyApi
{
	fn __runtime_api_internal_call_api_at(
		&self,
		_: H256,
		_: ExecutionContext,
		_: Vec<u8>,
		_: &dyn Fn(RuntimeVersion) -> &'static str,
	) -> ApiResult<Vec<u8>> {
		// This function for this dummy implementation does nothing
		Ok(vec![])
	}

	fn authority_set(
		&self,
		block: H256,
<<<<<<< HEAD
	) -> ApiResult<dkg_runtime_primitives::AuthoritySet<AuthorityId, MaxAuthorities>> {
		let number = self.block_id_to_u64(&block);
		self.logger.info(format!("Getting authority set for block {number}"));
=======
	) -> ApiResult<
		dkg_runtime_primitives::AuthoritySet<
			AuthorityId,
			dkg_runtime_primitives::CustomU32Getter<100>,
		>,
	> {
		let number = self.block_id_to_session_id(&block);
		self.logger.info(format!("Getting authority set for session_id = {number}"));
>>>>>>> 7cc8fa78
		let authorities = self.inner.read().authority_sets.get(&number).unwrap().clone();
		let authority_set_id = number;

		Ok(dkg_runtime_primitives::AuthoritySet { authorities, id: authority_set_id })
	}

	fn queued_authority_set(
		&self,
		id: H256,
<<<<<<< HEAD
	) -> ApiResult<dkg_runtime_primitives::AuthoritySet<AuthorityId, MaxAuthorities>> {
		let header =
			sp_runtime::generic::Header::<u64, _>::new_from_number(self.block_id_to_u64(&id) + 1);
		self.authority_set(header.hash())
=======
	) -> ApiResult<
		dkg_runtime_primitives::AuthoritySet<
			AuthorityId,
			dkg_runtime_primitives::CustomU32Getter<100>,
		>,
	> {
		let next_session_id = self.block_id_to_session_id(&id) + 1;
		self.logger
			.info(format!("Getting queued authority set for session_id = {next_session_id}"));
		let authorities = self.inner.read().authority_sets.get(&next_session_id).unwrap().clone();
		let authority_set_id = next_session_id;

		Ok(dkg_runtime_primitives::AuthoritySet { authorities, id: authority_set_id })
>>>>>>> 7cc8fa78
	}

	fn signature_threshold(&self, _: H256) -> ApiResult<u16> {
		Ok(self.inner.read().signing_t)
	}

	fn keygen_threshold(&self, _: H256) -> ApiResult<u16> {
		Ok(self.inner.read().keygen_t)
	}

	fn next_signature_threshold(&self, _block: H256) -> ApiResult<u16> {
		Ok(self.inner.read().signing_t)
	}

	fn next_keygen_threshold(&self, _block: H256) -> ApiResult<u16> {
		Ok(self.inner.read().keygen_t)
	}

	fn should_refresh(&self, _: H256, _block_number: BlockNumber) -> ApiResult<bool> {
		Ok(true)
	}

	fn next_dkg_pub_key(
		&self,
		id: H256,
	) -> ApiResult<Option<(dkg_runtime_primitives::AuthoritySetId, Vec<u8>)>> {
		let number = self.block_id_to_session_id(&id) + 1;
		self.logger.info(format!("Getting next authority set for block {number}"));
		if let Some(pub_key) = self.inner.read().dkg_keys.get(&number).cloned() {
			let authority_set_id = number;
			Ok(Some((authority_set_id, pub_key)))
		} else {
			Ok(None)
		}
	}

	fn next_pub_key_sig(&self, _: H256) -> ApiResult<Option<Vec<u8>>> {
		self.logger.error("unimplemented get_next_pub_key_sig".to_string());
		todo!()
	}

	fn dkg_pub_key(
		&self,
		block: H256,
	) -> ApiResult<(dkg_runtime_primitives::AuthoritySetId, Vec<u8>)> {
		let number = self.block_id_to_session_id(&block);
		self.logger.info(format!("Getting pub key for session_id = {number}"));
		let pub_key = self.inner.read().dkg_keys.get(&number).unwrap().clone();
		let authority_set_id = number;
		Ok((authority_set_id, pub_key))
	}

	fn get_best_authorities(&self, id: H256) -> ApiResult<Vec<(u16, AuthorityId)>> {
		let id = self.block_id_to_session_id(&id);
		let read = self.inner.read();
		Ok(read
			.authority_sets
			.get(&id)
			.unwrap()
			.iter()
			.enumerate()
			.map(|(idx, auth)| (idx as u16 + 1, auth.clone()))
			.collect())
	}

	fn get_next_best_authorities(&self, id: H256) -> ApiResult<Vec<(u16, AuthorityId)>> {
		let next_session_id = self.block_id_to_session_id(&id) + 1;
		let read = self.inner.read();
		Ok(read
			.authority_sets
			.get(&next_session_id)
			.unwrap()
			.iter()
			.enumerate()
			.map(|(idx, auth)| (idx as u16 + 1, auth.clone()))
			.collect())
	}

	fn get_current_session_progress(
		&self,
		_: H256,
		_block_number: BlockNumber,
	) -> ApiResult<Option<Permill>> {
		Ok(None)
	}

	fn get_unsigned_proposals(
		&self,
		_hash: H256,
	) -> ApiResult<Vec<(UnsignedProposal<MaxProposalLength>, u64)>> {
		Ok(self.inner.read().unsigned_proposals.clone())
	}

	fn get_authority_accounts(&self, _: H256) -> ApiResult<(Vec<AccountId>, Vec<AccountId>)> {
		self.logger.error("unimplemented get_authority_accounts".to_string());
		todo!()
		//Ok((DKG::current_authorities_accounts(), DKG::next_authorities_accounts()))
	}

	fn get_reputations(
		&self,
		_: H256,
		_authorities: Vec<AuthorityId>,
	) -> ApiResult<Vec<(AuthorityId, Reputation)>> {
		self.logger.error("unimplemented get_repuations".to_string());
		todo!()
		//Ok(authorities.iter().map(|a| (a.clone(), DKG::authority_reputations(a))).collect())
	}

	fn get_keygen_jailed(&self, _: H256, _set: Vec<AuthorityId>) -> ApiResult<Vec<AuthorityId>> {
		Ok(vec![])
	}

	fn get_signing_jailed(&self, _: H256, _set: Vec<AuthorityId>) -> ApiResult<Vec<AuthorityId>> {
		Ok(vec![])
	}

	fn refresh_nonce(&self, _: H256) -> ApiResult<u32> {
		Ok(0)
	}

	fn should_execute_new_keygen(&self, _: H256) -> ApiResult<(bool, bool)> {
		Ok((self.inner.read().should_execute_keygen, false))
	}

	fn should_submit_proposer_vote(&self, _: H256) -> ApiResult<bool> {
		Ok(true)
	}
}<|MERGE_RESOLUTION|>--- conflicted
+++ resolved
@@ -1,12 +1,8 @@
 use dkg_gadget::debug_logger::DebugLogger;
 use dkg_mock_blockchain::{MutableBlockchain, TestBlock};
-<<<<<<< HEAD
 use dkg_runtime_primitives::{
 	crypto::AuthorityId, MaxAuthorities, MaxProposalLength, UnsignedProposal,
 };
-=======
-use dkg_runtime_primitives::{crypto::AuthorityId, MaxProposalLength, UnsignedProposal};
->>>>>>> 7cc8fa78
 use hash_db::HashDB;
 use parking_lot::RwLock;
 use sp_api::*;
@@ -546,11 +542,7 @@
 		AuthorityId,
 		sp_api::NumberFor<TestBlock>,
 		MaxProposalLength,
-<<<<<<< HEAD
 		MaxAuthorities,
-=======
-		dkg_runtime_primitives::CustomU32Getter<100>,
->>>>>>> 7cc8fa78
 	> for DummyApi
 {
 	fn __runtime_api_internal_call_api_at(
@@ -567,20 +559,9 @@
 	fn authority_set(
 		&self,
 		block: H256,
-<<<<<<< HEAD
 	) -> ApiResult<dkg_runtime_primitives::AuthoritySet<AuthorityId, MaxAuthorities>> {
 		let number = self.block_id_to_u64(&block);
 		self.logger.info(format!("Getting authority set for block {number}"));
-=======
-	) -> ApiResult<
-		dkg_runtime_primitives::AuthoritySet<
-			AuthorityId,
-			dkg_runtime_primitives::CustomU32Getter<100>,
-		>,
-	> {
-		let number = self.block_id_to_session_id(&block);
-		self.logger.info(format!("Getting authority set for session_id = {number}"));
->>>>>>> 7cc8fa78
 		let authorities = self.inner.read().authority_sets.get(&number).unwrap().clone();
 		let authority_set_id = number;
 
@@ -590,26 +571,10 @@
 	fn queued_authority_set(
 		&self,
 		id: H256,
-<<<<<<< HEAD
 	) -> ApiResult<dkg_runtime_primitives::AuthoritySet<AuthorityId, MaxAuthorities>> {
 		let header =
 			sp_runtime::generic::Header::<u64, _>::new_from_number(self.block_id_to_u64(&id) + 1);
 		self.authority_set(header.hash())
-=======
-	) -> ApiResult<
-		dkg_runtime_primitives::AuthoritySet<
-			AuthorityId,
-			dkg_runtime_primitives::CustomU32Getter<100>,
-		>,
-	> {
-		let next_session_id = self.block_id_to_session_id(&id) + 1;
-		self.logger
-			.info(format!("Getting queued authority set for session_id = {next_session_id}"));
-		let authorities = self.inner.read().authority_sets.get(&next_session_id).unwrap().clone();
-		let authority_set_id = next_session_id;
-
-		Ok(dkg_runtime_primitives::AuthoritySet { authorities, id: authority_set_id })
->>>>>>> 7cc8fa78
 	}
 
 	fn signature_threshold(&self, _: H256) -> ApiResult<u16> {
