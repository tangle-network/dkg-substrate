--- conflicted
+++ resolved
@@ -1,10 +1,6 @@
 use dkg_gadget::debug_logger::DebugLogger;
 use dkg_mock_blockchain::{MutableBlockchain, TestBlock};
-<<<<<<< HEAD
-use dkg_runtime_primitives::{crypto::AuthorityId, StoredUnsignedProposalBatch, UnsignedProposal};
-=======
 use dkg_runtime_primitives::{crypto::AuthorityId, MaxProposalLength, UnsignedProposal};
->>>>>>> 7cc8fa78
 use hash_db::HashDB;
 use parking_lot::RwLock;
 use sp_api::*;
@@ -34,30 +30,6 @@
 	pub authority_sets:
 		HashMap<u64, BoundedVec<AuthorityId, dkg_runtime_primitives::CustomU32Getter<100>>>,
 	pub dkg_keys: HashMap<dkg_runtime_primitives::AuthoritySetId, Vec<u8>>,
-<<<<<<< HEAD
-	pub unsigned_proposals: Vec<
-		dkg_runtime_primitives::StoredUnsignedProposalBatch<
-			dkg_runtime_primitives::BatchId,
-			dkg_runtime_primitives::MaxProposalLength,
-			dkg_runtime_primitives::MaxProposalsInBatch,
-			BlockNumber,
-		>,
-	>,
-}
-
-impl MutableBlockchain for DummyApi {
-	fn set_unsigned_proposals(
-		&self,
-		propos: Vec<(UnsignedProposal<dkg_runtime_primitives::CustomU32Getter<10000>>, u64)>,
-	) {
-		let proposals = propos.into_iter().map(|(p, _)| p).collect::<Vec<_>>();
-		let batch = StoredUnsignedProposalBatch {
-			proposals: proposals.try_into().unwrap(),
-			batch_id: 0,
-			timestamp: 0,
-		};
-		self.inner.write().unsigned_proposals = vec![batch];
-=======
 	pub unsigned_proposals: Vec<(UnsignedProposal<MaxProposalLength>, u64)>,
 	pub should_execute_keygen: bool,
 	pub blocks_per_session: u64,
@@ -66,7 +38,6 @@
 impl MutableBlockchain for DummyApi {
 	fn set_unsigned_proposals(&self, propos: Vec<(UnsignedProposal<MaxProposalLength>, u64)>) {
 		self.inner.write().unsigned_proposals = propos;
->>>>>>> 7cc8fa78
 	}
 
 	fn set_pub_key(&self, block_id: u64, key: Vec<u8>) {
@@ -706,20 +677,7 @@
 	fn get_unsigned_proposal_batches(
 		&self,
 		_hash: H256,
-<<<<<<< HEAD
-	) -> ApiResult<
-		Vec<
-			dkg_runtime_primitives::StoredUnsignedProposalBatch<
-				dkg_runtime_primitives::BatchId,
-				dkg_runtime_primitives::MaxProposalLength,
-				dkg_runtime_primitives::MaxProposalsInBatch,
-				BlockNumber,
-			>,
-		>,
-	> {
-=======
 	) -> ApiResult<Vec<(UnsignedProposal<MaxProposalLength>, u64)>> {
->>>>>>> 7cc8fa78
 		Ok(self.inner.read().unsigned_proposals.clone())
 	}
 
