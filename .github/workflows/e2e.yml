--- conflicted
+++ resolved
@@ -4,11 +4,8 @@
   push:
     branches: [ master ]
   pull_request:
-<<<<<<< HEAD
-=======
     branches: 
       - '**'   
->>>>>>> 18b13052
 
   workflow_dispatch:
 
