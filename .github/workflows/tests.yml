name: run

on:
  push:
    branches: [master]
  pull_request:
    branches:
      - "**" # matches every branch

  workflow_dispatch:

jobs:
  # dkg-substrate base unit tests
  tests:
    name: tests
    runs-on: ubuntu-latest
    steps:
      - name: Cancel Previous Runs
        uses: styfle/cancel-workflow-action@0.9.1
        with:
          access_token: ${{ github.token }}

      - name: Checkout Sources
        uses: actions/checkout@v2

      - name: Clear up disk space
        run: |
          sudo rm -rf "/usr/local/share/boost"
          sudo rm -rf "$AGENT_TOOLSDIRECTORY"
          sudo apt-get clean

      - name: Install Toolchain
        uses: actions-rs/toolchain@v1
        with:
          toolchain: nightly-2022-05-15
          components: rustfmt, clippy
          target: wasm32-unknown-unknown
          override: true
          default: true

      - name: Rust Cache
        uses: Swatinem/rust-cache@v1.3.0

<<<<<<< HEAD
=======
      - name: Install cargo-nextest
        run: cargo +stable install cargo-nextest

>>>>>>> 2861791f
      - name: Install Protobuf
        run: sudo apt-get install protobuf-compiler

      - name: Run tests
        run: cargo nextest run<|MERGE_RESOLUTION|>--- conflicted
+++ resolved
@@ -41,12 +41,9 @@
       - name: Rust Cache
         uses: Swatinem/rust-cache@v1.3.0
 
-<<<<<<< HEAD
-=======
       - name: Install cargo-nextest
         run: cargo +stable install cargo-nextest
 
->>>>>>> 2861791f
       - name: Install Protobuf
         run: sudo apt-get install protobuf-compiler
 
