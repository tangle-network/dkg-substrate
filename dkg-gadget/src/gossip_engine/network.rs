--- conflicted
+++ resolved
@@ -799,13 +799,8 @@
 		if let Some(peer_id) = maybe_peer_id {
 			self.logger.debug(format!("Sending message to recipient {peer_id} using p2p"));
 			self.send_signed_dkg_message(peer_id, message.clone());
-<<<<<<< HEAD
-		// NOTE: due to bug in recipient_id, we will both send and gossip the message
-		// return
-=======
 		// potential bug "fix"
 		//return
->>>>>>> dd89eda2
 		} else if let Some(recipient_id) = &message.msg.recipient_id {
 			self.logger.debug(format!(
 				"No direct connection to {recipient_id}, falling back to gossiping"
