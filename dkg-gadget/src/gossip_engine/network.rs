// Copyright 2022 Webb Technologies Inc.
//
// Licensed under the Apache License, Version 2.0 (the "License");
// you may not use this file except in compliance with the License.
// You may obtain a copy of the License at
//
// http://www.apache.org/licenses/LICENSE-2.0
//
// Unless required by applicable law or agreed to in writing, software
// distributed under the License is distributed on an "AS IS" BASIS,
// WITHOUT WARRANTIES OR CONDITIONS OF ANY KIND, either express or implied.
// See the License for the specific language governing permissions and
// limitations under the License.

//! A DKG Gossip Engine that uses [`sc_network::NetworkService`] as a backend.
//!
//! In a nutshell, it works as follows:
//!
//! 1. You create a new [`NetworkGossipEngineBuilder`] which does not require any setup for now,
//! 2. You call [`NetworkGossipEngineBuilder::build`] to get two things:
//!   - a [`GossipHandler`] that is a simple background task that should run indefinitely, and
//!   - a [`GossipHandlerController`] that can be used to control that background task.
//!
//! The background task ([`GossipHandler`]) role is to listen, and gossip (if enabled) all the
//! DKG messages.
//!
//! From the [`GossipHandlerController`] which implements [`super::GossipEngineIface`], you can:
//!  - send a DKG message to a specific peer.
//!  - send a DKG message to all peers.
//!  - get a notification stream when you get a DKG message.
//!  - Have access to the message queue, which is a FIFO queue of DKG messages.
//!
//!
//! ### The Lifetime of the DKG Message:
//!
//! The DKG message is a [`SignedDKGMessage`] that is signed by the DKG authority, first it get
//! sent to the Gossip Engine either by calling [`GossipHandlerController::send`] or
//! [`GossipHandlerController::gossip`], depending on the call, the message will be sent to all
//! peers or only to a specific peer. on the other end, the DKG message is received by the DKG
//! engine, and it is verified then it will be added to the Engine's internal stream of DKG
//! messages, later the DKG Gadget will read this stream and process the DKG message.

use crate::{debug_logger::DebugLogger, metrics::Metrics, worker::HasLatestHeader, DKGKeystore};
use codec::{Decode, Encode};
use dkg_primitives::types::{DKGError, SignedDKGMessage};
use dkg_runtime_primitives::crypto::AuthorityId;
use futures::StreamExt;
use linked_hash_map::LinkedHashMap;
use parking_lot::{Mutex, RwLock};
use sc_network::{multiaddr, Event, NetworkService, NetworkStateInfo, PeerId, ProtocolName};
use sc_network_common::{
	config, error,
	service::{NetworkEventStream, NetworkNotification, NetworkPeers},
};
use sp_runtime::traits::{Block, NumberFor};
use std::{
	collections::{hash_map::Entry, HashMap, HashSet},
	hash::Hash,
	iter,
	marker::PhantomData,
	num::NonZeroUsize,
	sync::{
		atomic::{AtomicBool, Ordering},
		Arc,
	},
};
use tokio::sync::mpsc::UnboundedReceiver;

#[derive(Clone)]
pub struct NetworkGossipEngineBuilder {
	protocol_name: ProtocolName,
	keystore: DKGKeystore,
}

impl NetworkGossipEngineBuilder {
	/// Create a new network gossip engine.
	pub fn new(protocol_name: ProtocolName, keystore: DKGKeystore) -> Self {
		Self { protocol_name, keystore }
	}

	/// Returns the configuration of the set to put in the network configuration.
	pub fn set_config(protocol_name: ProtocolName) -> config::NonDefaultSetConfig {
		config::NonDefaultSetConfig {
			handshake: None,
			notifications_protocol: protocol_name,
			fallback_names: Vec::new(),
			max_notification_size: MAX_MESSAGE_SIZE,
			set_config: config::SetConfig {
				in_peers: 0,
				out_peers: 0,
				reserved_nodes: Vec::new(),
				non_reserved_mode: config::NonReservedPeerMode::Deny,
			},
		}
	}

	/// Turns the builder into the actual handler. Returns a controller that allows controlling
	/// the behaviour of the handler while it's running.
	///
	/// Important: the gossip mechanism is initially disabled and doesn't gossip messages.
	/// You must call [`GossipHandlerController::set_gossip_enabled`] to enable it.
	///
	/// The returned values are:
	/// - a [`GossipHandler`] that is a simple background task that should run indefinitely, and
	/// - a [`GossipHandlerController`] that can be used to control that background task.
	pub(crate) fn build<B: Block>(
		self,
		service: Arc<NetworkService<B, B::Hash>>,
		metrics: Option<Metrics>,
		latest_header: Arc<RwLock<Option<B::Header>>>,
		logger: DebugLogger,
	) -> error::Result<(GossipHandler<B>, GossipHandlerController<B>)> {
		// Here we need to create few channels to communicate back and forth between the
		// background task and the controller.
		// since we have two things here we will need two channels:
		// 1. a channel to send commands to the background task (Controller -> Background).
		let (handler_channel, handler_channel_rx) = tokio::sync::mpsc::unbounded_channel();
		let (message_channel_tx, message_channel_rx) = tokio::sync::mpsc::unbounded_channel();
		let gossip_enabled = Arc::new(AtomicBool::new(false));
		let handler = GossipHandler {
			latest_header,
			keystore: self.keystore,
			protocol_name: self.protocol_name.clone(),
			to_receiver: message_channel_tx,
			incoming_messages_stream: Arc::new(Mutex::new(Some(handler_channel_rx))),
			pending_messages_peers: Arc::new(RwLock::new(HashMap::new())),
			authority_id_to_peer_id: Arc::new(RwLock::new(HashMap::new())),
			gossip_enabled: gossip_enabled.clone(),
			service,
			peers: Arc::new(RwLock::new(HashMap::new())),
			logger: logger.clone(),
			metrics: Arc::new(metrics),
		};

		let local_peer_id = handler.service.local_peer_id();

		let controller = GossipHandlerController {
			local_peer_id,
			protocol_name: self.protocol_name,
			handler_channel,
			message_notifications_channel: Arc::new(Mutex::new(Some(message_channel_rx))),
			gossip_enabled,
			logger,
			_pd: Default::default(),
		};

		Ok((handler, controller))
	}
}

/// Maximum number of known messages hashes to keep for a peer.
const MAX_KNOWN_MESSAGES: usize = 10240; // ~300kb per peer + overhead.

/// Maximum allowed size for a DKG Signed Message notification.
const MAX_MESSAGE_SIZE: u64 = 16 * 1024 * 1024;

/// Maximum number of duplicate messages that a single peer can send us.
///
/// This is to prevent a malicious peer from spamming us with messages.
const MAX_DUPLICATED_MESSAGES_PER_PEER: usize = 8;

#[allow(unused)]
mod rep {
	use sc_peerset::ReputationChange as Rep;
	/// Reputation change when a peer sends us a message that we didn't know about.
	pub const GOOD_MESSAGE: Rep = Rep::new(1 << 7, "Good message");
	/// We received an unexpected message packet.
	pub const UNEXPECTED_MESSAGE: Rep = Rep::new_fatal("Unexpected message packet");
	/// When a peer tries to impersonate another peer, by claiming another authority id.
	pub const PEER_IMPERSONATED: Rep = Rep::new_fatal("Peer is impersonating another peer");
	/// Reputation change when a peer sends us the same message over and over.
	pub const DUPLICATE_MESSAGE: Rep = Rep::new(-(1 << 12), "Duplicate message");
}

/// Controls the behaviour of a [`GossipHandler`] it is connected to.
#[derive(Clone)]
pub struct GossipHandlerController<B: Block> {
	local_peer_id: PeerId,
	protocol_name: ProtocolName,
	/// a channel to send commands to the background task (Controller -> Background).
	handler_channel: tokio::sync::mpsc::UnboundedSender<ToHandler>,
	/// where messages are received
	message_notifications_channel:
		Arc<Mutex<Option<UnboundedReceiver<SignedDKGMessage<AuthorityId>>>>>,
	/// Whether the gossip mechanism is enabled or not.
	gossip_enabled: Arc<AtomicBool>,
	logger: DebugLogger,
	/// Used to keep type information about the block. May
	/// be useful for the future, so keeping it here
	_pd: PhantomData<B>,
}

impl<B: Block> super::GossipEngineIface for GossipHandlerController<B> {
	type Clock = NumberFor<B>;

	fn logger(&self) -> &DebugLogger {
		&self.logger
	}

	fn local_peer_id(&self) -> PeerId {
		self.local_peer_id
	}

	fn send(
		&self,
		recipient: PeerId,
		message: SignedDKGMessage<AuthorityId>,
	) -> Result<(), DKGError> {
		self.logger.debug(format!(
			"Protocol : {:?} | Sending message to {}",
			self.protocol_name, recipient
		));
		self.handler_channel
			.send(ToHandler::SendMessage { recipient, message })
			.map_err(|_| DKGError::GenericError {
				reason: "Failed to send message to handler".into(),
			})
	}

	fn gossip(&self, message: SignedDKGMessage<AuthorityId>) -> Result<(), DKGError> {
		self.logger
			.debug(format!("Protocol : {:?} | Sending message to all peers", self.protocol_name));
		self.handler_channel.send(ToHandler::Gossip(message)).map(|_| ()).map_err(|_| {
			DKGError::GenericError { reason: "Failed to send message to handler".into() }
		})
	}

	fn get_stream(&self) -> Option<UnboundedReceiver<SignedDKGMessage<AuthorityId>>> {
		self.message_notifications_channel.lock().take()
	}
}
/// an Enum Representing the commands that can be sent to the background task.
#[derive(Clone, Debug)]
enum ToHandler {
	/// Send a DKG message to a peer.
	SendMessage { recipient: PeerId, message: SignedDKGMessage<AuthorityId> },
	/// Gossip a DKG message to all peers.
	Gossip(SignedDKGMessage<AuthorityId>),
}

impl<B: Block> GossipHandlerController<B> {
	/// Controls whether messages are being gossiped on the network.
	pub fn set_gossip_enabled(&self, enabled: bool) {
		self.gossip_enabled.store(enabled, Ordering::Relaxed);
	}
}

/// Handler for gossiping messages. Call [`GossipHandler::run`] to start the processing.
///
/// This is a background task that handles all the DKG messages.
pub struct GossipHandler<B: Block + 'static> {
	/// The Protocol Name, should be unique.
	///
	/// Used as an identifier for the gossip protocol.
	protocol_name: ProtocolName,
	latest_header: Arc<RwLock<Option<B::Header>>>,
	/// The DKG Keystore.
	keystore: DKGKeystore,
	/// A Simple notification stream to notify the caller that we have messages in the queue.
	to_receiver: tokio::sync::mpsc::UnboundedSender<SignedDKGMessage<AuthorityId>>,
	incoming_messages_stream: Arc<Mutex<Option<UnboundedReceiver<ToHandler>>>>,
	/// As multiple peers can send us the same message, we group
	/// these peers using the message hash while the message is
	/// received. This prevents that we receive the same message
	/// multiple times concurrently.
	pending_messages_peers: Arc<RwLock<HashMap<B::Hash, HashSet<PeerId>>>>,
	/// Network service to use to send messages and manage peers.
	service: Arc<NetworkService<B, B::Hash>>,
	// All connected peers
	peers: Arc<RwLock<HashMap<PeerId, Peer<B>>>>,
	/// A mapping from authority id to peer id.
	///
	/// This is used to send messages to specific peer by knowing the authority id.
	authority_id_to_peer_id: Arc<RwLock<HashMap<AuthorityId, PeerId>>>,
	/// Whether the gossip mechanism is enabled or not.
	gossip_enabled: Arc<AtomicBool>,
	logger: DebugLogger,
	/// Prometheus metrics.
	metrics: Arc<Option<Metrics>>,
}

impl<B: Block + 'static> Clone for GossipHandler<B> {
	fn clone(&self) -> Self {
		Self {
			protocol_name: self.protocol_name.clone(),
			latest_header: self.latest_header.clone(),
			keystore: self.keystore.clone(),
			to_receiver: self.to_receiver.clone(),
			incoming_messages_stream: self.incoming_messages_stream.clone(),
			pending_messages_peers: self.pending_messages_peers.clone(),
			service: self.service.clone(),
			peers: self.peers.clone(),
			authority_id_to_peer_id: self.authority_id_to_peer_id.clone(),
			gossip_enabled: self.gossip_enabled.clone(),
			logger: self.logger.clone(),
			metrics: self.metrics.clone(),
		}
	}
}

impl<B> HasLatestHeader<B> for GossipHandler<B>
where
	B: Block,
{
	fn get_latest_header(&self) -> &Arc<RwLock<Option<B::Header>>> {
		&self.latest_header
	}
}

/// Peer information
#[derive(Debug)]
struct Peer<B: Block> {
	/// Holds a set of messages known to this peer.
	known_messages: LruHashSet<B::Hash>,
	/// a counter of the messages that are received from this peer.
	///
	/// Implemented as a HashMap/LruHashMap with the message hash as the key,
	/// This is used to track the frequency of the messages received from this peer.
	/// If the same message is received from this peer more than
	/// `MAX_DUPLICATED_MESSAGES_PER_PEER`, we will flag this peer as malicious.
	message_counter: LruHashMap<B::Hash, usize>,

	/// The Known AuthorityId of that Peer.
	///
	/// Could be None if that peer did not handshake with us yet.
	authority_id: Option<AuthorityId>,
}

impl<B: Block + 'static> GossipHandler<B> {
	/// Turns the [`GossipHandler`] into a future that should run forever and not be
	/// interrupted.
	pub async fn run(self) {
		let mut incoming_messages = self.incoming_messages_stream.lock().take().unwrap();
		let mut event_stream = self.service.event_stream("dkg-handler");
		self.logger.debug("Starting the DKG Gossip Handler");

		// we have two streams, one from the network and one from the controller.
		// hence we want to start two separate tasks, one for each stream that are running
		// in parallel, without blocking each other.

		// first task, handles the incoming messages/Commands from the controller.
		let self0 = self.clone();
<<<<<<< HEAD
		let incoming_messages_task =
			crate::utils::ExplicitPanicFuture::new(tokio::spawn(async move {
				while let Some(message) = incoming_messages.next().await {
					match message {
						Ok(ToHandler::SendMessage { recipient, message }) =>
							self0.send_signed_dkg_message(recipient, message),
						Ok(ToHandler::Gossip(v)) => self0.gossip_dkg_signed_message(v),
						_ => {},
					}
				}
			}));

		// a timer that fires every few ms to check if there are messages in the queue, and if so,
		// notify the listener.
		let self1 = self.clone();
		let mut timer = tokio::time::interval(core::time::Duration::from_millis(100));
		let timer_task = crate::utils::ExplicitPanicFuture::new(tokio::spawn(async move {
			loop {
				timer.tick().await;
				let queue = self1.message_queue.read();
				if !queue.is_empty() {
					let _ = self1.message_notifications_channel.send(());
=======
		let incoming_messages_task = tokio::spawn(async move {
			while let Some(message) = incoming_messages.recv().await {
				match message {
					ToHandler::SendMessage { recipient, message } =>
						self0.send_signed_dkg_message(recipient, message),
					ToHandler::Gossip(v) => self0.gossip_dkg_signed_message(v),
>>>>>>> 05f7ee06
				}
			}
		}));

		let self2 = self.clone();
		// second task, handles the incoming messages/events from the network stream.
		let network_events_task =
			crate::utils::ExplicitPanicFuture::new(tokio::spawn(async move {
				while let Some(event) = event_stream.next().await {
					self2.handle_network_event(event).await;
				}
			}));

		// wait for the first task to finish or error out.
		//
		// The reason why we wait for the first one to finish, is that it is a critical error
		// if any of them finished before the others, the must either run all together or none.
		//
		// Here is more information about the reason why we do this:
		// 1. if the network events task finished, it means that the network service has been
		//   dropped, which means that the node is shutting down, or a network issue has occurred,
		//   which is in this point a critical error.
		// 2. if the incoming messages task finished, it means that the controller has been dropped,
		//   which also could mean that there is now no communication between the controller and the
		//   handler task, which is a critical error.
		//   This could also mean that the node is shutting down, but in this case the network
		// events   task should have finished as well.
		// 3. The timer task, however, will never finish, unless the node is shutting down, in which
		//  case the network events task should have finished as well.
		let _result =
			futures::future::select_all(vec![network_events_task, incoming_messages_task]).await;
		self.logger.error("The DKG Gossip Handler has finished!!".to_string());
	}

	async fn handle_network_event(&self, event: Event) {
		match event {
			Event::Dht(_) => {},
			Event::SyncConnected { remote } => {
				let addr = iter::once(multiaddr::Protocol::P2p(remote.into()))
					.collect::<multiaddr::Multiaddr>();
				let result = self
					.service
					.add_peers_to_reserved_set(self.protocol_name.clone(), HashSet::from([addr]));
				if let Err(err) = result {
					self.logger.error(format!("Add reserved peer failed: {err}"));
				}
			},
			Event::SyncDisconnected { remote } => {
				self.service.remove_peers_from_reserved_set(
					self.protocol_name.clone(),
					iter::once(remote).collect(),
				);
			},

			Event::NotificationStreamOpened { remote, protocol, .. }
				if protocol == self.protocol_name =>
			{
				self.logger.debug(format!("Peer {remote} connected to gossip protocol"));
				// Send our Handshake message to that peer.
				if let Err(err) = self.send_handshake_message(remote).await {
					self.logger
						.error(format!("Send handshake message to peer {remote} failed: {err:?}"));
				} else {
					self.logger.debug("Send handshake message to peer {remote} succeeded");
				}
				let mut lock = self.peers.write();
				let _was_in = lock.insert(
					remote,
					Peer {
						known_messages: LruHashSet::new(
							NonZeroUsize::new(MAX_KNOWN_MESSAGES).expect("Constant is nonzero"),
						),
						message_counter: LruHashMap::new(
							NonZeroUsize::new(MAX_KNOWN_MESSAGES).expect("Constant is nonzero"),
						),
						// At this point we don't know the authority id of the peer, so we set it to
						// None. We will update it once we receive the handshake message from that
						// peer.
						authority_id: None,
					},
				);
				debug_assert!(_was_in.is_none());
			},
			Event::NotificationStreamClosed { remote, protocol }
				if protocol == self.protocol_name =>
			{
				let mut lock = self.peers.write();
				let peer = lock.remove(&remote);
				debug_assert!(peer.is_some());
				// remove that peer's authority id from the authority id to peer id map (if any).
				match peer {
					Some(peer) =>
						if let Some(authority_id) = peer.authority_id {
							let expected_remote =
								self.authority_id_to_peer_id.write().remove(&authority_id);
							// This should always be valid, if it isn't, it means that we have a bug
							// and somehow we have two peers with the same authority id.
							debug_assert_eq!(expected_remote, Some(remote));
						},
					None => {
						self.logger
							.debug("Peer {remote} disconnected without sending handshake message");
					},
				}
				self.logger.debug("Peer {remote} disconnected from gossip protocol");
			},

			Event::NotificationsReceived { remote, messages } => {
				for (protocol, message) in messages {
					if protocol != self.protocol_name {
						continue
					}
					self.logger.debug(format!("Received message from {remote} from gossiping"));
					let maybe_dkg_network_message =
						<super::DKGNetworkMessage as Decode>::decode(&mut message.as_ref());
					let m = match maybe_dkg_network_message {
						Ok(m) => m,
						Err(e) => {
							self.logger.warn(format!("Failed to decode DKG Network message from peer {remote} with error: {e:?}"));
							self.service.report_peer(remote, rep::UNEXPECTED_MESSAGE);
							return
						},
					};
					match m {
						super::DKGNetworkMessage::Handshake(h) =>
							self.on_handshake_message(remote, h).await,
						super::DKGNetworkMessage::DKGMessage(s) =>
							self.on_signed_dkg_message(remote, s).await,
					};
				}
			},
			Event::NotificationStreamOpened { .. } => {},
			Event::NotificationStreamClosed { .. } => {},
		}
	}

	/// Creates and sends handshake message to the peer.
	async fn send_handshake_message(&self, to_who: PeerId) -> Result<(), DKGError> {
		let my_peer_id = self.service.local_peer_id();
		let handshake_message = super::HandshakeMessage::try_new(&self.keystore, my_peer_id)?;
		let message = super::DKGNetworkMessage::Handshake(handshake_message);
		let msg = Encode::encode(&message);
		self.service.write_notification(to_who, self.protocol_name.clone(), msg);
		Ok(())
	}

	async fn on_handshake_message(&self, who: PeerId, message: super::HandshakeMessage) {
		// verifiy the handshake message
		match message.is_valid(who) {
			Ok(v) =>
				if v {
					self.logger.debug(format!("Handshake message from peer {who} is valid"));
				} else {
					self.logger.warn(format!("Handshake message from peer {who} is invalid"));
					self.service.report_peer(who, rep::PEER_IMPERSONATED);
				},
			Err(e) => {
				self.logger.warn(format!(
					"Failed to verify handshake message from peer {who} with error: {e:?}"
				));
				self.service.report_peer(who, rep::UNEXPECTED_MESSAGE);
			},
		};
		self.logger
			.debug(format!("Peer {who} is now connected as {}", message.authority_id));
		let mut lock = self.peers.write();
		if let Some(peer) = lock.get_mut(&who) {
			peer.authority_id = Some(message.authority_id.clone());
		} else {
			self.logger
				.warn(format!("Peer {who} is not connected, but sent us a handshake message!!"));
		}
		self.authority_id_to_peer_id.write().insert(message.authority_id, who);
	}

	/// Called when peer sends us new signed DKG message.
	async fn on_signed_dkg_message(&self, who: PeerId, message: SignedDKGMessage<AuthorityId>) {
		// Check behavior of the peer.
		let now = self.get_latest_block_number();
		self.logger.debug(format!(
			"{:?} session {:?} | Received a signed DKG messages from {} @ block {:?}, ",
			message.msg.status, message.msg.session_id, who, now
		));

		if let Some(metrics) = self.metrics.as_ref() {
			metrics.dkg_signed_messages.inc();
		}

		if let Some(ref mut peer) = self.peers.write().get_mut(&who) {
			peer.known_messages.insert(message.message_hash::<B>());
			let mut pending_messages_peers = self.pending_messages_peers.write();
			let send_the_message = |message: SignedDKGMessage<AuthorityId>| {
				if let Err(e) = self.to_receiver.send(message) {
					self.logger.error(format!(
						"Failed to send message notification to DKG controller: {e:?}"
					));
				} else {
					self.logger.debug(
						"Message Notification sent to {recv_count} DKG controller listeners",
					);
				}
			};
			match pending_messages_peers.entry(message.message_hash::<B>()) {
				Entry::Vacant(entry) => {
					self.logger.debug(format!("NEW DKG MESSAGE FROM {who}"));
					if let Some(metrics) = self.metrics.as_ref() {
						metrics.dkg_new_signed_messages.inc();
					}
					send_the_message(message.clone());
					entry.insert(HashSet::from([who]));
					// This good, this peer is good, they sent us a message we didn't know about.
					// we should add some good reputation to them.
					self.service.report_peer(who, rep::GOOD_MESSAGE);
				},
				Entry::Occupied(mut entry) => {
					self.logger.debug(format!("OLD DKG MESSAGE FROM {who}"));
					if let Some(metrics) = self.metrics.as_ref() {
						metrics.dkg_old_signed_messages.inc();
					}
					// if we are here, that means this peer sent us a message we already know.
					let inserted = entry.get_mut().insert(who);
					// and if inserted is `false` that means this peer was already in the set
					// hence this not the first time we received this message from the exact same
					// peer.
					if !inserted {
						// we will increment the counter for this message.
						let old = peer
							.message_counter
							.get(&message.message_hash::<B>())
							.cloned()
							.unwrap_or(0);
						peer.message_counter.insert(message.message_hash::<B>(), old + 1);
						// and if we have received this message from the same peer more than
						// `MAX_DUPLICATED_MESSAGES_PER_PEER` times, we should report this peer
						// as malicious.
						if old >= MAX_DUPLICATED_MESSAGES_PER_PEER {
							self.logger.warn(format!(
								"Reporting peer {who} as they are sending us the same message over and over again"
							));
							self.service.report_peer(who, rep::DUPLICATE_MESSAGE);
						}
					}

					// send the old message anyways
					send_the_message(message.clone());
				},
			}
		}

		// if the gossip is enabled, we send the message to the gossiping peers
		if self.gossip_enabled.load(Ordering::Relaxed) {
			self.gossip_dkg_signed_message(message);
		}
	}

	pub fn send_signed_dkg_message(&self, to_who: PeerId, message: SignedDKGMessage<AuthorityId>) {
		let message_hash = message.message_hash::<B>();
		if let Some(ref mut peer) = self.peers.write().get_mut(&to_who) {
			let new_to_them = peer.known_messages.insert(message_hash);
			if !new_to_them {
				return
			}
			let message = super::DKGNetworkMessage::DKGMessage(message);
			let msg = Encode::encode(&message);
			self.service.write_notification(to_who, self.protocol_name.clone(), msg);

			if let Some(metrics) = self.metrics.as_ref() {
				metrics.dkg_propagated_messages.inc();
			}
		} else {
			self.logger.debug(format!("Peer {to_who} does not exist in known peers"));
		}
	}

	fn gossip_dkg_signed_message(&self, message: SignedDKGMessage<AuthorityId>) {
		// Check if the message has a recipient
		let maybe_peer_id = match &message.msg.recipient_id {
			Some(recipient_id) => self.authority_id_to_peer_id.read().get(recipient_id).cloned(),
			None => None,
		};
		// If we have a peer id, we send the message to that peer directly.
		if let Some(peer_id) = maybe_peer_id {
			self.logger.debug(format!("Sending message to recipient {peer_id} using p2p"));
			self.send_signed_dkg_message(peer_id, message.clone());
		// potential bug "fix"
		//return
		} else if let Some(recipient_id) = &message.msg.recipient_id {
			self.logger.debug(format!(
				"No direct connection to {recipient_id}, falling back to gossiping"
			));
		} else {
			self.logger
				.debug("No specific recipient, broadcasting message to all peers".to_string());
		}
		// Otherwise, we fallback to sending the message to all peers.
		let peer_ids = {
			let peers_map = self.peers.read();
			peers_map.keys().cloned().collect::<Vec<_>>()
		};
		if peer_ids.is_empty() {
			let message_hash = message.message_hash::<B>();
			self.logger.warn(format!("No peers to gossip message {message_hash}"));
			return
		}
		for peer in peer_ids {
			self.send_signed_dkg_message(peer, message.clone());
		}
	}
}

/// Wrapper around `LinkedHashMap` with bounded growth.
///
/// In the limit, for each element inserted the oldest existing element will be removed.
#[derive(Debug, Clone)]
pub struct LruHashMap<K: Hash + Eq, V> {
	inner: LinkedHashMap<K, V>,
	limit: NonZeroUsize,
}

impl<K: Hash + Eq, V> LruHashMap<K, V> {
	/// Create a new `LruHashMap` with the given (exclusive) limit.
	pub fn new(limit: NonZeroUsize) -> Self {
		Self { inner: LinkedHashMap::new(), limit }
	}

	/// Insert element into the map.
	///
	/// Returns `true` if this is a new element to the map, `false` otherwise.
	/// Maintains the limit of the map by removing the oldest entry if necessary.
	/// Inserting the same element will update its LRU position.
	pub fn insert(&mut self, k: K, v: V) -> bool {
		if self.inner.insert(k, v).is_none() {
			if self.inner.len() == usize::from(self.limit) {
				// remove oldest entry
				self.inner.pop_front();
			}
			return true
		}
		false
	}

	/// Get an element from the map.
	/// Returns `None` if the element is not in the map.
	pub fn get(&self, k: &K) -> Option<&V> {
		self.inner.get(k)
	}
}

/// Wrapper around `LruHashMap` with bounded growth.
///
/// In the limit, for each element inserted the oldest existing element will be removed.
#[derive(Debug, Clone)]
pub struct LruHashSet<T: Hash + Eq> {
	set: LruHashMap<T, ()>,
}

impl<T: Hash + Eq> LruHashSet<T> {
	/// Create a new `LruHashSet` with the given (exclusive) limit.
	pub fn new(limit: NonZeroUsize) -> Self {
		Self { set: LruHashMap::new(limit) }
	}

	/// Insert element into the set.
	///
	/// Returns `true` if this is a new element to the set, `false` otherwise.
	/// Maintains the limit of the set by removing the oldest entry if necessary.
	/// Inserting the same element will update its LRU position.
	pub fn insert(&mut self, e: T) -> bool {
		self.set.insert(e, ())
	}
}<|MERGE_RESOLUTION|>--- conflicted
+++ resolved
@@ -340,40 +340,16 @@
 
 		// first task, handles the incoming messages/Commands from the controller.
 		let self0 = self.clone();
-<<<<<<< HEAD
 		let incoming_messages_task =
 			crate::utils::ExplicitPanicFuture::new(tokio::spawn(async move {
-				while let Some(message) = incoming_messages.next().await {
+				while let Some(message) = incoming_messages.recv().await {
 					match message {
-						Ok(ToHandler::SendMessage { recipient, message }) =>
+						ToHandler::SendMessage { recipient, message } =>
 							self0.send_signed_dkg_message(recipient, message),
-						Ok(ToHandler::Gossip(v)) => self0.gossip_dkg_signed_message(v),
-						_ => {},
+						ToHandler::Gossip(v) => self0.gossip_dkg_signed_message(v),
 					}
 				}
 			}));
-
-		// a timer that fires every few ms to check if there are messages in the queue, and if so,
-		// notify the listener.
-		let self1 = self.clone();
-		let mut timer = tokio::time::interval(core::time::Duration::from_millis(100));
-		let timer_task = crate::utils::ExplicitPanicFuture::new(tokio::spawn(async move {
-			loop {
-				timer.tick().await;
-				let queue = self1.message_queue.read();
-				if !queue.is_empty() {
-					let _ = self1.message_notifications_channel.send(());
-=======
-		let incoming_messages_task = tokio::spawn(async move {
-			while let Some(message) = incoming_messages.recv().await {
-				match message {
-					ToHandler::SendMessage { recipient, message } =>
-						self0.send_signed_dkg_message(recipient, message),
-					ToHandler::Gossip(v) => self0.gossip_dkg_signed_message(v),
->>>>>>> 05f7ee06
-				}
-			}
-		}));
 
 		let self2 = self.clone();
 		// second task, handles the incoming messages/events from the network stream.
