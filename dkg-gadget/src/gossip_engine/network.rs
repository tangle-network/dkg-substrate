--- conflicted
+++ resolved
@@ -402,7 +402,6 @@
 			peer.known_messages.insert(message.message_hash::<B>());
 			match self.pending_messages_peers.entry(message.message_hash::<B>()) {
 				Entry::Vacant(entry) => {
-<<<<<<< HEAD
 					log::debug!(target: "dkg", "NEW DKG MESSAGE FROM {}", who);
 					let recv_count = self.controller_channel.receiver_count();
 					if recv_count == 0 {
@@ -417,16 +416,6 @@
 					// This good, this peer is good, they sent us a message we didn't know about.
 					// we should add some good reputation to them.
 					self.service.report_peer(who, rep::GOOD_MESSAGE);
-=======
-					if let Err(e) = self.controller_channel.send(message.clone()) {
-						log::error!(target: "dkg", "Failed to send message to controller: {}", e);
-					} else {
-						entry.insert(HashSet::from([who]));
-						// This good, this peer is good, they sent us a message we didn't know about.
-						// we should add some good reputation to them.
-						self.service.report_peer(who, rep::GOOD_MESSAGE);
-					}
->>>>>>> 1cf6ded5
 				},
 				Entry::Occupied(mut entry) => {
 					log::debug!(target: "dkg", "OLD DKG MESSAGE FROM {}", who);
