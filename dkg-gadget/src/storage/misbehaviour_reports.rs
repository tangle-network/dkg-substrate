--- conflicted
+++ resolved
@@ -50,15 +50,5 @@
 		"Stored aggregated misbehaviour reports {:?}",
 		reports.encode()
 	);
-<<<<<<< HEAD
-
-	let _ = dkg_worker.aggregated_misbehaviour_reports.write().remove(&(
-		reports.misbehaviour_type,
-		reports.session_id,
-		reports.offender.clone(),
-	));
-
-=======
->>>>>>> 98dfd047
 	Ok(())
 }