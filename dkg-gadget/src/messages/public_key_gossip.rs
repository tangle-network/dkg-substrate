// Copyright 2022 Webb Technologies Inc.
//
// Licensed under the Apache License, Version 2.0 (the "License");
// you may not use this file except in compliance with the License.
// You may obtain a copy of the License at
//
// http://www.apache.org/licenses/LICENSE-2.0
//
// Unless required by applicable law or agreed to in writing, software
// distributed under the License is distributed on an "AS IS" BASIS,
// WITHOUT WARRANTIES OR CONDITIONS OF ANY KIND, either express or implied.
// See the License for the specific language governing permissions and
// limitations under the License.
//
// Handles non-dkg messages
use crate::{
	storage::public_keys::store_aggregated_public_keys, types::dkg_topic, worker::DKGWorker, Client,
};
use codec::Encode;
use dkg_primitives::{
	crypto::Public,
	types::{DKGError, DKGMessage, DKGMsgPayload, DKGPublicKeyMessage, SignedDKGMessage},
};
use dkg_runtime_primitives::{crypto::AuthorityId, AggregatedPublicKeys, DKGApi};
use log::{debug, error};
use sc_client_api::Backend;
use sp_runtime::traits::{Block, Header};

pub(crate) fn handle_public_key_broadcast<B, C, BE>(
	dkg_worker: &mut DKGWorker<B, C, BE>,
	dkg_msg: DKGMessage<Public>,
) -> Result<(), DKGError>
where
	B: Block,
	BE: Backend<B>,
	C: Client<B, BE>,
	C::Api: DKGApi<B, AuthorityId, <<B as Block>::Header as Header>::Number>,
{
	if !dkg_worker.dkg_state.listening_for_pub_key &&
		!dkg_worker.dkg_state.listening_for_active_pub_key
	{
		return Ok(())
	}

	// Get authority accounts
	let ref header = dkg_worker.latest_header.read().clone().ok_or(DKGError::NoHeader)?;
	let current_block_number = *header.number();
	let authorities = dkg_worker.validator_set(header).map(|a| (a.0.authorities, a.1.authorities));
	if authorities.is_none() {
		return Err(DKGError::NoAuthorityAccounts)
	}

	if let DKGMsgPayload::PublicKeyBroadcast(msg) = dkg_msg.payload {
		debug!(target: "dkg", "ROUND {} | Received public key broadcast", msg.round_id);

		let is_main_round = {
			if dkg_worker.rounds.is_some() {
				msg.round_id == dkg_worker.rounds.as_ref().unwrap().get_id()
			} else {
				false
			}
		};

		dkg_worker.authenticate_msg_origin(
			is_main_round,
			authorities.unwrap(),
			&msg.pub_key,
			&msg.signature,
		)?;

		let key_and_sig = (msg.pub_key, msg.signature);
		let round_id = msg.round_id;
		let mut aggregated_public_keys = match dkg_worker.aggregated_public_keys.get(&round_id) {
			Some(keys) => keys.clone(),
			None => AggregatedPublicKeys::default(),
		};

		if !aggregated_public_keys.keys_and_signatures.contains(&key_and_sig) {
			aggregated_public_keys.keys_and_signatures.push(key_and_sig);
			dkg_worker
				.aggregated_public_keys
				.insert(round_id, aggregated_public_keys.clone());
		}
		// Fetch the current threshold for the DKG. We will use the
		// current threshold to determine if we have enough signatures
		// to submit the next DKG public key.
		let threshold = dkg_worker.get_next_signature_threshold(header) as usize;
		log::debug!(
			target: "dkg",
			"ROUND {:?} | Threshold {} | Aggregated pubkeys {}",
			msg.round_id, threshold,
			aggregated_public_keys.keys_and_signatures.len()
		);
		if aggregated_public_keys.keys_and_signatures.len() > threshold {
			store_aggregated_public_keys(
				dkg_worker,
				is_main_round,
				round_id,
				&aggregated_public_keys,
				current_block_number,
			)?;
		}
	}

	Ok(())
}

pub(crate) fn gossip_public_key<B, C, BE>(
	dkg_worker: &mut DKGWorker<B, C, BE>,
	msg: DKGPublicKeyMessage,
) where
	B: Block,
	BE: Backend<B>,
	C: Client<B, BE>,
	C::Api: DKGApi<B, AuthorityId, <<B as Block>::Header as Header>::Number>,
{
	let public = dkg_worker.get_authority_public_key();
	if let Ok(signature) = dkg_worker.key_store.sign(&public, &msg.pub_key) {
		let encoded_signature = signature.encode();
		let payload = DKGMsgPayload::PublicKeyBroadcast(DKGPublicKeyMessage {
			signature: encoded_signature.clone(),
			..msg.clone()
		});

		let message =
			DKGMessage::<AuthorityId> { id: public.clone(), round_id: msg.round_id, payload };
		let encoded_dkg_message = message.encode();

		match dkg_worker.key_store.sign(&public, &encoded_dkg_message) {
			Ok(sig) => {
				let signed_dkg_message =
					SignedDKGMessage { msg: message, signature: Some(sig.encode()) };
				let encoded_signed_dkg_message = signed_dkg_message.encode();

				dkg_worker.gossip_engine.lock().gossip_message(
					dkg_topic::<B>(),
					encoded_signed_dkg_message,
					true,
				);
			},
			Err(e) => error!(
				target: "dkg",
				"🕸️  Error signing DKG message: {:?}",
				e
			),
		}

<<<<<<< HEAD
		let aggregated_public_keys = dkg_worker.aggregated_public_keys.entry(round_id).or_default();
=======
		let mut aggregated_public_keys =
			if dkg_worker.aggregated_public_keys.get(&msg.round_id).is_some() {
				dkg_worker.aggregated_public_keys.get(&msg.round_id).unwrap().clone()
			} else {
				AggregatedPublicKeys::default()
			};
>>>>>>> 58b14c5d

		aggregated_public_keys
			.keys_and_signatures
			.push((msg.pub_key.clone(), encoded_signature));

<<<<<<< HEAD
=======
		dkg_worker.aggregated_public_keys.insert(msg.round_id, aggregated_public_keys);

>>>>>>> 58b14c5d
		debug!(target: "dkg", "Gossiping local node  {:?} public key and signature", public)
	} else {
		error!(target: "dkg", "Could not sign public key");
	}
}<|MERGE_RESOLUTION|>--- conflicted
+++ resolved
@@ -145,26 +145,19 @@
 			),
 		}
 
-<<<<<<< HEAD
-		let aggregated_public_keys = dkg_worker.aggregated_public_keys.entry(round_id).or_default();
-=======
 		let mut aggregated_public_keys =
 			if dkg_worker.aggregated_public_keys.get(&msg.round_id).is_some() {
 				dkg_worker.aggregated_public_keys.get(&msg.round_id).unwrap().clone()
 			} else {
 				AggregatedPublicKeys::default()
 			};
->>>>>>> 58b14c5d
 
 		aggregated_public_keys
 			.keys_and_signatures
 			.push((msg.pub_key.clone(), encoded_signature));
 
-<<<<<<< HEAD
-=======
 		dkg_worker.aggregated_public_keys.insert(msg.round_id, aggregated_public_keys);
 
->>>>>>> 58b14c5d
 		debug!(target: "dkg", "Gossiping local node  {:?} public key and signature", public)
 	} else {
 		error!(target: "dkg", "Could not sign public key");
