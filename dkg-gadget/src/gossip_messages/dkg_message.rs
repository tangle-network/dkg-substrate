--- conflicted
+++ resolved
@@ -56,11 +56,7 @@
 
 				// This method name here is a little bit misleading, as it could actually be a peer
 				// to peer message not a gossiping, depends on whether the message contains a
-<<<<<<< HEAD
-				// recipient or not. So the it is up to the underlying gossip engine to decide
-=======
 				// recipient or not. So it is up to the underlying gossip engine to decide
->>>>>>> fd445685
 				// whether to gossip or not.
 				if let Err(e) = gossip_engine.gossip(signed_dkg_message) {
 					dkg_logging::error!(target: "dkg_gadget::gossip", "Error sending message: {:?}", e);
