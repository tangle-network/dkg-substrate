--- conflicted
+++ resolved
@@ -20,11 +20,7 @@
 };
 use codec::Encode;
 use dkg_primitives::types::{
-<<<<<<< HEAD
 	DKGError, DKGMessage, DKGMsgStatus, NetworkMsgPayload, SignedDKGMessage,
-=======
-	DKGError, DKGMessage, DKGMisbehaviourMessage, DKGMsgPayload, SignedDKGMessage,
->>>>>>> 7cc8fa78
 };
 use dkg_runtime_primitives::{
 	crypto::AuthorityId, gossip_messages::MisbehaviourMessage, AggregatedMisbehaviourReports,
@@ -237,32 +233,6 @@
 	C::Api: DKGApi<B, AuthorityId, NumberFor<B>, MaxProposalLength, MaxAuthorities>,
 {
 	let header = &(dkg_worker.latest_header.read().clone().ok_or(DKGError::NoHeader)?);
-<<<<<<< HEAD
-	match &reports.misbehaviour_type {
-		MisbehaviourType::Keygen => {
-			let threshold = dkg_worker.get_next_signature_threshold(header).await as usize;
-			dkg_worker.logger.debug(format!(
-				"DKG threshold: {}, reports: {}",
-				threshold,
-				reports.reporters.len()
-			));
-			if reports.reporters.len() > threshold {
-				store_aggregated_misbehaviour_reports(dkg_worker, reports)?;
-			}
-		},
-		MisbehaviourType::Sign => {
-			let threshold = dkg_worker.get_signature_threshold(header).await as usize;
-			dkg_worker.logger.debug(format!(
-				"DKG threshold: {}, reports: {}",
-				threshold,
-				reports.reporters.len()
-			));
-			if reports.reporters.len() >= threshold {
-				store_aggregated_misbehaviour_reports(dkg_worker, reports)?;
-			}
-		},
-	};
-=======
 	// Fetch the current threshold for the DKG. We will use the
 	// current threshold to determine if we have enough signatures
 	// to submit the next DKG public key.
@@ -284,7 +254,6 @@
 				store_aggregated_misbehaviour_reports(dkg_worker, reports)?;
 			},
 	}
->>>>>>> 7cc8fa78
 
 	Ok(perform_store)
 }