--- conflicted
+++ resolved
@@ -1,5 +1,6 @@
 use std::{
 	collections::{HashMap, HashSet},
+	hash::{Hash, Hasher},
 	marker::PhantomData,
 };
 
@@ -22,6 +23,7 @@
 use codec::Encode;
 use dkg_primitives::utils::select_random_set;
 use dkg_runtime_primitives::{crypto::Public, SessionId};
+use itertools::Itertools;
 use sp_api::HeaderT;
 use std::sync::atomic::{AtomicBool, Ordering};
 use webb_proposals::TypedChainId;
@@ -46,8 +48,14 @@
 	work_manager: WorkManager<B>,
 	lock: Arc<AtomicBool>,
 	// A map that keeps track of each signing set used for a given proposal hash
-	ssid_history: Arc<tokio::sync::Mutex<HashMap<[u8; 32], HashSet<u8>>>>,
+	ssid_history: Arc<tokio::sync::Mutex<HashMap<[u8; 32], SigningSetHistoryTracker>>>,
 	_pd: PhantomData<(B, BE, C, GE)>,
+}
+
+#[derive(Default)]
+struct SigningSetHistoryTracker {
+	ssids_attempted: HashSet<u8>,
+	attempted_sets: HashSet<ProposedSigningSet>,
 }
 
 impl<B: Block, BE, C, GE> Clone for SigningManager<B, BE, C, GE> {
@@ -61,20 +69,6 @@
 	}
 }
 
-<<<<<<< HEAD
-// the maximum number of tasks that the work manager tries to assign
-const MAX_RUNNING_TASKS: usize = 4;
-const MAX_ENQUEUED_TASKS: usize = 20;
-// How often to poll the jobs to check completion status
-const JOB_POLL_INTERVAL_IN_MILLISECONDS: u64 = 500;
-// We only generate 1 at a time,
-// going up to the below constant times as a maximum if previous signing sets fail.
-// E.g.,: Signing set 0 fails
-// We then next generate signing set 1, that fails, and so on until we succeed.
-pub const MAX_POTENTIAL_SIGNING_SETS_PER_PROPOSAL: u8 = 10;
-
-=======
->>>>>>> e5dcecbb
 impl<B, BE, C, GE> SigningManager<B, BE, C, GE>
 where
 	B: Block,
@@ -204,6 +198,7 @@
 		let mut ssid_lock = self.ssid_history.lock().await;
 
 		for batch in unsigned_proposals {
+			dkg_worker.logger.info("Checking batch ...");
 			let typed_chain_id = batch.proposals.first().expect("Empty batch!").typed_chain_id;
 			if !self.work_manager.can_submit_more_tasks() {
 				dkg_worker.logger.info(
@@ -212,95 +207,131 @@
 				break
 			}
 
-			/*
-			   create a seed s where s is keccak256(pk, fN=at, unsignedProposal)
-			   you take this seed and use it as a seed to random number generator.
-			   generate a t+1 signing set from this RNG
-			   if we are in this set, we send it to the signing manager, and continue.
-			   if we are not, we continue the loop.
-			*/
 			let unsigned_proposal_bytes = batch.encode();
 			let unsigned_proposal_hash = batch.hash().expect("unable to hash proposal");
 
-			// First, generate the next SSID
-			let next_ssid = ssid_lock
-				.entry(unsigned_proposal_hash)
-				.or_default()
-				.iter()
-				.max()
-				.copied()
-				.map(|r| r.wrapping_add(1)) // Take the max value and add one to it to get the next SSID
-				.unwrap_or(0); // If there are no elements, start off at SSID 0
-
-			if next_ssid >= MAX_POTENTIAL_SIGNING_SETS_PER_PROPOSAL {
-				// In this case, the unsigned proposal will get removed from the on-chain queue and
-				// will eventually be retried in the future
-				dkg_worker.logger.warn(format!(
-					"🕸️  Session Id {session_id:?} | Already generated max number of signing sets for this proposal {}",
-					hex::encode(unsigned_proposal_hash)
-				));
-				continue
-			}
-
-			if let Some(signing_set) = self.maybe_create_signing_set(
-				dkg_worker,
-				&dkg_pub_key,
-				&unsigned_proposal_bytes,
-				next_ssid,
-				threshold,
-				session_id,
-				party_i,
-				&best_authorities,
-			) {
-				let ProposedSigningSet { signing_set, ssid } = signing_set;
-
-				dkg_worker.logger.info(format!(
-					"🕸️  Session Id {:?} | SSID {} | {}-out-of-{} signers: ({:?})",
+			// Loop until we generate a signing set that is unique compared to previous signing sets
+			for _ in 0..MAX_POTENTIAL_RETRIES_PER_UNSIGNED_PROPOSAL {
+				if ssid_lock.entry(unsigned_proposal_hash).or_default().ssids_attempted.len() >=
+					MAX_POTENTIAL_RETRIES_PER_UNSIGNED_PROPOSAL as usize
+				{
+					dkg_worker.logger.info(format!("🕸️  PARTY {party_i} | SESSION {session_id} | MAX_POTENTIAL_RETRIES_PER_UNSIGNED_PROPOSAL reached. Will not attempt to sign this proposal"));
+					break
+				}
+
+				// First, generate the next SSID
+				let next_ssid = ssid_lock
+					.entry(unsigned_proposal_hash)
+					.or_default()
+					.ssids_attempted
+					.iter()
+					.max()
+					.copied()
+					.map(|r| r.wrapping_add(1)) // Take the max value and add one to it to get the next SSID
+					.unwrap_or(0); // If there are no elements, start off at SSID 0
+
+				// Immediately add the next SSID to the ssids_attempted, that way,
+				// if we don't later generate a novel set, we start at the next index
+				ssid_lock
+					.entry(unsigned_proposal_hash)
+					.or_default()
+					.ssids_attempted
+					.insert(next_ssid);
+
+				if let Some(signing_set) = self.maybe_create_signing_set(
+					dkg_worker,
+					&dkg_pub_key,
+					&unsigned_proposal_bytes,
+					next_ssid,
+					threshold,
 					session_id,
-					ssid,
-					threshold,
-					best_authorities.len(),
-					signing_set,
-				));
-
-				let params = SigningProtocolSetupParameters::MpEcdsa {
-					best_authorities: best_authorities.clone(),
-					authority_public_key: authority_public_key.clone(),
-					party_i,
-					session_id,
-					threshold,
-					stage: ProtoStageType::Signing { unsigned_proposal_hash },
-					unsigned_proposal_batch: batch.clone(),
-					signing_set,
-					associated_block_id: *header.number(),
-					ssid,
-					unsigned_proposal_hash,
-				};
-
-				let signing_protocol = dkg_worker
-					.dkg_modules
-					.get_signing_protocol(&params)
-					.expect("Standard signing protocol should exist");
-				match signing_protocol.initialize_signing_protocol(params).await {
-					Ok((handle, task)) => {
-						// Send task to the work manager. Force start if the type chain ID
-						// is None, implying this is a proposal needed for rotating sessions
-						// and thus a priority
-						let force_start = typed_chain_id == TypedChainId::None;
-						self.work_manager.push_task(
-							unsigned_proposal_hash,
-							force_start,
-							handle,
-							task,
-						)?;
-					},
-					Err(err) => {
-						dkg_worker
-							.logger
-							.error(format!("Error creating signing protocol: {:?}", &err));
-						dkg_worker.handle_dkg_error(err.clone()).await;
-						return Err(err)
-					},
+					&best_authorities,
+				) {
+					let ssid = next_ssid;
+					let local_in_this_set = signing_set.signing_set.contains(&party_i);
+
+					// Now, check to see if this signing set is novel. If it is, we can break out of
+					// the loop
+					let is_novel = !ssid_lock
+						.entry(unsigned_proposal_hash)
+						.or_default()
+						.attempted_sets
+						.iter()
+						.any(|set| set.signing_set == signing_set.signing_set);
+
+					// If this set it novel, and, we are NOT in this set, let the other nodes
+					// attempt this protocol. Break out of the loop
+					if is_novel && !local_in_this_set {
+						dkg_worker.logger.debug(format!("Attempted SSID {ssid}={signing_set:?}, however, this set is novel and local is not in this set. Delegating to other nodes"));
+						break
+					}
+
+					// TODO: why do some nodes think SSID 14 is novel, while others don't?
+					// If this set is not novel, we must continue looping until we find a novel set
+					if !is_novel {
+						dkg_worker.logger.debug(format!("Attempted SSID {ssid}={signing_set:?}, however, this set is not novel. Continuing to loop"));
+						continue
+					}
+
+					// If we reach here, then, this signing set is NOVEL and we are in this set.
+					// Add this to the attempted sets
+					ssid_lock
+						.entry(unsigned_proposal_hash)
+						.or_default()
+						.attempted_sets
+						.insert(signing_set.clone());
+
+					dkg_worker.logger.info(format!(
+						"🕸️  Session Id {:?} | SSID {} | {}-out-of-{} signers: ({:?})",
+						session_id,
+						ssid,
+						threshold,
+						best_authorities.len(),
+						signing_set,
+					));
+
+					let params = SigningProtocolSetupParameters::MpEcdsa {
+						best_authorities: best_authorities.clone(),
+						authority_public_key: authority_public_key.clone(),
+						party_i,
+						session_id,
+						threshold,
+						stage: ProtoStageType::Signing { unsigned_proposal_hash },
+						unsigned_proposal_batch: batch.clone(),
+						signing_set: signing_set.into_sorted_vec(),
+						associated_block_id: *header.number(),
+						ssid,
+						unsigned_proposal_hash,
+					};
+
+					let signing_protocol = dkg_worker
+						.dkg_modules
+						.get_signing_protocol(&params)
+						.expect("Standard signing protocol should exist");
+					match signing_protocol.initialize_signing_protocol(params).await {
+						Ok((handle, task)) => {
+							// Send task to the work manager. Force start if the type chain ID
+							// is None, implying this is a proposal needed for rotating sessions
+							// and thus a priority
+							let force_start = typed_chain_id == TypedChainId::None;
+							self.work_manager.push_task(
+								unsigned_proposal_hash,
+								force_start,
+								handle,
+								task,
+							)?;
+						},
+						Err(err) => {
+							dkg_worker
+								.logger
+								.error(format!("Error creating signing protocol: {:?}", &err));
+							dkg_worker.handle_dkg_error(err.clone()).await;
+							return Err(err)
+						},
+					}
+				} else {
+					// If we get None, break out of the loop unconditionally
+					break
 				}
 			}
 		}
@@ -317,12 +348,15 @@
 				lock.remove(&unsigned_proposal_hash);
 			},
 			SigningResult::Failure { unsigned_proposal_hash, ssid } => {
-				lock.entry(unsigned_proposal_hash).or_default().insert(ssid);
+				lock.entry(unsigned_proposal_hash).or_default().ssids_attempted.insert(ssid);
 			},
 		}
 	}
 
 	#[allow(clippy::too_many_arguments)]
+	/// Create a seed s where s is keccak256(pk, fN=at, unsignedProposal)
+	/// This seed is used in the random number generator to generate a
+	/// deterministic signing set of size t+1
 	fn maybe_create_signing_set(
 		&self,
 		dkg_worker: &DKGWorker<B, BE, C, GE>,
@@ -331,7 +365,6 @@
 		ssid: u8,
 		threshold: u16,
 		_session_id: SessionId,
-		party_i: KeygenPartyId,
 		best_authorities: &[(KeygenPartyId, Public)],
 	) -> Option<ProposedSigningSet> {
 		let concat_data = dkg_pub_key
@@ -344,14 +377,8 @@
 
 		let maybe_set = self.generate_signers(&seed, threshold, best_authorities, dkg_worker).ok();
 
-		if let Some(signing_set) = maybe_set {
-			// If we are in the set, send to work manager
-			if signing_set.contains(&party_i) {
-				return Some(ProposedSigningSet { signing_set, ssid })
-			}
-		}
-
-		None
+		maybe_set
+			.map(|signing_set| ProposedSigningSet { signing_set: HashSet::from_iter(signing_set) })
 	}
 
 	/// After keygen, this should be called to generate a random set of signers
@@ -385,10 +412,21 @@
 	}
 }
 
-#[derive(Clone, Debug)]
+#[derive(Clone, Debug, Eq, PartialEq)]
 pub struct ProposedSigningSet {
-	pub ssid: u8,
-	pub signing_set: Vec<KeygenPartyId>,
+	pub signing_set: HashSet<KeygenPartyId>,
+}
+
+impl ProposedSigningSet {
+	fn into_sorted_vec(self) -> Vec<KeygenPartyId> {
+		self.signing_set.into_iter().sorted().collect()
+	}
+}
+
+impl Hash for ProposedSigningSet {
+	fn hash<H: Hasher>(&self, state: &mut H) {
+		self.clone().into_sorted_vec().hash(state)
+	}
 }
 
 pub enum SigningResult {
