--- conflicted
+++ resolved
@@ -106,20 +106,7 @@
 				res.sort_by(|a, b| a.timestamp.cmp(&b.timestamp));
 				let mut filtered_unsigned_proposals = Vec::new();
 				for proposal in res {
-<<<<<<< HEAD
-					// lets limit the max proposals we sign at one time to prevent overflow
-					// NOTE: for test mode, we want to stress test the system, so we don't limit the
-					// number of proposals
-					if filtered_unsigned_proposals.len() >= MAX_UNSIGNED_PROPOSALS_PER_SIGNING_SET &&
-						!test_mode
-					{
-						break
-					}
-
-					if let Some(hash) = proposal.data().hash() {
-=======
 					if let Some(hash) = proposal.0.hash() {
->>>>>>> e87689fe
 						// only submit the job if it isn't already running
 						if !self.work_manager.job_exists(&hash) {
 							// update unsigned proposal counter
