--- conflicted
+++ resolved
@@ -49,11 +49,7 @@
 			.collect();
 
 		if public.len() > 1 {
-<<<<<<< HEAD
-			warn!(target: "DKG", "🥩 Multiple private keys found for: {:?} ({})", public, public.len());
-=======
 			warn!(target: "dkg", "🕸️  Multiple private keys found for: {:?} ({})", public, public.len());
->>>>>>> 34bbc3eb
 		}
 
 		public.get(0).cloned()
@@ -83,11 +79,7 @@
 		Ok(sig)
 	}
 
-<<<<<<< HEAD
-	/// Returns a vector of [`dkg_primitives::crypto::Public`] keys which are currently supported (i.e. found
-=======
 	/// Returns a vector of [`dkg_runtime_primitives::crypto::Public`] keys which are currently supported (i.e. found
->>>>>>> 34bbc3eb
 	/// in the keystore).
 	pub fn public_keys(&self) -> Result<Vec<Public>, error::Error> {
 		let store = self.0.clone().ok_or_else(|| error::Error::Keystore("no Keystore".into()))?;
