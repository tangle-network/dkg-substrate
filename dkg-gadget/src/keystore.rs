<<<<<<< HEAD
// Copyright 2022 Webb Technologies Inc.
//
=======
// This file is part of Webb.

// Copyright (C) 2021 Webb Technologies Inc.
// SPDX-License-Identifier: Apache-2.0

>>>>>>> 1f6fa2c4
// Licensed under the Apache License, Version 2.0 (the "License");
// you may not use this file except in compliance with the License.
// You may obtain a copy of the License at
//
<<<<<<< HEAD
// http://www.apache.org/licenses/LICENSE-2.0
=======
// 	http://www.apache.org/licenses/LICENSE-2.0
>>>>>>> 1f6fa2c4
//
// Unless required by applicable law or agreed to in writing, software
// distributed under the License is distributed on an "AS IS" BASIS,
// WITHOUT WARRANTIES OR CONDITIONS OF ANY KIND, either express or implied.
// See the License for the specific language governing permissions and
// limitations under the License.
<<<<<<< HEAD
//
// This program is free software: you can redistribute it and/or modify
// it under the terms of the GNU General Public License as published by
// the Free Software Foundation, either version 3 of the License, or
// (at your option) any later version.

// This program is distributed in the hope that it will be useful,
// but WITHOUT ANY WARRANTY; without even the implied warranty of
// MERCHANTABILITY or FITNESS FOR A PARTICULAR PURPOSE. See the
// GNU General Public License for more details.

// You should have received a copy of the GNU General Public License
// along with this program. If not, see <https://www.gnu.org/licenses/>.
=======
>>>>>>> 1f6fa2c4

use std::convert::{From, TryInto};

use codec::{Decode, Encode};
use sp_application_crypto::{key_types::AURA, sr25519, CryptoTypePublicPair, RuntimeAppPublic};
use sp_core::keccak_256;
use sp_keystore::{SyncCryptoStore, SyncCryptoStorePtr};

use log::warn;

use dkg_runtime_primitives::{
	crypto::{Public, Signature},
	KEY_TYPE,
};

use crate::error;

/// A DKG specific keystore implemented as a `Newtype`. This is basically a
/// wrapper around [`sp_keystore::SyncCryptoStore`] and allows to customize
/// common cryptographic functionality.
#[derive(Clone)]
pub struct DKGKeystore(Option<SyncCryptoStorePtr>);

impl DKGKeystore {
	/// Check if the keystore contains a private key for one of the public keys
	/// contained in `keys`. A public key with a matching private key is known
	/// as a local authority id.
	///
	/// Return the public key for which we also do have a private key. If no
	/// matching private key is found, `None` will be returned.
	pub fn authority_id(&self, keys: &[Public]) -> Option<Public> {
		let store = self.0.clone()?;

		// we do check for multiple private keys as a key store sanity check.
		let public: Vec<Public> = keys
			.iter()
			.filter(|k| SyncCryptoStore::has_keys(&*store, &[(k.to_raw_vec(), KEY_TYPE)]))
			.cloned()
			.collect();

		if public.len() > 1 {
			warn!(target: "dkg", "🕸️  Multiple private keys found for: {:?} ({})", public, public.len());
		}

		public.get(0).cloned()
	}

	/// Check if the keystore contains a private key for one of the sr25519 public keys
	/// contained in `keys`. A public key with a matching private key is known
	/// as a local authority id.
	///
	/// Return the public key for which we also do have a private key. If no
	/// matching private key is found, `None` will be returned.
	pub fn sr25519_authority_id(&self, keys: &[sr25519::Public]) -> Option<sr25519::Public> {
		let store = self.0.clone()?;

		// we do check for multiple private keys as a key store sanity check.
		let public: Vec<sr25519::Public> = keys
			.iter()
			.filter(|k| SyncCryptoStore::has_keys(&*store, &[(k.encode(), AURA)]))
			.cloned()
			.collect();

		if public.len() > 1 {
			warn!(target: "dkg", "🕸️  Multiple private keys found for: {:?} ({})", public, public.len());
		}

		public.get(0).cloned()
	}

	/// Sign `message` with the `public` key.
	///
	/// Note that `message` usually will be pre-hashed before being signed.
	///
	/// Return the message signature or an error in case of failure.
	#[allow(dead_code)]
	pub fn sign(&self, public: &Public, message: &[u8]) -> Result<Signature, error::Error> {
		let store = self.0.clone().ok_or_else(|| error::Error::Keystore("no Keystore".into()))?;

		let msg = keccak_256(message);
		let public = public.as_ref();

		let sig = SyncCryptoStore::ecdsa_sign_prehashed(&*store, KEY_TYPE, public, &msg)
			.map_err(|e| error::Error::Keystore(e.to_string()))?
			.ok_or_else(|| error::Error::Signature("ecdsa_sign_prehashed() failed".to_string()))?;

		// check that `sig` has the expected result type
		let sig = sig.clone().try_into().map_err(|_| {
			error::Error::Signature(format!("invalid signature {:?} for key {:?}", sig, public))
		})?;

		Ok(sig)
	}

	/// Returns a vector of [`dkg_runtime_primitives::crypto::Public`] keys which are currently
	/// supported (i.e. found in the keystore).
	pub fn public_keys(&self) -> Result<Vec<Public>, error::Error> {
		let store = self.0.clone().ok_or_else(|| error::Error::Keystore("no Keystore".into()))?;

		let pk: Vec<Public> = SyncCryptoStore::ecdsa_public_keys(&*store, KEY_TYPE)
			.iter()
			.map(|k| Public::from(k.clone()))
			.collect();

		Ok(pk)
	}

	/// Returns a vector of sr25519 Public keys which are currently supported (i.e. found
	/// in the keystore).
	pub fn sr25519_public_keys(&self) -> Result<Vec<sr25519::Public>, error::Error> {
		let store = self.0.clone().ok_or_else(|| error::Error::Keystore("no Keystore".into()))?;

		let pk: Vec<sr25519::Public> = SyncCryptoStore::sr25519_public_keys(&*store, AURA)
			.iter()
			.map(|k| sr25519::Public::from(k.clone()))
			.collect();

		Ok(pk)
	}

	/// Sign `message` with the sr25519 `public` key.
	///
	/// Note that `message` usually will be pre-hashed before being signed.
	///
	/// Return the message signature or an error in case of failure.
	#[allow(dead_code)]
	pub fn sr25519_sign(
		&self,
		public: &sr25519::Public,
		message: &[u8],
	) -> Result<sr25519::Signature, error::Error> {
		let store = self.0.clone().ok_or_else(|| error::Error::Keystore("no Keystore".into()))?;

		let crypto_pair = CryptoTypePublicPair(sr25519::CRYPTO_ID, public.encode());

		let sig = SyncCryptoStore::sign_with(&*store, AURA, &crypto_pair, message)
			.map_err(|e| error::Error::Keystore(e.to_string()))?
			.ok_or_else(|| error::Error::Signature("sr25519_sign() failed".to_string()))?;

		// check that `sig` has the expected result type
		let signature: sr25519::Signature =
			sr25519::Signature::decode(&mut &sig[..]).map_err(|_| {
				error::Error::Signature(format!("invalid signature {:?} for key {:?}", sig, public))
			})?;

		Ok(signature)
	}

	/// Use the `public` key to verify that `sig` is a valid signature for `message`.
	///
	/// Return `true` if the signature is authentic, `false` otherwise.
	pub fn verify(public: &Public, sig: &Signature, message: &[u8]) -> bool {
		let msg = keccak_256(message);
		let sig = sig.as_ref();
		let public = public.as_ref();

		sp_core::ecdsa::Pair::verify_prehashed(sig, &msg, public)
	}
}

impl From<Option<SyncCryptoStorePtr>> for DKGKeystore {
	fn from(store: Option<SyncCryptoStorePtr>) -> DKGKeystore {
		DKGKeystore(store)
	}
}

#[cfg(test)]
mod tests {
	use std::sync::Arc;

	use sc_keystore::LocalKeystore;
	use sp_keystore::{SyncCryptoStore, SyncCryptoStorePtr};

	use crate::keyring::Keyring;
	use dkg_runtime_primitives::{crypto, KEY_TYPE};

	use super::DKGKeystore;
	use crate::error::Error;

	fn keystore() -> SyncCryptoStorePtr {
		Arc::new(LocalKeystore::in_memory())
	}

	#[test]
	fn authority_id_works() {
		let store = keystore();

		let alice: crypto::Public =
			SyncCryptoStore::ecdsa_generate_new(&*store, KEY_TYPE, Some(&Keyring::Alice.to_seed()))
				.ok()
				.unwrap()
				.into();

		let bob = Keyring::Bob.public();
		let charlie = Keyring::Charlie.public();

		let store: DKGKeystore = Some(store).into();

		let mut keys = vec![bob, charlie];

		let id = store.authority_id(keys.as_slice());
		assert!(id.is_none());

		keys.push(alice.clone());

		let id = store.authority_id(keys.as_slice()).unwrap();
		assert_eq!(id, alice);
	}

	#[test]
	fn sign_works() {
		let store = keystore();

		let alice: crypto::Public =
			SyncCryptoStore::ecdsa_generate_new(&*store, KEY_TYPE, Some(&Keyring::Alice.to_seed()))
				.ok()
				.unwrap()
				.into();

		let store: DKGKeystore = Some(store).into();

		let msg = b"are you involved or commited?";

		let sig1 = store.sign(&alice, msg).unwrap();
		let sig2 = Keyring::Alice.sign(msg);

		assert_eq!(sig1, sig2);
	}

	#[test]
	fn sign_error() {
		let store = keystore();

		let _ =
			SyncCryptoStore::ecdsa_generate_new(&*store, KEY_TYPE, Some(&Keyring::Bob.to_seed()))
				.ok()
				.unwrap();

		let store: DKGKeystore = Some(store).into();

		let alice = Keyring::Alice.public();

		let msg = b"are you involved or commited?";
		let sig = store.sign(&alice, msg).err().unwrap();
		let err = Error::Signature("ecdsa_sign_prehashed() failed".to_string());

		assert_eq!(sig, err);
	}

	#[test]
	fn sign_no_keystore() {
		let store: DKGKeystore = None.into();

		let alice = Keyring::Alice.public();
		let msg = b"are you involved or commited";

		let sig = store.sign(&alice, msg).err().unwrap();
		let err = Error::Keystore("no Keystore".to_string());
		assert_eq!(sig, err);
	}

	#[test]
	fn verify_works() {
		let store = keystore();

		let alice: crypto::Public =
			SyncCryptoStore::ecdsa_generate_new(&*store, KEY_TYPE, Some(&Keyring::Alice.to_seed()))
				.ok()
				.unwrap()
				.into();

		let store: DKGKeystore = Some(store).into();

		// `msg` and `sig` match
		let msg = b"are you involved or commited?";
		let sig = store.sign(&alice, msg).unwrap();
		assert!(DKGKeystore::verify(&alice, &sig, msg));

		// `msg and `sig` don't match
		let msg = b"you are just involved";
		assert!(!DKGKeystore::verify(&alice, &sig, msg));
	}

	// Note that we use keys with and without a seed for this test.
	#[test]
	fn public_keys_works() {
		const TEST_TYPE: sp_application_crypto::KeyTypeId =
			sp_application_crypto::KeyTypeId(*b"test");

		let store = keystore();

		let add_key = |key_type, seed: Option<&str>| {
			SyncCryptoStore::ecdsa_generate_new(&*store, key_type, seed).unwrap()
		};

		// test keys
		let _ = add_key(TEST_TYPE, Some(Keyring::Alice.to_seed().as_str()));
		let _ = add_key(TEST_TYPE, Some(Keyring::Bob.to_seed().as_str()));

		let _ = add_key(TEST_TYPE, None);
		let _ = add_key(TEST_TYPE, None);

		// DKG keys
		let _ = add_key(KEY_TYPE, Some(Keyring::Dave.to_seed().as_str()));
		let _ = add_key(KEY_TYPE, Some(Keyring::Eve.to_seed().as_str()));

		let key1: crypto::Public = add_key(KEY_TYPE, None).into();
		let key2: crypto::Public = add_key(KEY_TYPE, None).into();

		let store: DKGKeystore = Some(store).into();

		let keys = store.public_keys().ok().unwrap();

		assert!(keys.len() == 4);
		assert!(keys.contains(&Keyring::Dave.public()));
		assert!(keys.contains(&Keyring::Eve.public()));
		assert!(keys.contains(&key1));
		assert!(keys.contains(&key2));
	}
}<|MERGE_RESOLUTION|>--- conflicted
+++ resolved
@@ -1,44 +1,16 @@
-<<<<<<< HEAD
 // Copyright 2022 Webb Technologies Inc.
 //
-=======
-// This file is part of Webb.
-
-// Copyright (C) 2021 Webb Technologies Inc.
-// SPDX-License-Identifier: Apache-2.0
-
->>>>>>> 1f6fa2c4
 // Licensed under the Apache License, Version 2.0 (the "License");
 // you may not use this file except in compliance with the License.
 // You may obtain a copy of the License at
 //
-<<<<<<< HEAD
 // http://www.apache.org/licenses/LICENSE-2.0
-=======
-// 	http://www.apache.org/licenses/LICENSE-2.0
->>>>>>> 1f6fa2c4
 //
 // Unless required by applicable law or agreed to in writing, software
 // distributed under the License is distributed on an "AS IS" BASIS,
 // WITHOUT WARRANTIES OR CONDITIONS OF ANY KIND, either express or implied.
 // See the License for the specific language governing permissions and
 // limitations under the License.
-<<<<<<< HEAD
-//
-// This program is free software: you can redistribute it and/or modify
-// it under the terms of the GNU General Public License as published by
-// the Free Software Foundation, either version 3 of the License, or
-// (at your option) any later version.
-
-// This program is distributed in the hope that it will be useful,
-// but WITHOUT ANY WARRANTY; without even the implied warranty of
-// MERCHANTABILITY or FITNESS FOR A PARTICULAR PURPOSE. See the
-// GNU General Public License for more details.
-
-// You should have received a copy of the GNU General Public License
-// along with this program. If not, see <https://www.gnu.org/licenses/>.
-=======
->>>>>>> 1f6fa2c4
 
 use std::convert::{From, TryInto};
 
