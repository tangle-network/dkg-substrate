use crate::{
	utils::{set_up_rounds, validate_threshold},
	worker::DKGWorker,
	Client,
};
use bincode::deserialize;
use dkg_primitives::{
	crypto::AuthorityId,
	utils::{
		decrypt_data, select_random_set, StoredLocalKey, DKG_LOCAL_KEY_FILE,
		QUEUED_DKG_LOCAL_KEY_FILE,
	},
};
use dkg_runtime_primitives::{
	offchain_crypto::{Pair as AppPair, Public},
	DKGApi,
};
use log::debug;
use sc_client_api::Backend;
use sp_api::{BlockT as Block, HeaderT as Header};
use sp_core::Pair;
use std::fs;

pub struct DKGPersistenceState {
	pub initial_check: bool,
}

impl DKGPersistenceState {
	pub fn new() -> Self {
		Self { initial_check: false }
	}

	pub fn start(&mut self) {
		self.initial_check = true;
	}
}

/// We only try to resume the dkg once, if we can find any data for the completed offline stage for the current round
pub(crate) fn try_resume_dkg<B, C, BE>(worker: &mut DKGWorker<B, C, BE>, header: &B::Header)
where
	B: Block,
	BE: Backend<B>,
	C: Client<B, BE>,
	C::Api: DKGApi<B, AuthorityId, <<B as Block>::Header as Header>::Number>,
{
	if worker.dkg_persistence.initial_check {
		return
	}

	worker.dkg_persistence.start();

	debug!(target: "dkg_persistence", "Trying to restore key gen data");
	if let Some((active, queued)) = worker.validator_set(header) {
		let public = worker
			.keystore_ref()
			.authority_id(&worker.keystore_ref().public_keys().unwrap())
			.unwrap_or_else(|| panic!("Halp"));
		let sr25519_public = worker
			.keystore_ref()
			.sr25519_authority_id(&worker.keystore_ref().sr25519_public_keys().unwrap_or_default())
			.unwrap_or_else(|| panic!("Could not find sr25519 key in keystore"));

		let mut local_key = None;
		let mut queued_local_key = None;

		if worker.base_path.is_some() {
			let base_path = worker.base_path.as_ref().unwrap();
			let local_key_path = base_path.join(DKG_LOCAL_KEY_FILE);
			let queued_local_key_path = base_path.join(QUEUED_DKG_LOCAL_KEY_FILE);

			let local_key_serialized = fs::read(local_key_path.clone());
			let queued_local_key_serialized = fs::read(queued_local_key_path.clone());

			let round_id = active.id;
			let queued_round_id = queued.id;

			if worker.local_keystore.is_none() {
				debug!(target: "dkg_persistence", "Exiting no local key store found");
				return
			}

			if let Ok(local_key_serialized) = local_key_serialized {
				let key_pair = worker
					.local_keystore
					.as_ref()
					.unwrap()
					.key_pair::<AppPair>(&Public::try_from(&sr25519_public.0[..]).unwrap());
				if let Ok(Some(key_pair)) = key_pair {
					let decrypted_data = decrypt_data(local_key_serialized, key_pair.to_raw_vec());
					if let Ok(decrypted_data) = decrypted_data {
						debug!(target: "dkg", "Decrypted local key successfully");
						let localkey_deserialized =
							deserialize::<StoredLocalKey>(&decrypted_data[..]);

						match localkey_deserialized {
							Ok(localkey_deserialized) => {
								debug!(target: "dkg", "Recovered local key");
								// If the current round_id is not the same as the one found in the stored file then the stored data is invalid
								if round_id == localkey_deserialized.round_id {
									local_key = Some(localkey_deserialized)
								}
							},
							Err(e) => {
								debug!(target: "dkg", "Deserialization failed for local key {:?}", e);
							},
						}
					} else {
						debug!(target: "dkg", "Failed to decrypt local key");
					}
				}
			} else {
				debug!(target: "dkg", "Failed to read local key file");
			}

			if let Ok(queued_local_key_serialized) = queued_local_key_serialized {
				let key_pair = worker
					.local_keystore
					.as_ref()
					.unwrap()
					.key_pair::<AppPair>(&Public::try_from(&sr25519_public.0[..]).unwrap());
				if let Ok(Some(key_pair)) = key_pair {
					let decrypted_data =
						decrypt_data(queued_local_key_serialized, key_pair.as_ref().to_raw_vec());

					if let Ok(decrypted_data) = decrypted_data {
						let queued_localkey_deserialized =
							deserialize::<StoredLocalKey>(&decrypted_data[..]);

						if let Ok(queued_localkey_deserialized) = queued_localkey_deserialized {
							if queued_round_id == queued_localkey_deserialized.round_id {
								queued_local_key = Some(queued_localkey_deserialized)
							}
						}
					}
				}
			}

			if active.authorities.contains(&public) {
				let threshold = validate_threshold(
					active.authorities.len() as u16,
					worker.get_threshold(header).unwrap(),
				);

				let mut rounds = set_up_rounds(
					&active,
					&public,
					&sr25519_public,
					threshold,
					Some(local_key_path),
					*header.number(),
					worker.local_keystore.clone(),
				);

				if local_key.is_some() {
					debug!(target: "dkg_persistence", "Local key set");
					rounds.set_local_key(local_key.as_ref().unwrap().local_key.clone());
					// We create a deterministic signer set using the public key as a seed to the random number generator
					// We need a 32 byte seed, the compressed public key is 33 bytes
					let seed =
						&local_key.as_ref().unwrap().local_key.clone().public_key().to_bytes(true)
							[1..];
					let set = (1..=rounds.dkg_params().2).collect::<Vec<_>>();
					let signers_set = select_random_set(seed, set, rounds.dkg_params().1 + 1);
					if let Ok(signers_set) = signers_set {
						let round_id = rounds.get_id();
						rounds.set_signer_set_id(round_id);
						rounds.set_signers(signers_set);
					}
					worker.set_rounds(rounds)
				}
			}

			if queued.authorities.contains(&public) {
				let threshold = validate_threshold(
					queued.authorities.len() as u16,
					worker.get_threshold(header).unwrap(),
				);

				let mut rounds = set_up_rounds(
					&queued,
					&public,
					&sr25519_public,
					threshold,
					Some(queued_local_key_path),
					*header.number(),
					worker.local_keystore.clone(),
				);

				if queued_local_key.is_some() {
					rounds.set_local_key(queued_local_key.as_ref().unwrap().local_key.clone());
<<<<<<< HEAD
					// // We set the signer set using the public key as a seed to select signers at random
					// // We need a 32byte seed, the compressed public key is 32 bytes
=======
					// We set the signer set using the public key as a seed to select signers at random
					// We need a 32byte seed, the compressed public key is 32 bytes
>>>>>>> 280a12bd
					let seed = &queued_local_key
						.as_ref()
						.unwrap()
						.local_key
						.clone()
						.public_key()
						.to_bytes(true)[1..];
					let set = (1..=rounds.dkg_params().2).collect::<Vec<_>>();
					let signers_set = select_random_set(seed, set, rounds.dkg_params().1 + 1);
					if let Ok(signers_set) = signers_set {
						let round_id = rounds.get_id();
						rounds.set_signer_set_id(round_id);
						rounds.set_signers(signers_set);
					}
					worker.set_next_rounds(rounds)
				}
			}
		}
	}
}

/// To determine if the protocol should be restarted, we check if the
/// protocol is stuck at the keygen stage
pub(crate) fn should_restart_dkg<B, C, BE>(
	worker: &mut DKGWorker<B, C, BE>,
	header: &B::Header,
) -> (bool, bool)
where
	B: Block,
	BE: Backend<B>,
	C: Client<B, BE>,
	C::Api: DKGApi<B, AuthorityId, <<B as Block>::Header as Header>::Number>,
{
	let rounds = worker.take_rounds();
	let next_rounds = worker.take_next_rounds();
	let time_to_restart = worker.get_time_to_restart(header);

	let should_restart_rounds = {
		if rounds.is_none() {
			true
		} else {
			let stalled = rounds.as_ref().unwrap().has_stalled(time_to_restart, *header.number());
			worker.set_rounds(rounds.unwrap());
			stalled
		}
	};

	let should_restart_next_rounds = {
		if next_rounds.is_none() {
			true
		} else {
			let stalled =
				next_rounds.as_ref().unwrap().has_stalled(time_to_restart, *header.number());
			worker.set_next_rounds(next_rounds.unwrap());
			stalled
		}
	};

	(should_restart_rounds, should_restart_next_rounds)
}

/// If we ascertain that the protocol has stalled and we are part of the current authority set or queued authority set
/// We restart the protocol on our end
pub(crate) fn try_restart_dkg<B, C, BE>(worker: &mut DKGWorker<B, C, BE>, header: &B::Header)
where
	B: Block,
	BE: Backend<B>,
	C: Client<B, BE>,
	C::Api: DKGApi<B, AuthorityId, <<B as Block>::Header as Header>::Number>,
{
	let (restart_rounds, restart_next_rounds) = should_restart_dkg(worker, header);
	let mut local_key_path = None;
	let mut queued_local_key_path = None;

	if worker.base_path.is_some() {
		let base_path = worker.base_path.as_ref().unwrap();
		local_key_path = Some(base_path.join(DKG_LOCAL_KEY_FILE));
		queued_local_key_path = Some(base_path.join(QUEUED_DKG_LOCAL_KEY_FILE));
	}
	let public = worker
		.keystore_ref()
		.authority_id(&worker.keystore_ref().public_keys().unwrap())
		.unwrap_or_else(|| panic!("Halp"));
	let sr25519_public = worker
		.keystore_ref()
		.sr25519_authority_id(&worker.keystore_ref().sr25519_public_keys().unwrap_or_default())
		.unwrap_or_else(|| panic!("Could not find sr25519 key in keystore"));

	let authority_set = worker.get_current_validators();
	let queued_authority_set = worker.get_queued_validators();

	let latest_block_num = *header.number();
	if restart_rounds && authority_set.authorities.contains(&public) {
		debug!(target: "dkg_persistence", "Trying to restart dkg for current validators");

		let threshold = validate_threshold(
			authority_set.authorities.len() as u16,
			worker.get_threshold(header).unwrap(),
		);

		let mut rounds = set_up_rounds(
			&authority_set,
			&public,
			&sr25519_public,
			threshold,
			local_key_path,
			*header.number(),
			worker.local_keystore.clone(),
		);

		let _ = rounds.start_keygen(authority_set.id, latest_block_num);
		worker.active_keygen_in_progress = true;
		worker.dkg_state.listening_for_active_pub_key = true;
		worker.set_rounds(rounds);
	}

	if restart_next_rounds && queued_authority_set.authorities.contains(&public) {
		debug!(target: "dkg_persistence", "Trying to restart dkg for queued validators");
		let threshold = validate_threshold(
			queued_authority_set.authorities.len() as u16,
			worker.get_threshold(header).unwrap(),
		);

		let mut rounds = set_up_rounds(
			&queued_authority_set,
			&public,
			&sr25519_public,
			threshold,
			queued_local_key_path,
			*header.number(),
			worker.local_keystore.clone(),
		);

		let _ = rounds.start_keygen(queued_authority_set.id, latest_block_num);
		worker.queued_keygen_in_progress = true;
		worker.dkg_state.listening_for_pub_key = true;
		worker.set_next_rounds(rounds);
	}
}<|MERGE_RESOLUTION|>--- conflicted
+++ resolved
@@ -188,13 +188,8 @@
 
 				if queued_local_key.is_some() {
 					rounds.set_local_key(queued_local_key.as_ref().unwrap().local_key.clone());
-<<<<<<< HEAD
-					// // We set the signer set using the public key as a seed to select signers at random
-					// // We need a 32byte seed, the compressed public key is 32 bytes
-=======
 					// We set the signer set using the public key as a seed to select signers at random
 					// We need a 32byte seed, the compressed public key is 32 bytes
->>>>>>> 280a12bd
 					let seed = &queued_local_key
 						.as_ref()
 						.unwrap()
