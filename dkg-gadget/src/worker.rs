// Copyright (C) 2020-2021 Parity Technologies (UK) Ltd.
// SPDX-License-Identifier: GPL-3.0-or-later WITH Classpath-exception-2.0

// This program is free software: you can redistribute it and/or modify
// it under the terms of the GNU General Public License as published by
// the Free Software Foundation, either version 3 of the License, or
// (at your option) any later version.

// This program is distributed in the hope that it will be useful,
// but WITHOUT ANY WARRANTY; without even the implied warranty of
// MERCHANTABILITY or FITNESS FOR A PARTICULAR PURPOSE. See the
// GNU General Public License for more details.

// You should have received a copy of the GNU General Public License
// along with this program. If not, see <https://www.gnu.org/licenses/>.

#![allow(clippy::collapsible_match)]

use sc_keystore::LocalKeystore;
use std::{
	collections::{BTreeSet, HashMap},
	marker::PhantomData,
	path::PathBuf,
	sync::Arc,
};

use codec::{Codec, Decode, Encode};
use futures::{future, FutureExt, StreamExt};
use log::{debug, error, info, trace};
use parking_lot::Mutex;

use sc_client_api::{
	Backend, BlockImportNotification, FinalityNotification, FinalityNotifications,
	ImportNotifications,
};
use sc_network_gossip::GossipEngine;

use rand::Rng;
use sp_api::{
	offchain::{OffchainStorage, STORAGE_PREFIX},
	BlockId,
};
use sp_runtime::{
	traits::{Block, Header, NumberFor},
	AccountId32,
};

use crate::{
	keystore::DKGKeystore,
	persistence::{try_restart_dkg, try_resume_dkg, DKGPersistenceState},
};

use crate::messages::{
	dkg_message::send_outgoing_dkg_messages,
	misbehaviour_report::{gossip_misbehaviour_report, handle_misbehaviour_report},
	public_key_gossip::handle_public_key_broadcast,
};

use dkg_primitives::{
	types::{DKGError, RoundId},
	ChainId, DKGReport, Proposal,
};

use dkg_runtime_primitives::{
	crypto::{AuthorityId, Public},
	offchain::storage_keys::{
		AGGREGATED_MISBEHAVIOUR_REPORTS, AGGREGATED_PUBLIC_KEYS, AGGREGATED_PUBLIC_KEYS_AT_GENESIS,
		OFFCHAIN_PUBLIC_KEY_SIG, OFFCHAIN_SIGNED_PROPOSALS, SUBMIT_GENESIS_KEYS_AT, SUBMIT_KEYS_AT,
	},
	utils::{sr25519, to_slice_32},
	AggregatedMisbehaviourReports, AggregatedPublicKeys, ChainIdType, OffchainSignedProposals,
	GENESIS_AUTHORITY_SET_ID,
};

use crate::{
	error::{self},
	metric_inc, metric_set,
	metrics::Metrics,
	proposal::get_signed_proposal,
	types::dkg_topic,
	utils::{
		fetch_public_key, fetch_sr25519_public_key, find_authorities_change, find_index,
		get_key_path, is_next_authorities_or_rounds_empty, is_queued_authorities_or_rounds_empty,
		set_up_rounds, validate_threshold,
	},
	Client,
};

use dkg_primitives::{
	rounds::{DKGState, MultiPartyECDSARounds},
	types::{DKGMessage, DKGPayloadKey, DKGSignedPayload, SignedDKGMessage},
	utils::{cleanup, DKG_LOCAL_KEY_FILE, QUEUED_DKG_LOCAL_KEY_FILE},
};
use dkg_runtime_primitives::{AuthoritySet, DKGApi};

pub const ENGINE_ID: sp_runtime::ConsensusEngineId = *b"WDKG";

pub const STORAGE_SET_RETRY_NUM: usize = 5;

pub const MAX_SUBMISSION_DELAY: u32 = 3;

pub(crate) struct WorkerParams<B, BE, C>
where
	B: Block,
{
	pub client: Arc<C>,
	pub backend: Arc<BE>,
	pub key_store: DKGKeystore,
	pub gossip_engine: GossipEngine<B>,
	pub metrics: Option<Metrics>,
	pub base_path: Option<PathBuf>,
	pub local_keystore: Option<Arc<LocalKeystore>>,
	pub dkg_state: DKGState<NumberFor<B>>,
}

/// A DKG worker plays the DKG protocol
pub(crate) struct DKGWorker<B, C, BE>
where
	B: Block,
	BE: Backend<B>,
	C: Client<B, BE>,
{
	pub client: Arc<C>,
	pub backend: Arc<BE>,
	pub key_store: DKGKeystore,
	pub gossip_engine: Arc<Mutex<GossipEngine<B>>>,
	metrics: Option<Metrics>,
	pub rounds: Option<MultiPartyECDSARounds<NumberFor<B>>>,
	pub next_rounds: Option<MultiPartyECDSARounds<NumberFor<B>>>,
	finality_notifications: FinalityNotifications<B>,
	block_import_notification: ImportNotifications<B>,
	/// Best block we received a GRANDPA notification for
	best_grandpa_block: NumberFor<B>,
	/// Best block a DKG voting round has been concluded for
	best_dkg_block: Option<NumberFor<B>>,
	/// Latest block header
	pub latest_header: Option<B::Header>,
	/// Current validator set
	pub current_validator_set: AuthoritySet<Public>,
	/// Queued validator set
	pub queued_validator_set: AuthoritySet<Public>,
	/// Validator set id for the last signed commitment
	last_signed_id: u64,
	/// keep rustc happy
	_backend: PhantomData<BE>,
	/// public key refresh in progress
	refresh_in_progress: bool,
	/// Msg cache for startup if authorities aren't set
	msg_cache: Vec<SignedDKGMessage<AuthorityId>>,
	/// Tracking for the broadcasted public keys and signatures
	pub aggregated_public_keys: HashMap<RoundId, AggregatedPublicKeys>,
	/// Tracking for the misbehaviour reports
	pub aggregated_misbehaviour_reports:
		HashMap<(RoundId, AuthorityId), AggregatedMisbehaviourReports>,
	/// dkg state
	pub dkg_state: DKGState<NumberFor<B>>,
	/// Setting up keygen for current authorities
	pub active_keygen_in_progress: bool,
	/// setting up queued authorities keygen
	pub queued_keygen_in_progress: bool,
	/// Track DKG Persistence state
	pub dkg_persistence: DKGPersistenceState,
	/// Local keystore for DKG data
	pub base_path: Option<PathBuf>,
	/// Concrete type that points to the actual local keystore if it exists
	pub local_keystore: Option<Arc<LocalKeystore>>,
}

impl<B, C, BE> DKGWorker<B, C, BE>
where
	B: Block + Codec,
	BE: Backend<B>,
	C: Client<B, BE>,
	C::Api: DKGApi<B, AuthorityId, <<B as Block>::Header as Header>::Number>,
{
	/// Return a new DKG worker instance.
	///
	/// Note that a DKG worker is only fully functional if a corresponding
	/// DKG pallet has been deployed on-chain.
	///
	/// The DKG pallet is needed in order to keep track of the DKG authority set.
	pub(crate) fn new(worker_params: WorkerParams<B, BE, C>) -> Self {
		let WorkerParams {
			client,
			backend,
			key_store,
			gossip_engine,
			metrics,
			dkg_state,
			base_path,
			local_keystore,
		} = worker_params;

		DKGWorker {
			client: client.clone(),
			backend,
			key_store,
			gossip_engine: Arc::new(Mutex::new(gossip_engine)),
			metrics,
			rounds: None,
			next_rounds: None,
			finality_notifications: client.finality_notification_stream(),
			block_import_notification: client.import_notification_stream(),
			best_grandpa_block: client.info().finalized_number,
			best_dkg_block: None,
			current_validator_set: AuthoritySet::empty(),
			queued_validator_set: AuthoritySet::empty(),
			latest_header: None,
			last_signed_id: 0,
			dkg_state,
			queued_keygen_in_progress: false,
			active_keygen_in_progress: false,
			refresh_in_progress: false,
			msg_cache: Vec::new(),
			aggregated_public_keys: HashMap::new(),
			aggregated_misbehaviour_reports: HashMap::new(),
			dkg_persistence: DKGPersistenceState::new(),
			base_path,
			local_keystore,
			_backend: PhantomData,
		}
	}

	/// gets the current validators in the authority set
	pub fn get_current_validators(&self) -> AuthoritySet<AuthorityId> {
		self.current_validator_set.clone()
	}

	/// gets the queued(next) validators in the authority set
	pub fn get_queued_validators(&self) -> AuthoritySet<AuthorityId> {
		self.queued_validator_set.clone()
	}

	/// gets the dkg keystore(cryto keys)
	pub fn keystore_ref(&self) -> DKGKeystore {
		self.key_store.clone()
	}

	/// set the current rounds
	pub fn set_rounds(&mut self, rounds: MultiPartyECDSARounds<NumberFor<B>>) {
		self.rounds = Some(rounds);
	}

	/// sets the next rounds
	pub fn set_next_rounds(&mut self, rounds: MultiPartyECDSARounds<NumberFor<B>>) {
		self.next_rounds = Some(rounds);
	}

	/// gets the current rounds
	pub fn take_rounds(&mut self) -> Option<MultiPartyECDSARounds<NumberFor<B>>> {
		self.rounds.take()
	}

	/// gets the next rounds
	pub fn take_next_rounds(&mut self) -> Option<MultiPartyECDSARounds<NumberFor<B>>> {
		self.next_rounds.take()
	}
}

impl<B, C, BE> DKGWorker<B, C, BE>
where
	B: Block,
	BE: Backend<B>,
	C: Client<B, BE>,
	C::Api: DKGApi<B, AuthorityId, <<B as Block>::Header as Header>::Number>,
{
	/// returns the index of an authority from an header
	fn _get_authority_index(&mut self, header: &B::Header) -> Option<usize> {
		let new = if let Some((new, ..)) = find_authorities_change::<B>(header) {
			Some(new)
		} else {
			let at: BlockId<B> = BlockId::hash(header.hash());
			self.client.runtime_api().authority_set(&at).ok()
		};

		trace!(target: "dkg", "🕸️  active validator set: {:?}", new);

		let set = new.unwrap_or_else(|| panic!("Help"));
		let public = fetch_public_key(self);
		for i in 0..set.authorities.len() {
			if set.authorities[i] == public {
				return Some(i)
			}
		}

		return None
	}

	/// gets authority reputations from an header
	pub fn get_authority_reputations(&self, header: &B::Header) -> HashMap<AuthorityId, i64> {
		let at: BlockId<B> = BlockId::hash(header.hash());
		let reputations = self
			.client
			.runtime_api()
			.get_reputations(&at, self.current_validator_set.authorities.clone())
			.expect("get reputations is always available");
		let mut reputation_map: HashMap<AuthorityId, i64> = HashMap::new();
		for (id, rep) in reputations {
			reputation_map.insert(id, rep);
		}

		reputation_map
	}

	/// get the signature threshold of a block in an header
	pub fn get_threshold(&self, header: &B::Header) -> Option<u16> {
		let at: BlockId<B> = BlockId::hash(header.hash());
		return self.client.runtime_api().signature_threshold(&at).ok()
	}

	pub fn get_time_to_restart(&self, header: &B::Header) -> Option<NumberFor<B>> {
		let at: BlockId<B> = BlockId::hash(header.hash());
		return self.client.runtime_api().time_to_restart(&at).ok()
	}

	/// gets latest block number from latest block header
	pub fn get_latest_block_number(&self) -> NumberFor<B> {
		self.latest_header.clone().unwrap().number().clone()
	}

	/// Return the next and queued validator set at header `header`.
	///
	/// Note that the validator set could be `None`. This is the case if we don't find
	/// a DKG authority set change and we can't fetch the authority set from the
	/// DKG on-chain state.
	///
	/// Such a failure is usually an indication that the DKG pallet has not been deployed (yet).
	///
	/// If the validators are None, we use the arbitrary validators gotten from the authority set
	/// and queued authority set in the given header
	pub fn validator_set(
		&self,
		header: &B::Header,
	) -> Option<(AuthoritySet<Public>, AuthoritySet<Public>)> {
		let new = if let Some((new, queued)) = find_authorities_change::<B>(header) {
			Some((new, queued))
		} else {
			let at: BlockId<B> = BlockId::hash(header.hash());
			Some((
				self.client.runtime_api().authority_set(&at).ok().unwrap_or_default(),
				self.client.runtime_api().queued_authority_set(&at).ok().unwrap_or_default(),
			))
		};

		trace!(target: "dkg", "🕸️  active validator set: {:?}", new);

		new
	}

	/// Verify `active` validator set for `block` against the key store
	///
	/// The critical case is, if we do have a public key in the key store which is not
	/// part of the active validator set.
	///
	/// Note that for a non-authority node there will be no keystore, and we will
	/// return an error and don't check. The error can usually be ignored.
	fn verify_validator_set(
		&self,
		block: &NumberFor<B>,
		mut active: AuthoritySet<Public>,
	) -> Result<(), error::Error> {
		let active: BTreeSet<Public> = active.authorities.drain(..).collect();

		let store: BTreeSet<Public> = self.key_store.public_keys()?.drain(..).collect();

		let missing: Vec<_> = store.difference(&active).cloned().collect();

		if !missing.is_empty() {
			debug!(target: "dkg", "🕸️  for block {:?}, public key missing in validator set is: {:?}", block, missing);
		}

		Ok(())
	}

	fn handle_dkg_setup(&mut self, header: &B::Header, next_authorities: AuthoritySet<Public>) {
		if is_next_authorities_or_rounds_empty(self, &next_authorities) {
			return
		}

		let public = fetch_public_key(self);
		let sr25519_public = fetch_sr25519_public_key(self);

		let thresh = validate_threshold(
			next_authorities.authorities.len() as u16,
			self.get_threshold(header).unwrap(),
		);

		let mut local_key_path = None;
		let mut queued_local_key_path = None;

		if self.base_path.is_some() {
			local_key_path = get_key_path(&self.base_path, DKG_LOCAL_KEY_FILE);
			queued_local_key_path = get_key_path(&self.base_path, QUEUED_DKG_LOCAL_KEY_FILE);
			let _ = cleanup(local_key_path.as_ref().unwrap().clone());
		}

		let latest_block_num = self.get_latest_block_number();

		self.handle_setting_of_rounds(
			&next_authorities,
			public,
			sr25519_public,
			local_key_path,
			queued_local_key_path,
			header,
			thresh,
		);

		if next_authorities.id == GENESIS_AUTHORITY_SET_ID {
			self.dkg_state.listening_for_active_pub_key = true;

			match self.rounds.as_mut().unwrap().start_keygen(latest_block_num) {
				Ok(()) => {
					info!(target: "dkg", "Keygen started for genesis authority set successfully");
					self.active_keygen_in_progress = true;
				},
				Err(err) => {
					error!("Error starting keygen {:?}", &err);
					self.handle_dkg_error(err);
				},
			}
		}
	}

	/// sets the current rounds if there is next rounds in the Dkg worker instance
	///
	/// else it creates new rounds to set
	fn handle_setting_of_rounds(
		&mut self,
		next_authorities: &AuthoritySet<Public>,
		public: Public,
		sr25519_public: sp_application_crypto::sr25519::Public,
		local_key_path: Option<PathBuf>,
		queued_local_key_path: Option<PathBuf>,
		header: &B::Header,
		thresh: u16,
	) {
		self.rounds = if self.next_rounds.is_some() {
			if let (Some(path), Some(queued_path)) = (local_key_path, queued_local_key_path) {
				if let Err(err) = std::fs::copy(queued_path, path) {
					error!("Error copying queued key {:?}", &err);
				} else {
					debug!("Successfully copied queued key to current key");
				}
			}
			self.next_rounds.take()
		} else {
			let is_authority = find_index(&next_authorities.authorities[..], &public).is_some();
			debug!(target: "dkg", "🕸️  public: {:?} is_authority: {:?}", public, is_authority);
			if next_authorities.id == GENESIS_AUTHORITY_SET_ID && is_authority {
				Some(set_up_rounds(
					&next_authorities,
					&public,
					&sr25519_public,
					thresh,
					local_key_path,
					*header.number(),
					self.local_keystore.clone(),
					&self.get_authority_reputations(header),
				))
			} else {
				None
			}
		};
	}

	fn handle_queued_dkg_setup(&mut self, header: &B::Header, queued: AuthoritySet<Public>) {
		if is_queued_authorities_or_rounds_empty(self, &queued) {
			return
		}

		let public = fetch_public_key(self);
		let sr25519_public = fetch_sr25519_public_key(self);

		let thresh = validate_threshold(
			queued.authorities.len() as u16,
			self.get_threshold(header).unwrap_or_default(),
		);

		let mut local_key_path = None;

		if self.base_path.is_some() {
			local_key_path = get_key_path(&self.base_path, QUEUED_DKG_LOCAL_KEY_FILE);
			let _ = cleanup(local_key_path.as_ref().unwrap().clone());
		}
		let latest_block_num = self.get_latest_block_number();

		// If current node is part of the queued authorities
		// start the multiparty keygen process
		if queued.authorities.contains(&public) {
			// Setting up DKG for queued authorities
			self.next_rounds = Some(set_up_rounds(
				&queued,
				&public,
				&sr25519_public,
				thresh,
				local_key_path,
				*header.number(),
				self.local_keystore.clone(),
				&self.get_authority_reputations(header),
			));
			self.dkg_state.listening_for_pub_key = true;
			match self.next_rounds.as_mut().unwrap().start_keygen(latest_block_num) {
				Ok(()) => {
					info!(target: "dkg", "Keygen started for queued authority set successfully");
					self.queued_keygen_in_progress = true;
				},
				Err(err) => {
					error!("Error starting keygen {:?}", &err);
					self.handle_dkg_error(err);
				},
			}
		}
	}

	// *** Block notifications ***
	fn process_block_notification(&mut self, header: &B::Header) {
		if let Some(latest_header) = &self.latest_header {
			if latest_header.number() >= header.number() {
				return
			}
		}

		self.latest_header = Some(header.clone());
		self.listen_and_clear_offchain_storage(header);
		try_resume_dkg(self, header);

		self.enact_new_authorities(header);

		try_restart_dkg(self, header);
		send_outgoing_dkg_messages(self);
		self.create_offline_stages(header);
		self.process_unsigned_proposals(header);
		self.untrack_unsigned_proposals(header);
	}

	fn enact_new_authorities(&mut self, header: &B::Header) {
		if let Some((active, queued)) = self.validator_set(header) {
			// Authority set change or genesis set id triggers new voting rounds
			//
			// TODO: Enacting a new authority set will also implicitly 'conclude'
			//		 the currently active DKG voting round by starting a new one.
			if active.id != self.current_validator_set.id ||
				(active.id == GENESIS_AUTHORITY_SET_ID && self.best_dkg_block.is_none())
			{
				debug!(target: "dkg", "🕸️  New active validator set id: {:?}", active);
				metric_set!(self, dkg_validator_set_id, active.id);

				// DKG should produce a signed commitment for each session
				if active.id != self.last_signed_id + 1 && active.id != GENESIS_AUTHORITY_SET_ID {
					metric_inc!(self, dkg_skipped_sessions);
				}

				// verify the new validator set
				let _ = self.verify_validator_set(header.number(), active.clone());
				// Setting new validator set id as curent
				self.current_validator_set = active.clone();
				self.queued_validator_set = queued.clone();

				debug!(target: "dkg", "🕸️  New Rounds for id: {:?}", active.id);

				self.best_dkg_block = Some(*header.number());

				// this metric is kind of 'fake'. Best DKG block should only be updated once we have
				// a signed commitment for the block. Remove once the above TODO is done.
				metric_set!(self, dkg_best_block, *header.number());
				debug!(target: "dkg", "🕸️  Active validator set {:?}: {:?}", active.id, active.clone().authorities.iter().map(|x| format!("\n{:?}", x)).collect::<Vec<String>>());
				debug!(target: "dkg", "🕸️  Queued validator set {:?}: {:?}", queued.id, queued.clone().authorities.iter().map(|x| format!("\n{:?}", x)).collect::<Vec<String>>());
				// Setting up the DKG
				self.handle_dkg_setup(&header, active.clone());
				self.handle_queued_dkg_setup(&header, queued.clone());

				if !self.current_validator_set.authorities.is_empty() {
					send_outgoing_dkg_messages(self);
				}
				self.dkg_state.epoch_is_over = !self.dkg_state.epoch_is_over;
			} else {
				// if the DKG has not been prepared / terminated, continue preparing it
				if !self.dkg_state.accepted || self.queued_keygen_in_progress {
					send_outgoing_dkg_messages(self);
				}
			}

			if self.queued_validator_set.authorities != queued.authorities &&
				!self.queued_keygen_in_progress
			{
				debug!(target: "dkg", "🕸️  Queued authorities changed, running key gen");
				self.queued_validator_set = queued.clone();
				self.handle_queued_dkg_setup(&header, queued.clone());
				send_outgoing_dkg_messages(self);
			}
		}
	}

	fn handle_import_notifications(&mut self, notification: BlockImportNotification<B>) {
		trace!(target: "dkg", "🕸️  Block import notification: {:?}", notification);
		self.process_block_notification(&notification.header);
	}

	fn handle_finality_notification(&mut self, notification: FinalityNotification<B>) {
		trace!(target: "dkg", "🕸️  Finality notification: {:?}", notification);

		// update best GRANDPA finalized block we have seen
		self.best_grandpa_block = *notification.header.number();

		self.process_block_notification(&notification.header);
	}

	fn verify_signature_against_authorities(
		&mut self,
		signed_dkg_msg: SignedDKGMessage<Public>,
	) -> Result<DKGMessage<Public>, DKGError> {
		let dkg_msg = signed_dkg_msg.msg;
		let encoded = dkg_msg.encode();
		let signature = signed_dkg_msg.signature.unwrap_or_default();
		// Get authority accounts
		let mut authority_accounts: Option<(Vec<AccountId32>, Vec<AccountId32>)> = None;

		if let Some(header) = self.latest_header.as_ref() {
			let at: BlockId<B> = BlockId::hash(header.hash());
			let accounts = self.client.runtime_api().get_authority_accounts(&at).ok();

			if accounts.is_some() {
				authority_accounts = accounts;
			}
		}

		if authority_accounts.is_none() {
			return Err(DKGError::GenericError { reason: "No authorities".into() })
		}

		let check_signers = |xs: Vec<AccountId32>| {
			return dkg_runtime_primitives::utils::verify_signer_from_set(
				xs.iter()
					.map(|x| {
						sr25519::Public(to_slice_32(&x.encode()).unwrap_or_else(|| {
							panic!("Failed to convert account id to sr25519 public key")
						}))
					})
					.collect(),
				&encoded,
				&signature,
			)
			.1
		};

		if check_signers(authority_accounts.clone().unwrap().0.into()) ||
			check_signers(authority_accounts.clone().unwrap().1.into())
		{
			return Ok(dkg_msg)
		} else {
			return Err(DKGError::GenericError {
				reason: "Message signature is not from a registered authority or next authority"
					.into(),
			})
		}
	}

	fn process_incoming_dkg_message(&mut self, dkg_msg: DKGMessage<Public>) {
		if let Some(rounds) = self.rounds.as_mut() {
			if dkg_msg.round_id == rounds.get_id() {
				let block_number = {
					if self.latest_header.is_some() {
						Some(*self.latest_header.as_ref().unwrap().number())
					} else {
						None
					}
				};
				debug!(target: "dkg", "🕸️  Process DKG message for current rounds {}", &dkg_msg);
				match rounds.handle_incoming(dkg_msg.payload.clone(), block_number) {
					Ok(()) => (),
					Err(err) =>
						debug!(target: "dkg", "🕸️  Error while handling DKG message {:?}", err),
				}

				if rounds.is_keygen_finished() {
					debug!(target: "dkg", "🕸️  DKG is ready to sign");
					self.dkg_state.accepted = true;
				}
			}
		}

		if let Some(next_rounds) = self.next_rounds.as_mut() {
			if next_rounds.get_id() == dkg_msg.round_id {
				let block_number = {
					if self.latest_header.is_some() {
						Some(*self.latest_header.as_ref().unwrap().number())
					} else {
						None
					}
				};

				debug!(target: "dkg", "🕸️  Process DKG message for queued rounds {}", &dkg_msg);
				match next_rounds.handle_incoming(dkg_msg.payload.clone(), block_number) {
					Ok(()) => debug!(target: "dkg", "🕸️  Handled incoming messages"),
					Err(err) =>
						debug!(target: "dkg", "🕸️  Error while handling DKG message {:?}", err),
				}
			}
		}

		match handle_public_key_broadcast(self, dkg_msg.clone()) {
			Ok(()) => (),
			Err(err) => debug!(target: "dkg", "🕸️  Error while handling DKG message {:?}", err),
		};

		match handle_misbehaviour_report(self, dkg_msg.clone()) {
			Ok(()) => (),
			Err(err) => debug!(target: "dkg", "🕸️  Error while handling DKG message {:?}", err),
		};

		send_outgoing_dkg_messages(self);
		self.process_finished_rounds();
	}

	pub fn handle_dkg_error(&mut self, dkg_error: DKGError) {
		let authorities = self.current_validator_set.authorities.clone();

		let bad_actors = match dkg_error {
			DKGError::KeygenMisbehaviour { ref bad_actors } => bad_actors.clone(),
			DKGError::KeygenTimeout { ref bad_actors } => bad_actors.clone(),
			DKGError::OfflineMisbehaviour { ref bad_actors } => bad_actors.clone(),
			DKGError::OfflineTimeout { ref bad_actors } => bad_actors.clone(),
			DKGError::SignMisbehaviour { ref bad_actors } => bad_actors.clone(),
			DKGError::SignTimeout { ref bad_actors } => bad_actors.clone(),
			_ => Default::default(),
		};

		let mut offenders: Vec<AuthorityId> = Vec::new();
		for bad_actor in bad_actors {
			let bad_actor = bad_actor as usize;
			if bad_actor > 0 && bad_actor <= authorities.len() {
				if let Some(offender) = authorities.get(bad_actor - 1) {
					offenders.push(offender.clone());
				}
			}
		}

		for offender in offenders {
			match dkg_error {
				DKGError::KeygenMisbehaviour { bad_actors: _ } =>
					self.handle_dkg_report(DKGReport::KeygenMisbehaviour { offender }),
				DKGError::KeygenTimeout { bad_actors: _ } =>
					self.handle_dkg_report(DKGReport::KeygenMisbehaviour { offender }),
				DKGError::OfflineMisbehaviour { bad_actors: _ } =>
					self.handle_dkg_report(DKGReport::SigningMisbehaviour { offender }),
				DKGError::OfflineTimeout { bad_actors: _ } =>
					self.handle_dkg_report(DKGReport::SigningMisbehaviour { offender }),
				DKGError::SignMisbehaviour { bad_actors: _ } =>
					self.handle_dkg_report(DKGReport::SigningMisbehaviour { offender }),
				DKGError::SignTimeout { bad_actors: _ } =>
					self.handle_dkg_report(DKGReport::SigningMisbehaviour { offender }),
				_ => (),
			}
		}
	}

	fn handle_dkg_report(&mut self, dkg_report: DKGReport) {
		let round_id = if let Some(rounds) = &self.rounds { rounds.get_id() } else { 0 };

		match dkg_report {
			// Keygen misbehaviour possibly leads to keygen failure. This should be slashed
			// more severely than sign misbehaviour events.
			DKGReport::KeygenMisbehaviour { offender } => {
				debug!(target: "dkg", "🕸️  DKG Keygen misbehaviour by {}", offender);
				gossip_misbehaviour_report(self, offender, round_id);
			},
			DKGReport::SigningMisbehaviour { offender } => {
				debug!(target: "dkg", "🕸️  DKG Signing misbehaviour by {}", offender);
				gossip_misbehaviour_report(self, offender, round_id);
			},
		}
	}

	/// Offchain features
	fn listen_and_clear_offchain_storage(&mut self, header: &B::Header) {
		let at: BlockId<B> = BlockId::hash(header.hash());
		let next_dkg_public_key = self.client.runtime_api().next_dkg_pub_key(&at);
		let dkg_public_key = self.client.runtime_api().dkg_pub_key(&at);
		let public_key_sig = self.client.runtime_api().next_pub_key_sig(&at);

		let offchain = self.backend.offchain_storage();

		if let Some(mut offchain) = offchain {
			if let Ok(Some(_key)) = next_dkg_public_key {
				if offchain.get(STORAGE_PREFIX, AGGREGATED_PUBLIC_KEYS).is_some() {
					debug!(target: "dkg", "cleaned offchain storage, next_public_key: {:?}", _key);
					offchain.remove(STORAGE_PREFIX, AGGREGATED_PUBLIC_KEYS);

					offchain.remove(STORAGE_PREFIX, SUBMIT_KEYS_AT);
				}
			}

			if let Ok(Some(_key)) = dkg_public_key {
				if offchain.get(STORAGE_PREFIX, AGGREGATED_PUBLIC_KEYS_AT_GENESIS).is_some() {
					debug!(target: "dkg", "cleaned offchain storage, genesis_pub_key: {:?}", _key);
					offchain.remove(STORAGE_PREFIX, AGGREGATED_PUBLIC_KEYS_AT_GENESIS);

					offchain.remove(STORAGE_PREFIX, SUBMIT_GENESIS_KEYS_AT);
				}
			}

			if let Ok(Some(_sig)) = public_key_sig {
				self.refresh_in_progress = false;
				if offchain.get(STORAGE_PREFIX, OFFCHAIN_PUBLIC_KEY_SIG).is_some() {
					debug!(target: "dkg", "cleaned offchain storage, next_pub_key_sig: {:?}", _sig);
					offchain.remove(STORAGE_PREFIX, OFFCHAIN_PUBLIC_KEY_SIG);
				}
			}
		}
	}

	pub fn authenticate_msg_origin(
		&self,
		is_main_round: bool,
		authority_accounts: (Vec<AccountId32>, Vec<AccountId32>),
		msg: &[u8],
		signature: &[u8],
	) -> Result<sr25519::Public, DKGError> {
		let get_keys = |accts: &Vec<AccountId32>| {
			accts
				.iter()
				.map(|x| {
					sr25519::Public(to_slice_32(&x.encode()).unwrap_or_else(|| {
						panic!("Failed to convert account id to sr25519 public key")
					}))
				})
				.collect::<Vec<sr25519::Public>>()
		};

		let maybe_signers = if is_main_round {
			get_keys(&authority_accounts.0)
		} else {
			get_keys(&authority_accounts.1)
		};

		let (maybe_signer, success) =
			dkg_runtime_primitives::utils::verify_signer_from_set(maybe_signers, msg, signature);

		if !success {
			return Err(DKGError::GenericError {
				reason: "Message signature is not from a registered authority".to_string(),
			})?
		}

		Ok(maybe_signer.unwrap())
	}

	pub fn store_aggregated_public_keys(
		&mut self,
		is_gensis_round: bool,
		round_id: RoundId,
		keys: &AggregatedPublicKeys,
		current_block_number: NumberFor<B>,
	) -> Result<(), DKGError> {
		let maybe_offchain = self.backend.offchain_storage();
		if maybe_offchain.is_none() {
			return Err(DKGError::GenericError {
				reason: "No offchain storage available".to_string(),
			})
		}

		let mut offchain = maybe_offchain.unwrap();
		if is_gensis_round {
			self.dkg_state.listening_for_active_pub_key = false;

			offchain.set(STORAGE_PREFIX, AGGREGATED_PUBLIC_KEYS_AT_GENESIS, &keys.encode());
			let submit_at =
				self.generate_delayed_submit_at(current_block_number.clone(), MAX_SUBMISSION_DELAY);
			if let Some(submit_at) = submit_at {
				offchain.set(STORAGE_PREFIX, SUBMIT_GENESIS_KEYS_AT, &submit_at.encode());
			}

			trace!(
				target: "dkg",
				"Stored genesis public keys {:?}, delay: {:?}, public keys: {:?}",
				keys.encode(),
				submit_at,
				self.key_store.sr25519_public_keys()
			);
		} else {
			self.dkg_state.listening_for_pub_key = false;

			offchain.set(STORAGE_PREFIX, AGGREGATED_PUBLIC_KEYS, &keys.encode());

			let submit_at =
				self.generate_delayed_submit_at(current_block_number.clone(), MAX_SUBMISSION_DELAY);
			if let Some(submit_at) = submit_at {
				offchain.set(STORAGE_PREFIX, SUBMIT_KEYS_AT, &submit_at.encode());
			}

			trace!(
				target: "dkg",
				"Stored aggregated public keys {:?}, delay: {:?}, public keys: {:?}",
				keys.encode(),
				submit_at,
				self.key_store.sr25519_public_keys()
			);

			let _ = self.aggregated_public_keys.remove(&round_id);
		}

		Ok(())
	}

	pub fn store_aggregated_misbehaviour_reports(
		&mut self,
		reports: &AggregatedMisbehaviourReports,
	) -> Result<(), DKGError> {
		let maybe_offchain = self.backend.offchain_storage();
		if maybe_offchain.is_none() {
			return Err(DKGError::GenericError {
				reason: "No offchain storage available".to_string(),
			})
		}

		let mut offchain = maybe_offchain.unwrap();
		offchain.set(STORAGE_PREFIX, AGGREGATED_MISBEHAVIOUR_REPORTS, &reports.clone().encode());
		trace!(
			target: "dkg",
			"Stored aggregated misbehaviour reports {:?}",
			reports.encode()
		);

		let _ = self
			.aggregated_misbehaviour_reports
			.remove(&(reports.round_id, reports.offender.clone()));

		Ok(())
	}

	/// Generate a random delay to wait before taking an action.
	/// The delay is generated from a random number between 0 and `max_delay`.
	fn generate_delayed_submit_at(
		&self,
		start: NumberFor<B>,
		max_delay: u32,
	) -> Option<<B::Header as Header>::Number> {
		let mut rng = rand::thread_rng();
		let submit_at = start + rng.gen_range(0u32..=max_delay).into();
		Some(submit_at)
	}

	/// Rounds handling

	fn process_finished_rounds(&mut self) {
		if self.rounds.is_none() {
			return
		}

		let mut proposals = Vec::new();
		for finished_round in self.rounds.as_mut().unwrap().get_finished_rounds() {
			let proposal = self.handle_finished_round(finished_round);
			if proposal.is_some() {
				proposals.push(proposal.unwrap())
			}
		}
		metric_set!(
			self,
			dkg_round_concluded,
			self.rounds.as_mut().unwrap().get_finished_rounds().len()
		);

		self.process_signed_proposals(proposals);
	}

	fn handle_finished_round(&mut self, finished_round: DKGSignedPayload) -> Option<Proposal> {
		trace!(target: "dkg", "Got finished round {:?}", finished_round);
		let decoded_key =
			<(ChainIdType<ChainId>, DKGPayloadKey)>::decode(&mut &finished_round.key[..]);
		let payload_key = match decoded_key {
			Ok((_chain_id, key)) => key,
			Err(_err) => return None,
		};

<<<<<<< HEAD
		let make_signed_proposal = |kind: ProposalKind| Proposal::Signed {
			kind,
			data: finished_round.payload,
			signature: finished_round.signature.clone(),
		};

		let signed_proposal = match payload_key {
			DKGPayloadKey::RefreshVote(nonce) => {
				let offchain = self.backend.offchain_storage();

				if let Some(mut offchain) = offchain {
					let refresh_proposal = RefreshProposalSigned {
						nonce,
						signature: finished_round.signature.clone(),
					};
					let encoded_proposal = refresh_proposal.encode();
					offchain.set(STORAGE_PREFIX, OFFCHAIN_PUBLIC_KEY_SIG, &encoded_proposal);

					trace!(target: "dkg", "Stored pub_key signature offchain {:?}", finished_round.signature);
				}

				return None
			},
			DKGPayloadKey::ProposerSetUpdateProposal(_) =>
				make_signed_proposal(ProposalKind::ProposerSetUpdate),
			DKGPayloadKey::EVMProposal(_) => make_signed_proposal(ProposalKind::EVM),
			DKGPayloadKey::AnchorCreateProposal(_) =>
				make_signed_proposal(ProposalKind::AnchorCreate),
			DKGPayloadKey::AnchorUpdateProposal(_) =>
				make_signed_proposal(ProposalKind::AnchorUpdate),
			DKGPayloadKey::TokenAddProposal(_) => make_signed_proposal(ProposalKind::TokenAdd),
			DKGPayloadKey::TokenRemoveProposal(_) =>
				make_signed_proposal(ProposalKind::TokenRemove),
			DKGPayloadKey::WrappingFeeUpdateProposal(_) =>
				make_signed_proposal(ProposalKind::WrappingFeeUpdate),
			DKGPayloadKey::ResourceIdUpdateProposal(_) =>
				make_signed_proposal(ProposalKind::ResourceIdUpdate),
			DKGPayloadKey::RescueTokensProposal(_) =>
				make_signed_proposal(ProposalKind::RescueTokens),
			DKGPayloadKey::MaxDepositLimitUpdateProposal(_) =>
				make_signed_proposal(ProposalKind::MaxDepositLimitUpdate),
			DKGPayloadKey::MinWithdrawalLimitUpdateProposal(_) =>
				make_signed_proposal(ProposalKind::MinWithdrawalLimitUpdate),
			DKGPayloadKey::MaxExtLimitUpdateProposal(_) =>
				make_signed_proposal(ProposalKind::MaxExtLimitUpdate),
			DKGPayloadKey::MaxFeeLimitUpdateProposal(_) =>
				make_signed_proposal(ProposalKind::MaxFeeLimitUpdate),
			DKGPayloadKey::SetVerifierProposal(_) =>
				make_signed_proposal(ProposalKind::SetVerifier),
			DKGPayloadKey::SetTreasuryHandlerProposal(_) =>
				make_signed_proposal(ProposalKind::SetTreasuryHandler),
			DKGPayloadKey::FeeRecipientUpdateProposal(_) =>
				make_signed_proposal(ProposalKind::FeeRecipientUpdate),
		};

		Some(signed_proposal)
=======
		get_signed_proposal(self, finished_round.clone(), payload_key)
>>>>>>> 93711e54
	}

	/// Get unsigned proposals and create offline stage using an encoded (ChainIdType<ChainId>,
	/// DKGPayloadKey) as the round key
	fn create_offline_stages(&mut self, header: &B::Header) {
		if self.rounds.is_none() {
			return
		}

		let at: BlockId<B> = BlockId::hash(header.hash());
		let unsigned_proposals = match self.client.runtime_api().get_unsigned_proposals(&at) {
			Ok(res) => res,
			Err(_) => return,
		};

		let rounds = self.rounds.as_mut().unwrap();
		let mut errors = Vec::new();
		if rounds.is_keygen_finished() {
			for (key, ..) in &unsigned_proposals {
				if self.dkg_state.created_offlinestage_at.contains_key(&key.encode()) {
					continue
				}

				if let Err(e) = rounds.create_offline_stage(key.encode(), *header.number()) {
					error!(target: "dkg", "Failed to create offline stage: {:?}", e);
					errors.push(e);
				} else {
					// We note unsigned proposals for which we have started the offline stage
					// to prevent overwriting running offline stages when next this function is
					// called this function is called on every block import and the proposal
					// might still be in the the unsigned proposals queue.
					self.dkg_state.created_offlinestage_at.insert(key.encode(), *header.number());
				}
			}
		}

		for e in errors {
			self.handle_dkg_error(e);
		}
	}

	// *** Proposals handling ***
	/// When we create the offline stage we note that round key since the offline stage and voting
	/// process could go on for a number of blocks while the proposal is still in the unsigned
	/// proposal queue. The untrack interval is the number of blocks after which we expect the a
	/// voting round to have reached completion for a proposal After this time elapses for a round
	/// key we remove it from [dkg_state.created_offlinestage_at] since we expect that proposal to
	/// have been signed and moved to the signed proposals queue already.
	fn untrack_unsigned_proposals(&mut self, header: &B::Header) {
		let keys = self.dkg_state.created_offlinestage_at.keys().cloned().collect::<Vec<_>>();
		let _at: BlockId<B> = BlockId::hash(header.hash());
		let current_block_number = *header.number();
		metric_set!(self, dkg_votes_sent, &keys.len());
		for key in keys {
			let voted_at = self.dkg_state.created_offlinestage_at.get(&key).unwrap();
			let diff = current_block_number - *voted_at;
			let untrack_interval = <<B as Block>::Header as Header>::Number::from(
				dkg_runtime_primitives::UNTRACK_INTERVAL,
			);

			if diff >= untrack_interval {
				self.dkg_state.created_offlinestage_at.remove(&key);
			}
		}
	}

	fn process_unsigned_proposals(&mut self, header: &B::Header) {
		if self.rounds.is_none() {
			return
		}

		let latest_block_num = self.get_latest_block_number();
		let at: BlockId<B> = BlockId::hash(header.hash());
		let unsigned_proposals = match self.client.runtime_api().get_unsigned_proposals(&at) {
			Ok(res) => res,
			Err(_) => return,
		};

		debug!(target: "dkg", "Got unsigned proposals count {}", unsigned_proposals.len());
		let rounds = self.rounds.as_mut().unwrap();
		metric_set!(self, dkg_should_vote_on, &unsigned_proposals.len());
		let mut errors = Vec::new();
		for (key, proposal) in unsigned_proposals {
			if !rounds.is_ready_to_vote(key.encode()) {
				continue
			}

			let (_chain_id_type, ..): (ChainIdType<ChainId>, DKGPayloadKey) = key.clone();
			debug!(target: "dkg", "Got unsigned proposal with key = {:?}", &key);

			if let Proposal::Unsigned { kind: _, data } = proposal {
				debug!(target: "dkg", "Got unsigned proposal with data = {:?} with key = {:?}", &data, key);
				if let Err(e) = rounds.vote(key.encode(), data, latest_block_num) {
					error!(target: "dkg", "🕸️  error creating new vote: {}", e.to_string());
					errors.push(e);
				};
			}
		}
		// Handle all errors
		for e in errors {
			self.handle_dkg_error(e);
		}
		// Send messages to all peers
		send_outgoing_dkg_messages(self);
	}

	fn process_signed_proposals(&mut self, signed_proposals: Vec<Proposal>) {
		if signed_proposals.is_empty() {
			return
		}

		debug!(target: "dkg", "🕸️  saving signed proposal in offchain storage");

		let public = fetch_public_key(self);

		if find_index::<AuthorityId>(&self.current_validator_set.authorities[..], &public).is_none()
		{
			return
		}

		// If the header is none, it means no block has been imported yet, so we can exit
		if self.latest_header.is_none() {
			return
		}

		let current_block_number = {
			let header = self.latest_header.as_ref().unwrap();
			header.number().clone()
		};

		if let Some(mut offchain) = self.backend.offchain_storage() {
			let old_val = offchain.get(STORAGE_PREFIX, OFFCHAIN_SIGNED_PROPOSALS);

			let mut prop_wrapper = match old_val.clone() {
				Some(ser_props) =>
					OffchainSignedProposals::<NumberFor<B>>::decode(&mut &ser_props[..]).unwrap(),
				None => Default::default(),
			};

			// The signed proposals are submitted in batches, since we want to try and limit
			// duplicate submissions as much as we can, we add a random submission delay to each
			// batch stored in offchain storage
			let submit_at =
				self.generate_delayed_submit_at(current_block_number, MAX_SUBMISSION_DELAY);

			if let Some(submit_at) = submit_at {
				prop_wrapper.proposals.push((signed_proposals, submit_at))
			};

			for _i in 1..STORAGE_SET_RETRY_NUM {
				if offchain.compare_and_set(
					STORAGE_PREFIX,
					OFFCHAIN_SIGNED_PROPOSALS,
					old_val.as_deref(),
					&prop_wrapper.encode(),
				) {
					debug!(target: "dkg", "🕸️  Successfully saved signed proposals in offchain storage");
					break
				}
			}
		}
	}

	// *** Main run loop ***

	pub(crate) async fn run(mut self) {
		let mut dkg =
			Box::pin(self.gossip_engine.lock().messages_for(dkg_topic::<B>()).filter_map(
				|notification| async move {
					SignedDKGMessage::<Public>::decode(&mut &notification.message[..]).ok()
				},
			));

		loop {
			let engine = self.gossip_engine.clone();
			let gossip_engine = future::poll_fn(|cx| engine.lock().poll_unpin(cx));

			futures::select! {
				notification = self.finality_notifications.next().fuse() => {
					if let Some(notification) = notification {
						self.handle_finality_notification(notification);
					} else {
						return;
					}
				},
				notification = self.block_import_notification.next().fuse() => {
					if let Some(notification) = notification {
						self.handle_import_notifications(notification);
					} else {
						return;
					}
				},
				dkg_msg = dkg.next().fuse() => {
					debug!(target: "dkg", "🕸️  Current authorities {:?}", self.current_validator_set.authorities);
					debug!(target: "dkg", "🕸️  Next authorities {:?}", self.queued_validator_set.authorities);
					if let Some(dkg_msg) = dkg_msg {
						if self.current_validator_set.authorities.is_empty() || self.queued_validator_set.authorities.is_empty() {
							self.msg_cache.push(dkg_msg);
						} else {
							let msgs = self.msg_cache.clone();
							for msg in msgs {
								match self.verify_signature_against_authorities(msg) {
									Ok(raw) => {
										debug!(target: "dkg", "🕸️  Got a cached message from gossip engine: {:?}", raw);
										self.process_incoming_dkg_message(raw);
									},
									Err(e) => {
										debug!(target: "dkg", "🕸️  Received signature error {:?}", e);
									}
								}
							}

							match self.verify_signature_against_authorities(dkg_msg) {
								Ok(raw) => {
									debug!(target: "dkg", "🕸️  Got message from gossip engine: {:?}", raw);
									self.process_incoming_dkg_message(raw);
								},
								Err(e) => {
									debug!(target: "dkg", "🕸️  Received signature error {:?}", e);
								}
							}
							// Reset the cache
							self.msg_cache = Vec::new();
						}
					} else {
						return;
					}
				},
				_ = gossip_engine.fuse() => {
					error!(target: "dkg", "🕸️  Gossip engine has terminated.");
					return;
				}
			}
		}
	}
}<|MERGE_RESOLUTION|>--- conflicted
+++ resolved
@@ -973,66 +973,7 @@
 			Err(_err) => return None,
 		};
 
-<<<<<<< HEAD
-		let make_signed_proposal = |kind: ProposalKind| Proposal::Signed {
-			kind,
-			data: finished_round.payload,
-			signature: finished_round.signature.clone(),
-		};
-
-		let signed_proposal = match payload_key {
-			DKGPayloadKey::RefreshVote(nonce) => {
-				let offchain = self.backend.offchain_storage();
-
-				if let Some(mut offchain) = offchain {
-					let refresh_proposal = RefreshProposalSigned {
-						nonce,
-						signature: finished_round.signature.clone(),
-					};
-					let encoded_proposal = refresh_proposal.encode();
-					offchain.set(STORAGE_PREFIX, OFFCHAIN_PUBLIC_KEY_SIG, &encoded_proposal);
-
-					trace!(target: "dkg", "Stored pub_key signature offchain {:?}", finished_round.signature);
-				}
-
-				return None
-			},
-			DKGPayloadKey::ProposerSetUpdateProposal(_) =>
-				make_signed_proposal(ProposalKind::ProposerSetUpdate),
-			DKGPayloadKey::EVMProposal(_) => make_signed_proposal(ProposalKind::EVM),
-			DKGPayloadKey::AnchorCreateProposal(_) =>
-				make_signed_proposal(ProposalKind::AnchorCreate),
-			DKGPayloadKey::AnchorUpdateProposal(_) =>
-				make_signed_proposal(ProposalKind::AnchorUpdate),
-			DKGPayloadKey::TokenAddProposal(_) => make_signed_proposal(ProposalKind::TokenAdd),
-			DKGPayloadKey::TokenRemoveProposal(_) =>
-				make_signed_proposal(ProposalKind::TokenRemove),
-			DKGPayloadKey::WrappingFeeUpdateProposal(_) =>
-				make_signed_proposal(ProposalKind::WrappingFeeUpdate),
-			DKGPayloadKey::ResourceIdUpdateProposal(_) =>
-				make_signed_proposal(ProposalKind::ResourceIdUpdate),
-			DKGPayloadKey::RescueTokensProposal(_) =>
-				make_signed_proposal(ProposalKind::RescueTokens),
-			DKGPayloadKey::MaxDepositLimitUpdateProposal(_) =>
-				make_signed_proposal(ProposalKind::MaxDepositLimitUpdate),
-			DKGPayloadKey::MinWithdrawalLimitUpdateProposal(_) =>
-				make_signed_proposal(ProposalKind::MinWithdrawalLimitUpdate),
-			DKGPayloadKey::MaxExtLimitUpdateProposal(_) =>
-				make_signed_proposal(ProposalKind::MaxExtLimitUpdate),
-			DKGPayloadKey::MaxFeeLimitUpdateProposal(_) =>
-				make_signed_proposal(ProposalKind::MaxFeeLimitUpdate),
-			DKGPayloadKey::SetVerifierProposal(_) =>
-				make_signed_proposal(ProposalKind::SetVerifier),
-			DKGPayloadKey::SetTreasuryHandlerProposal(_) =>
-				make_signed_proposal(ProposalKind::SetTreasuryHandler),
-			DKGPayloadKey::FeeRecipientUpdateProposal(_) =>
-				make_signed_proposal(ProposalKind::FeeRecipientUpdate),
-		};
-
-		Some(signed_proposal)
-=======
 		get_signed_proposal(self, finished_round.clone(), payload_key)
->>>>>>> 93711e54
 	}
 
 	/// Get unsigned proposals and create offline stage using an encoded (ChainIdType<ChainId>,
