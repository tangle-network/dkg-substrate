--- conflicted
+++ resolved
@@ -1249,31 +1249,13 @@
 		let (offender, session_id, misbehaviour_type) = match dkg_report {
 			// Keygen misbehaviour possibly leads to keygen failure. This should be slashed
 			// more severely than sign misbehaviour events.
-<<<<<<< HEAD
-			DKGReport::KeygenMisbehaviour { offender } => {
-				info!(target: "dkg_gadget::worker", "🕸️  DKG Keygen misbehaviour by {}", offender);
-				if let Some(rounds) = self.next_rounds.read().as_ref() {
-					(offender, rounds.session_id, MisbehaviourType::Keygen)
-				} else {
-					(offender, 0, MisbehaviourType::Keygen)
-				}
-			},
-			DKGReport::SignMisbehaviour { offender } => {
-				info!(target: "dkg_gadget::worker", "🕸️  DKG Signing misbehaviour by {}", offender);
-				if let Some(rounds) = self.rounds.read().as_ref() {
-					(offender, rounds.session_id, MisbehaviourType::Sign)
-				} else {
-					(offender, 0, MisbehaviourType::Sign)
-				}
-=======
 			DKGReport::KeygenMisbehaviour { offender, round } => {
-				info!(target: "dkg_gadget::worker", "🕸️  DKG Keygen misbehaviour @ Round({round}) by {offender}");
-				(offender, round, MisbehaviourType::Keygen)
+				info!(target: "dkg_gadget::worker", "🕸️  DKG Keygen misbehaviour @ Session ({session_id}) by {offender}");
+				(offender, session_id, MisbehaviourType::Keygen)
 			},
 			DKGReport::SignMisbehaviour { offender, round } => {
-				info!(target: "dkg_gadget::worker", "🕸️  DKG Signing misbehaviour @ Round({round}) by {offender}");
-				(offender, round, MisbehaviourType::Sign)
->>>>>>> 98dfd047
+				info!(target: "dkg_gadget::worker", "🕸️  DKG Signing misbehaviour @ Session ({session_id}) by {offender}");
+				(offender, session_id, MisbehaviourType::Sign)
 			},
 		};
 
