--- conflicted
+++ resolved
@@ -773,20 +773,6 @@
 			debug!(target: "dkg_gadget::worker", "🕸️  queued authority set is empty");
 			return
 		}
-<<<<<<< HEAD
-
-		// Check if the next rounds exists and has processed for this next queued round id
-		match self.next_rounds.read().as_ref() {
-			Some(next_rounds) if next_rounds.is_active() => {
-				debug!(target: "dkg_gadget::worker", "🕸️  Next rounds exists and is active, returning...");
-				return
-			},
-			_ => {},
-		}
-
-		if let Some(rounds) = self.next_rounds.read().as_ref() {
-			if rounds.keygen_has_stalled(*header.number()) {
-=======
 		// Handling edge cases when the rounds exists, is currently active, and not stalled
 		if let Some(rounds) = self.next_rounds.as_ref() {
 			// Check if the next rounds exists and has processed for this next queued round id
@@ -796,7 +782,6 @@
 				debug!(target: "dkg_gadget::worker", "🕸️  Next rounds exists and is active, returning...");
 				return
 			} else {
->>>>>>> 3f864272
 				debug!(target: "dkg_gadget::worker", "🕸️  Next rounds keygen has stalled, creating new rounds...");
 			}
 		}
@@ -1426,11 +1411,8 @@
 			.collect())
 	}
 
-<<<<<<< HEAD
-=======
 	// *** Main run loop ***
 	#[allow(dead_code)]
->>>>>>> 3f864272
 	fn initialize_saved_rounds(&mut self) -> Result<(), DKGError> {
 		let active_rounds_metadata_path =
 			get_key_path(&self.base_path.read(), ACTIVE_ROUNDS_METADATA_FILE);
@@ -1472,17 +1454,9 @@
 					*self.best_next_authorities.write() =
 						self.get_next_best_authorities(&notif.header);
 					*self.current_validator_set.write() = active;
-<<<<<<< HEAD
-					*self.queued_validator_set.write() = queued;
-					// If we are beyond genesis, we should attempt to initialize any saved rounds
-					if self.current_validator_set.read().id != GENESIS_AUTHORITY_SET_ID {
-						let _ = self.initialize_saved_rounds();
-					}
-=======
 					self.queued_validator_set = queued;
 					self.best_authorities = self.get_best_authorities(&notif.header);
 					self.best_next_authorities = self.get_next_best_authorities(&notif.header);
->>>>>>> 3f864272
 					// Route this to the import notification handler
 					self.handle_import_notification(notif.clone());
 					log::debug!(target: "dkg_gadget::worker", "Initialization complete");
