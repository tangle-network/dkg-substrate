--- conflicted
+++ resolved
@@ -734,18 +734,10 @@
 		{
 			return Ok(dkg_msg)
 		} else {
-<<<<<<< HEAD
 			return Err(DKGError::GenericError {
 				reason: "Message signature is not from a registered authority or next authority"
 					.into(),
 			})
-=======
-			return Err(
-				DKGError::GenericError {
-					reason: "Message signature is not from a registered authority or next authority".into()
-				}
-			)
->>>>>>> 206a4b65
 		}
 	}
 
@@ -965,7 +957,6 @@
 		} else {
 			get_keys(&authority_accounts.1)
 		};
-<<<<<<< HEAD
 
 		if !dkg_runtime_primitives::utils::verify_signer_from_set(
 			maybe_signers,
@@ -1025,86 +1016,6 @@
 				.generate_random_delay(&self.queued_validator_set.authorities, max_extrinsic_delay);
 			if let Some(submit_at) = submit_at {
 				offchain.set(STORAGE_PREFIX, SUBMIT_KEYS_AT, &submit_at.encode());
-=======
-
-		if !dkg_runtime_primitives::utils::verify_signer_from_set(
-			maybe_signers,
-			&msg.pub_key,
-			&msg.signature,
-		).1 {
-			return Err(DKGError::GenericError {
-				reason: "Message signature is not from a registered authority".to_string(),
-			});
-		}
-
-		Ok(())
-	}
-
-	fn store_aggregated_public_keys(
-		&mut self,
-		is_gensis_round: bool,
-		round_id: RoundId,
-		keys: &AggregatedPublicKeys,
-		max_extrinsic_delay: NumberFor<B>
-	) -> Result<(), DKGError> {
-		let maybe_offchain = self.backend.offchain_storage();
-		if maybe_offchain.is_none() {
-			return Err(DKGError::GenericError {
-				reason: "No offchain storage available".to_string(),
-			});
-		}
-
-		let mut offchain = maybe_offchain.unwrap();
-		if is_gensis_round {
-			self.dkg_state.listening_for_active_pub_key = false;
-
-			offchain.set(STORAGE_PREFIX,AGGREGATED_PUBLIC_KEYS_AT_GENESIS,&keys.encode());
-			let submit_at = self.generate_random_delay(
-				&self.current_validator_set.authorities,
-				max_extrinsic_delay,
-			);
-			if let Some(submit_at) = submit_at {
-				offchain.set(
-					STORAGE_PREFIX,
-					SUBMIT_GENESIS_KEYS_AT,
-					&submit_at.encode(),
-				);
->>>>>>> 206a4b65
-			}
-
-			trace!(
-				target: "dkg",
-<<<<<<< HEAD
-				"Stored aggregated public keys {:?}, delay: {:?}, public keys: {:?}",
-=======
-				"Stored genesis public keys {:?}, delay: {:?}, public keys: {:?}",
->>>>>>> 206a4b65
-				keys.encode(),
-				submit_at,
-				self.key_store.sr25519_public_keys()
-			);
-<<<<<<< HEAD
-
-=======
-		} else {
-			self.dkg_state.listening_for_pub_key = false;
-
-			offchain.set(
-				STORAGE_PREFIX,
-				AGGREGATED_PUBLIC_KEYS,
-				&keys.encode(),
-			);
-
-			let submit_at = self.generate_random_delay(
-				&self.queued_validator_set.authorities,
-				max_extrinsic_delay,
-			);
-			if let Some(submit_at) = submit_at {
-				offchain.set(
-					STORAGE_PREFIX,
-					SUBMIT_KEYS_AT,
-					&submit_at.encode(),
-				);
 			}
 
 			trace!(
@@ -1115,7 +1026,6 @@
 				self.key_store.sr25519_public_keys()
 			);
 
->>>>>>> 206a4b65
 			let _ = self.aggregated_public_keys.remove(&round_id);
 		}
 
@@ -1126,28 +1036,16 @@
 		if !self.dkg_state.listening_for_pub_key && !self.dkg_state.listening_for_active_pub_key {
 			return Err(DKGError::GenericError {
 				reason: "Not listening for public key broadcast".to_string(),
-<<<<<<< HEAD
 			})
-=======
-			});
->>>>>>> 206a4b65
 		}
 
 		// Get authority accounts
 		let header = self.latest_header.as_ref().ok_or(DKGError::NoHeader)?;
 		let at = BlockId::hash(header.hash());
-<<<<<<< HEAD
 		let authority_accounts = self.client.runtime_api().get_authority_accounts(&at).ok();
 		if authority_accounts.is_none() {
 			return Err(DKGError::NoAuthorityAccounts)
 		}
-=======
-		let authority_accounts = self.client
-			.runtime_api()
-			.get_authority_accounts(&at)
-			.ok();
-		if authority_accounts.is_none() { return Err(DKGError::NoAuthorityAccounts); }
->>>>>>> 206a4b65
 		let max_extrinsic_delay = self
 			.client
 			.runtime_api()
@@ -1166,26 +1064,16 @@
 						false
 					}
 				};
-<<<<<<< HEAD
 
 				self.authenticate_msg_origin(is_main_round, authority_accounts.unwrap(), &msg)?;
 
-=======
-	
-				self.authenticate_msg_origin(is_main_round, authority_accounts.unwrap(), &msg)?;
-	
->>>>>>> 206a4b65
 				let key_and_sig = (msg.pub_key, msg.signature);
 				let round_id = msg.round_id;
 				let mut aggregated_public_keys = match self.aggregated_public_keys.get(&round_id) {
 					Some(keys) => keys.clone(),
 					None => AggregatedPublicKeys::default(),
 				};
-<<<<<<< HEAD
-
-=======
-	
->>>>>>> 206a4b65
+
 				if !aggregated_public_keys.keys_and_signatures.contains(&key_and_sig) {
 					aggregated_public_keys.keys_and_signatures.push(key_and_sig);
 					self.aggregated_public_keys.insert(round_id, aggregated_public_keys.clone());
@@ -1289,12 +1177,8 @@
 		}
 	}
 
-<<<<<<< HEAD
 	/// Get unsigned proposals and create offline stage using an encoded (ChainId, DKGPayloadKey) as
 	/// the round key
-=======
-	/// Get unsigned proposals and create offline stage using an encoded (ChainId, DKGPayloadKey) as the round key
->>>>>>> 206a4b65
 	fn create_offline_stages(&mut self, header: &B::Header) {
 		if self.rounds.is_none() {
 			return
