// Copyright 2022 Webb Technologies Inc.
//
// Licensed under the Apache License, Version 2.0 (the "License");
// you may not use this file except in compliance with the License.
// You may obtain a copy of the License at
//
// http://www.apache.org/licenses/LICENSE-2.0
//
// Unless required by applicable law or agreed to in writing, software
// distributed under the License is distributed on an "AS IS" BASIS,
// WITHOUT WARRANTIES OR CONDITIONS OF ANY KIND, either express or implied.
// See the License for the specific language governing permissions and
// limitations under the License.

#![allow(clippy::collapsible_match)]

use crate::{
	async_protocols::blockchain_interface::DKGProtocolEngine, utils::convert_u16_vec_to_usize_vec,
};
use codec::{Codec, Encode};
use dkg_primitives::utils::select_random_set;
use dkg_runtime_primitives::KEYGEN_TIMEOUT;
use futures::StreamExt;
use itertools::Itertools;
use log::{debug, error, info, trace};
use sc_keystore::LocalKeystore;
use sp_core::ecdsa;
use std::{
	collections::{BTreeSet, HashMap, HashSet},
	future::Future,
	marker::PhantomData,
	path::PathBuf,
	pin::Pin,
	sync::Arc,
};

use parking_lot::RwLock;

use sc_client_api::{
	Backend, BlockImportNotification, FinalityNotification, FinalityNotifications,
	ImportNotifications,
};

use sp_api::BlockId;
use sp_runtime::traits::{Block, Header, NumberFor};
use tokio::sync::mpsc::{UnboundedReceiver, UnboundedSender};

use crate::keystore::DKGKeystore;

use crate::gossip_messages::misbehaviour_report::{
	gossip_misbehaviour_report, handle_misbehaviour_report,
};

use crate::{gossip_engine::GossipEngineIface, storage::clear::listen_and_clear_offchain_storage};

use dkg_primitives::{
	types::{DKGError, DKGMisbehaviourMessage, DKGMsgStatus, RoundId},
	utils::StoredLocalKey,
	AuthoritySetId, DKGReport, MisbehaviourType, GOSSIP_MESSAGE_RESENDING_LIMIT,
};

use dkg_runtime_primitives::{
	crypto::{AuthorityId, Public},
	utils::to_slice_33,
	AggregatedMisbehaviourReports, AggregatedPublicKeys, UnsignedProposal,
	GENESIS_AUTHORITY_SET_ID,
};

use crate::{
	error, metric_set,
	metrics::Metrics,
	persistence::{load_saved_rounds, load_stored_key, store_saved_rounds},
	utils::{find_authorities_change, get_key_path},
	Client,
};

use crate::gossip_messages::public_key_gossip::handle_public_key_broadcast;
use dkg_primitives::{
	types::{DKGMessage, DKGMsgPayload, SignedDKGMessage},
	utils::{
		cleanup, ACTIVE_ROUNDS_METADATA_FILE, DKG_LOCAL_KEY_FILE, QUEUED_DKG_LOCAL_KEY_FILE,
		QUEUED_ROUNDS_METADATA_FILE,
	},
};
use dkg_runtime_primitives::{AuthoritySet, DKGApi};

use crate::async_protocols::{
	remote::{AsyncProtocolRemote, MetaHandlerStatus},
	AsyncProtocolParameters, GenericAsyncHandler,
};

pub const ENGINE_ID: sp_runtime::ConsensusEngineId = *b"WDKG";

pub const STORAGE_SET_RETRY_NUM: usize = 5;

pub const MAX_SUBMISSION_DELAY: u32 = 3;

pub const MAX_SIGNING_SETS: u64 = 16;

pub type Shared<T> = Arc<RwLock<T>>;

pub(crate) struct WorkerParams<B, BE, C, GE>
where
	B: Block,
	GE: GossipEngineIface,
{
	pub client: Arc<C>,
	pub backend: Arc<BE>,
	pub key_store: DKGKeystore,
	pub keygen_gossip_engine: GE,
	pub signing_gossip_engine: GE,
	pub metrics: Option<Metrics>,
	pub base_path: Option<PathBuf>,
	pub local_keystore: Option<Arc<LocalKeystore>>,
	pub latest_header: Arc<RwLock<Option<B::Header>>>,
	pub _marker: PhantomData<B>,
}

/// A DKG worker plays the DKG protocol
pub(crate) struct DKGWorker<B, BE, C, GE>
where
	B: Block,
	BE: Backend<B>,
	C: Client<B, BE>,
	GE: GossipEngineIface,
{
	pub client: Arc<C>,
	pub backend: Arc<BE>,
	pub key_store: DKGKeystore,
	pub keygen_gossip_engine: Arc<GE>,
	pub signing_gossip_engine: Arc<GE>,
	pub metrics: Arc<Option<Metrics>>,
	// Genesis keygen and rotated round
	pub rounds: Shared<Option<AsyncProtocolRemote<NumberFor<B>>>>,
	// Next keygen round, always taken and restarted each session
	pub next_rounds: Shared<Option<AsyncProtocolRemote<NumberFor<B>>>>,
	// Signing rounds, created everytime there are unique unsigned proposals
	pub signing_rounds: Shared<Vec<Option<AsyncProtocolRemote<NumberFor<B>>>>>,
	pub finality_notifications: FinalityNotifications<B>,
	pub import_notifications: ImportNotifications<B>,
	/// Best block a DKG voting round has been concluded for
	pub best_dkg_block: Shared<Option<NumberFor<B>>>,
	/// Cached best authorities
	pub best_authorities: Shared<Vec<(u16, Public)>>,
	/// Cached next best authorities
	pub best_next_authorities: Shared<Vec<(u16, Public)>>,
	/// Latest block header
	pub latest_header: Shared<Option<B::Header>>,
	/// Current validator set
	pub current_validator_set: Shared<AuthoritySet<Public>>,
	/// Queued validator set
	pub queued_validator_set: Shared<AuthoritySet<Public>>,
	/// Tracking for the broadcasted public keys and signatures
	pub aggregated_public_keys: Shared<HashMap<RoundId, AggregatedPublicKeys>>,
	/// Tracking for the misbehaviour reports
	pub aggregated_misbehaviour_reports: Shared<AggregatedMisbehaviourReportStore>,
	pub misbehaviour_tx: Option<UnboundedSender<DKGMisbehaviourMessage>>,
	/// Tracking for sent gossip messages: using blake2_128 for message hashes
	/// The value is the number of times the message has been sent.
	pub has_sent_gossip_msg: Shared<HashMap<[u8; 16], u8>>,
	/// Local keystore for DKG data
	pub base_path: Shared<Option<PathBuf>>,
	/// Concrete type that points to the actual local keystore if it exists
	pub local_keystore: Shared<Option<Arc<LocalKeystore>>>,
	/// For transmitting errors from parallel threads to the DKGWorker
	pub error_handler: tokio::sync::broadcast::Sender<DKGError>,
	// keep rustc happy
	_backend: PhantomData<BE>,
}

// Implementing Clone for DKGWorker is required for the async protocol
impl<B, BE, C, GE> Clone for DKGWorker<B, BE, C, GE>
where
	B: Block,
	BE: Backend<B>,
	C: Client<B, BE>,
	GE: GossipEngineIface,
{
	fn clone(&self) -> Self {
		Self {
			client: self.client.clone(),
			backend: self.backend.clone(),
			key_store: self.key_store.clone(),
			keygen_gossip_engine: self.keygen_gossip_engine.clone(),
			signing_gossip_engine: self.signing_gossip_engine.clone(),
			metrics: self.metrics.clone(),
			rounds: self.rounds.clone(),
			next_rounds: self.next_rounds.clone(),
			signing_rounds: self.signing_rounds.clone(),
			finality_notifications: self.client.finality_notification_stream(),
			import_notifications: self.client.import_notification_stream(),
			best_dkg_block: self.best_dkg_block.clone(),
			best_authorities: self.best_authorities.clone(),
			best_next_authorities: self.best_next_authorities.clone(),
			latest_header: self.latest_header.clone(),
			current_validator_set: self.current_validator_set.clone(),
			queued_validator_set: self.queued_validator_set.clone(),
			aggregated_public_keys: self.aggregated_public_keys.clone(),
			aggregated_misbehaviour_reports: self.aggregated_misbehaviour_reports.clone(),
			misbehaviour_tx: self.misbehaviour_tx.clone(),
			has_sent_gossip_msg: self.has_sent_gossip_msg.clone(),
			base_path: self.base_path.clone(),
			local_keystore: self.local_keystore.clone(),
			error_handler: self.error_handler.clone(),
			_backend: PhantomData,
		}
	}
}

pub type AggregatedMisbehaviourReportStore =
	HashMap<(MisbehaviourType, RoundId, AuthorityId), AggregatedMisbehaviourReports<AuthorityId>>;

impl<B, BE, C, GE> DKGWorker<B, BE, C, GE>
where
	B: Block + Codec,
	BE: Backend<B> + 'static,
	GE: GossipEngineIface + 'static,
	C: Client<B, BE> + 'static,
	C::Api: DKGApi<B, AuthorityId, NumberFor<B>>,
{
	/// Return a new DKG worker instance.
	///
	/// Note that a DKG worker is only fully functional if a corresponding
	/// DKG pallet has been deployed on-chain.
	///
	/// The DKG pallet is needed in order to keep track of the DKG authority set.
	pub(crate) fn new(worker_params: WorkerParams<B, BE, C, GE>) -> Self {
		let WorkerParams {
			client,
			backend,
			key_store,
			keygen_gossip_engine,
			signing_gossip_engine,
			metrics,
			base_path,
			local_keystore,
			latest_header,
			..
		} = worker_params;

		let (error_handler, _) = tokio::sync::broadcast::channel(1024);

		DKGWorker {
			client: client.clone(),
			misbehaviour_tx: None,
			backend,
			key_store,
			keygen_gossip_engine: Arc::new(keygen_gossip_engine),
			signing_gossip_engine: Arc::new(signing_gossip_engine),
			metrics: Arc::new(metrics),
			rounds: Arc::new(RwLock::new(None)),
			next_rounds: Arc::new(RwLock::new(None)),
			signing_rounds: Arc::new(RwLock::new(vec![None; 16])),
			finality_notifications: client.finality_notification_stream(),
			import_notifications: client.import_notification_stream(),
			best_dkg_block: Arc::new(RwLock::new(None)),
			best_authorities: Arc::new(RwLock::new(vec![])),
			best_next_authorities: Arc::new(RwLock::new(vec![])),
			current_validator_set: Arc::new(RwLock::new(AuthoritySet::empty())),
			queued_validator_set: Arc::new(RwLock::new(AuthoritySet::empty())),
			latest_header,
			aggregated_public_keys: Arc::new(RwLock::new(HashMap::new())),
			aggregated_misbehaviour_reports: Arc::new(RwLock::new(HashMap::new())),
			has_sent_gossip_msg: Arc::new(RwLock::new(HashMap::new())),
			base_path: Arc::new(RwLock::new(base_path)),
			local_keystore: Arc::new(RwLock::new(local_keystore)),
			error_handler,
			_backend: PhantomData,
		}
	}
}

#[derive(Copy, Clone, Debug, Eq, PartialEq)]
enum ProtoStageType {
	Genesis,
	Queued,
	Signing,
}

impl<B, BE, C, GE> DKGWorker<B, BE, C, GE>
where
	B: Block,
	BE: Backend<B> + 'static,
	GE: GossipEngineIface + 'static,
	C: Client<B, BE> + 'static,
	C::Api: DKGApi<B, AuthorityId, NumberFor<B>>,
{
	// NOTE: This must be ran at the start of each epoch since best_authorities may change
	// if "current" is true, this will set the "rounds" field in the dkg worker, otherwise,
	// it well set the "next_rounds" field
	#[allow(clippy::too_many_arguments, clippy::type_complexity)]
	fn generate_async_proto_params(
		&self,
		best_authorities: Vec<Public>,
		authority_public_key: Public,
		round_id: RoundId,
		local_key_path: Option<PathBuf>,
		stage: ProtoStageType,
		async_index: u8,
		protocol_name: &str,
	) -> Result<AsyncProtocolParameters<DKGProtocolEngine<B, BE, C, GE>>, DKGError> {
		let best_authorities = Arc::new(best_authorities);
		let authority_public_key = Arc::new(authority_public_key);

		let now = self.get_latest_block_number();
		let status_handle = AsyncProtocolRemote::new(now, round_id);
		// Fetch the active key. This requires rotating the key to have happened with
		// full certainty in order to ensure the right key is being used to make signatures.
		let (active_local_key, _) = self.fetch_local_keys();
		let params = AsyncProtocolParameters {
			engine: Arc::new(DKGProtocolEngine {
				backend: self.backend.clone(),
				latest_header: self.latest_header.clone(),
				client: self.client.clone(),
				keystore: self.key_store.clone(),
				gossip_engine: self.get_gossip_engine_from_protocol_name(protocol_name),
				aggregated_public_keys: self.aggregated_public_keys.clone(),
				best_authorities: best_authorities.clone(),
				authority_public_key: authority_public_key.clone(),
				current_validator_set: self.current_validator_set.clone(),
				local_keystore: self.local_keystore.clone(),
				vote_results: Arc::new(Default::default()),
				local_key_path: Arc::new(RwLock::new(local_key_path)),
				is_genesis: stage == ProtoStageType::Genesis,
				_pd: Default::default(),
			}),
			round_id,
			keystore: self.key_store.clone(),
			current_validator_set: self.current_validator_set.clone(),
			best_authorities,
			authority_public_key,
			batch_id_gen: Arc::new(Default::default()),
			handle: status_handle.clone(),
			local_key: active_local_key.map(|k| k.local_key),
		};
		// Start the respective protocol
		status_handle.start()?;
		// Cache the rounds, respectively
		match stage {
			ProtoStageType::Genesis => {
				let mut lock = self.rounds.write();
				debug!(target: "dkg_gadget::worker", "Starting genesis protocol");
				if lock.is_some() {
					log::warn!(target: "dkg_gadget::worker", "Overwriting rounds will result in termination of previous rounds!");
				}
<<<<<<< HEAD
				*lock = Some(status_handle.into_primary_remote())
=======
				self.rounds = Some(status_handle.into_primary_remote());
				// Store the saved rounds with Keygen status since we've executed the start handler
				store_saved_rounds::<B>(
					round_id,
					now,
					MetaHandlerStatus::Keygen,
					self.base_path.as_ref().map(|path| path.join(ACTIVE_ROUNDS_METADATA_FILE)),
				)
				.map_err(|e| DKGError::GenericError {
					reason: format!("Failed to store saved rounds: {}", e),
				})?;
>>>>>>> 5f49ffd1
			},
			ProtoStageType::Queued => {
				let mut lock = self.next_rounds.write();
				debug!(target: "dkg_gadget::worker", "Starting queued protocol");
				if lock.is_some() {
					log::warn!(target: "dkg_gadget::worker", "Overwriting rounds will result in termination of previous rounds!");
				}
<<<<<<< HEAD
				*lock = Some(status_handle.into_primary_remote())
=======
				self.next_rounds = Some(status_handle.into_primary_remote());
				// Store the saved rounds with Keygen status since we've executed the start handler
				store_saved_rounds::<B>(
					round_id,
					now,
					MetaHandlerStatus::Keygen,
					self.base_path.as_ref().map(|path| path.join(QUEUED_ROUNDS_METADATA_FILE)),
				)
				.map_err(|e| DKGError::GenericError {
					reason: format!("Failed to store saved rounds: {}", e),
				})?;
>>>>>>> 5f49ffd1
			},
			// When we are at signing stage, it is using the active rounds.
			ProtoStageType::Signing => {
				debug!(target: "dkg_gadget::worker", "Starting signing protocol: async_index #{}", async_index);
				let mut lock = self.signing_rounds.write();
				lock[async_index as usize] = Some(status_handle.into_primary_remote())
			},
		}

		Ok(params)
	}

	/// Returns the gossip engine based on the protocol_name
	fn get_gossip_engine_from_protocol_name(&self, protocol_name: &str) -> Arc<GE> {
		match protocol_name {
			crate::DKG_KEYGEN_PROTOCOL_NAME => self.keygen_gossip_engine.clone(),
			crate::DKG_SIGNING_PROTOCOL_NAME => self.signing_gossip_engine.clone(),
			_ => panic!("Protocol name not found!"),
		}
	}

	fn spawn_keygen_protocol(
		&self,
		best_authorities: Vec<Public>,
		authority_public_key: Public,
		round_id: RoundId,
		threshold: u16,
		local_key_path: Option<PathBuf>,
		stage: ProtoStageType,
	) {
		match self.generate_async_proto_params(
			best_authorities,
			authority_public_key,
			round_id,
			local_key_path,
			stage,
			0u8,
			crate::DKG_KEYGEN_PROTOCOL_NAME,
		) {
			Ok(async_proto_params) => {
				let err_handler_tx = self.error_handler.clone();
				let status = if let Some(rounds) = self.rounds.read().as_ref() {
					if rounds.round_id == round_id {
						DKGMsgStatus::ACTIVE
					} else {
						DKGMsgStatus::QUEUED
					}
				} else {
					DKGMsgStatus::UNKNOWN
				};
				match GenericAsyncHandler::setup_keygen(async_proto_params, threshold, status) {
					Ok(meta_handler) => {
						let task = async move {
							match meta_handler.await {
								Ok(_) => {
									log::info!(target: "dkg_gadget::worker", "The meta handler has executed successfully");
								},

								Err(err) => {
									error!(target: "dkg_gadget::worker", "Error executing meta handler {:?}", &err);
									let _ = err_handler_tx.send(err);
								},
							}
						};

						// spawn on parallel thread
						let _handle = tokio::task::spawn(task);
					},

					Err(err) => {
						error!(target: "dkg_gadget::worker", "Error starting meta handler {:?}", &err);
						self.handle_dkg_error(err);
					},
				}
			},

			Err(err) => {
				self.handle_dkg_error(err);
			},
		}
	}

	#[allow(clippy::too_many_arguments, clippy::type_complexity)]
	fn create_signing_protocol(
		&self,
		best_authorities: Vec<Public>,
		authority_public_key: Public,
		round_id: RoundId,
		threshold: u16,
		local_key_path: Option<PathBuf>,
		stage: ProtoStageType,
		unsigned_proposals: Vec<UnsignedProposal>,
		signing_set: Vec<u16>,
		async_index: u8,
	) -> Result<Pin<Box<dyn Future<Output = Result<u8, DKGError>> + Send + 'static>>, DKGError> {
		let async_proto_params = self.generate_async_proto_params(
			best_authorities,
			authority_public_key,
			round_id,
			local_key_path,
			stage,
			async_index,
			crate::DKG_SIGNING_PROTOCOL_NAME,
		)?;

		let err_handler_tx = self.error_handler.clone();
		let meta_handler = GenericAsyncHandler::setup_signing(
			async_proto_params,
			threshold,
			unsigned_proposals,
			signing_set,
			async_index,
		)?;

		let task = async move {
			match meta_handler.await {
				Ok(_) => {
					log::info!(target: "dkg_gadget::worker", "The meta handler has executed successfully");
					Ok(async_index)
				},

				Err(err) => {
					error!(target: "dkg_gadget::worker", "Error executing meta handler {:?}", &err);
					let _ = err_handler_tx.send(err.clone());
					Err(err)
				},
			}
		};

		Ok(Box::pin(task))
	}

	/// Rotates the contents of the DKG local key files from the queued file to the active file.
	///
	/// This is meant to be used when rotating the DKG. During a rotation, we begin generating
	/// a new queued DKG local key for the new queued authority set. The previously queued set
	/// is now the active set and so we transition their local key data into the active file path.
	///
	/// `DKG_LOCAL_KEY_FILE` - the active file path for the active local key (DKG public key)
	/// `QUEUED_DKG_LOCAL_KEY_FILE` - the queued file path for the queued local key (DKG public key)
	///
	/// This should never execute unless we are certain that the rotation will succeed, i.e.
	/// that the signature of the next DKG public key has been created and stored on-chain.
	fn rotate_local_key_files(&self) -> bool {
		let local_key_path = get_key_path(&self.base_path.read().clone(), DKG_LOCAL_KEY_FILE);
		let queued_local_key_path =
			get_key_path(&self.base_path.read().clone(), QUEUED_DKG_LOCAL_KEY_FILE);
		debug!(target: "dkg_gadget::worker", "Rotating local key files");
		debug!(target: "dkg_gadget::worker", "Local key path: {:?}", local_key_path);
		debug!(target: "dkg_gadget::worker", "Queued local key path: {:?}", queued_local_key_path);
		if let (Some(path), Some(queued_path)) = (local_key_path, queued_local_key_path) {
			if let Err(err) = std::fs::copy(queued_path, path) {
				error!("Error copying queued key {:?}", &err);
				return false
			} else {
				debug!("Successfully copied queued key to current key");
				return true
			}
		}

		false
	}

	/// Fetch the local stored keys if they exist.
	fn fetch_local_keys(&self) -> (Option<StoredLocalKey>, Option<StoredLocalKey>) {
		let local_key_path = get_key_path(&self.base_path.read().clone(), DKG_LOCAL_KEY_FILE);
		let queued_local_key_path =
			get_key_path(&self.base_path.read().clone(), QUEUED_DKG_LOCAL_KEY_FILE);

		let sr_pub = self.get_sr25519_public_key();
		match (local_key_path, queued_local_key_path) {
			(Some(path), Some(queued_path)) => (
				load_stored_key(path, self.local_keystore.read().as_ref(), sr_pub).ok(),
				load_stored_key(queued_path, self.local_keystore.read().as_ref(), sr_pub).ok(),
			),
			(Some(path), None) =>
				(load_stored_key(path, self.local_keystore.read().as_ref(), sr_pub).ok(), None),
			(None, Some(queued_path)) => (
				None,
				load_stored_key(queued_path, self.local_keystore.read().as_ref(), sr_pub).ok(),
			),
			(None, None) => (None, None),
		}
	}

	/// Get the party index of our worker
	///
	/// Returns `None` if we are not in the best authority set
	pub fn get_party_index(&self, header: &B::Header) -> Option<u16> {
		let public = self.get_authority_public_key();
		let best_authorities = self.get_best_authorities(header);
		for elt in best_authorities {
			if elt.1 == public {
				return Some(elt.0)
			}
		}

		None
	}

	/// Get the next party index of our worker for possible queued keygen
	///
	/// Returns `None` if we are not in the next best authority set
	pub fn get_next_party_index(&self, header: &B::Header) -> Option<u16> {
		let public = self.get_authority_public_key();
		let next_best_authorities = self.get_next_best_authorities(header);
		for elt in next_best_authorities {
			if elt.1 == public {
				return Some(elt.0)
			}
		}

		None
	}

	/// Get the signature threshold at a specific block
	pub fn get_signature_threshold(&self, header: &B::Header) -> u16 {
		let at: BlockId<B> = BlockId::hash(header.hash());
		return self.client.runtime_api().signature_threshold(&at).unwrap_or_default()
	}

	/// Get the next signature threshold at a specific block
	pub fn get_next_signature_threshold(&self, header: &B::Header) -> u16 {
		let at: BlockId<B> = BlockId::hash(header.hash());
		return self.client.runtime_api().next_signature_threshold(&at).unwrap_or_default()
	}

	/// Get the active DKG public key
	pub fn get_dkg_pub_key(&self, header: &B::Header) -> (AuthoritySetId, Vec<u8>) {
		let at: BlockId<B> = BlockId::hash(header.hash());
		return self.client.runtime_api().dkg_pub_key(&at).ok().unwrap_or_default()
	}

	/// Get the next DKG public key
	#[allow(dead_code)]
	pub fn get_next_dkg_pub_key(&self, header: &B::Header) -> Option<(AuthoritySetId, Vec<u8>)> {
		let at: BlockId<B> = BlockId::hash(header.hash());
		return self.client.runtime_api().next_dkg_pub_key(&at).ok().unwrap_or_default()
	}

	/// Get the jailed keygen authorities
	#[allow(dead_code)]
	pub fn get_keygen_jailed(&self, header: &B::Header, set: &[AuthorityId]) -> Vec<AuthorityId> {
		let at: BlockId<B> = BlockId::hash(header.hash());
		return self
			.client
			.runtime_api()
			.get_keygen_jailed(&at, set.to_vec())
			.unwrap_or_default()
	}

	/// Get the best authorities for keygen
	pub fn get_best_authorities(&self, header: &B::Header) -> Vec<(u16, AuthorityId)> {
		let at: BlockId<B> = BlockId::hash(header.hash());
		return self.client.runtime_api().get_best_authorities(&at).unwrap_or_default()
	}

	/// Get the next best authorities for keygen
	pub fn get_next_best_authorities(&self, header: &B::Header) -> Vec<(u16, AuthorityId)> {
		let at: BlockId<B> = BlockId::hash(header.hash());
		return self.client.runtime_api().get_next_best_authorities(&at).unwrap_or_default()
	}

	/// Return the next and queued validator set at header `header`.
	///
	/// Note that the validator set could be `None`. This is the case if we don't find
	/// a DKG authority set change and we can't fetch the authority set from the
	/// DKG on-chain state.
	///
	/// Such a failure is usually an indication that the DKG pallet has not been deployed (yet).
	///
	/// If the validators are None, we use the arbitrary validators gotten from the authority set
	/// and queued authority set in the given header
	pub fn validator_set(
		&self,
		header: &B::Header,
	) -> Option<(AuthoritySet<Public>, AuthoritySet<Public>)> {
		Self::validator_set_inner(header, &self.client)
	}

	fn validator_set_inner(
		header: &B::Header,
		client: &Arc<C>,
	) -> Option<(AuthoritySet<Public>, AuthoritySet<Public>)> {
		let new = if let Some((new, queued)) = find_authorities_change::<B>(header) {
			Some((new, queued))
		} else {
			let at: BlockId<B> = BlockId::hash(header.hash());
			let current_authority_set = client.runtime_api().authority_set(&at).ok();
			let queued_authority_set = client.runtime_api().queued_authority_set(&at).ok();
			match (current_authority_set, queued_authority_set) {
				(Some(current), Some(queued)) => Some((current, queued)),
				_ => None,
			}
		};

		trace!(target: "dkg_gadget::worker", "🕸️  active validator set: {:?}", new);

		new
	}

	/// Verify `active` validator set for `block` against the key store
	///
	/// The critical case is, if we do have a public key in the key store which is not
	/// part of the active validator set.
	///
	/// Note that for a non-authority node there will be no keystore, and we will
	/// return an error and don't check. The error can usually be ignored.
	fn verify_validator_set(
		&self,
		block: &NumberFor<B>,
		mut active: AuthoritySet<Public>,
	) -> Result<(), error::Error> {
		let active: BTreeSet<Public> = active.authorities.drain(..).collect();

		let store: BTreeSet<Public> = self.key_store.public_keys()?.drain(..).collect();

		let missing: Vec<_> = store.difference(&active).cloned().collect();

		if !missing.is_empty() {
			debug!(target: "dkg_gadget::worker", "🕸️  for block {:?}, public key missing in validator set is: {:?}", block, missing);
		}

		Ok(())
	}

	fn handle_genesis_dkg_setup(
		&self,
		header: &B::Header,
		genesis_authority_set: AuthoritySet<Public>,
	) {
		// Check if the authority set is empty or if this authority set isn't actually the genesis
		// set
		if genesis_authority_set.authorities.is_empty() {
			return
		}
		// If the rounds is none and we are not using the genesis authority set ID
		// there is a critical error. I'm not sure how this can happen but it should
		// prevent an edge case.
		match self.rounds.read().as_ref() {
			None if genesis_authority_set.id != GENESIS_AUTHORITY_SET_ID => {
				error!(target: "dkg_gadget::worker", "🕸️  Rounds is not and authority set is not genesis set ID 0");
				return
			},
			_ => {},
		}

		let latest_block_num = self.get_latest_block_number();

		// Check if we've already set up the DKG for this authority set
		// if the active is currently running, and, the keygen has stalled, create one anew
		match self.rounds.read().as_ref() {
			Some(rounds) if rounds.is_active() && !rounds.keygen_has_stalled(latest_block_num) => {
				debug!(target: "dkg_gadget::worker", "🕸️  Rounds exists and is active");
				return
			},
			_ => {},
		}

		let local_key_path = get_key_path(&self.base_path.read(), DKG_LOCAL_KEY_FILE);
		if let Some(local_key) = local_key_path.as_ref() {
			let _ = cleanup(local_key.clone());
		}
		// DKG keygen authorities are always taken from the best set of authorities
		let round_id = genesis_authority_set.id;
		let maybe_party_index = self.get_party_index(header);
		// Check whether the worker is in the best set or return
		if maybe_party_index.is_none() {
			info!(target: "dkg_gadget::worker", "🕸️  NOT IN THE SET OF BEST GENESIS AUTHORITIES: round {:?}", round_id);
			*self.rounds.write() = None;
			return
		} else {
			info!(target: "dkg_gadget::worker", "🕸️  IN THE SET OF BEST GENESIS AUTHORITIES: round {:?}", round_id);
		}

		let best_authorities: Vec<Public> =
			self.get_best_authorities(header).iter().map(|x| x.1.clone()).collect();
		let threshold = self.get_signature_threshold(header);
		let authority_public_key = self.get_authority_public_key();
		self.spawn_keygen_protocol(
			best_authorities,
			authority_public_key,
			round_id,
			threshold,
			local_key_path,
			ProtoStageType::Genesis,
		);
	}

	fn handle_queued_dkg_setup(&self, header: &B::Header, queued: AuthoritySet<Public>) {
		// Check if the authority set is empty, return or proceed
		if queued.authorities.is_empty() {
			debug!(target: "dkg_gadget::worker", "🕸️  queued authority set is empty");
			return
		}

		// Check if the next rounds exists and has processed for this next queued round id
		match self.next_rounds.read().as_ref() {
			Some(next_rounds) if next_rounds.is_active() => {
				debug!(target: "dkg_gadget::worker", "🕸️  Next rounds exists and is active, returning...");
				return
			},
			_ => {},
		}

		if let Some(rounds) = self.next_rounds.read().as_ref() {
			if rounds.keygen_has_stalled(*header.number()) {
				debug!(target: "dkg_gadget::worker", "🕸️  Next rounds keygen has stalled, creating new rounds...");
			}
		}

		let queued_local_key_path =
			get_key_path(&*self.base_path.read(), QUEUED_DKG_LOCAL_KEY_FILE);
		if let Some(path) = queued_local_key_path.as_ref() {
			let _ = cleanup(path.clone());
		}

		// Get the best next authorities using the keygen threshold
		let round_id = queued.id;
		let maybe_party_index = self.get_next_party_index(header);
		// Check whether the worker is in the best set or return
		if maybe_party_index.is_none() {
			info!(target: "dkg_gadget::worker", "🕸️  NOT IN THE SET OF BEST NEXT AUTHORITIES: round {:?}", round_id);
			*self.next_rounds.write() = None;
			return
		} else {
			info!(target: "dkg_gadget::worker", "🕸️  IN THE SET OF BEST NEXT AUTHORITIES: round {:?}", round_id);
		}

		let best_authorities: Vec<Public> =
			self.get_next_best_authorities(header).iter().map(|x| x.1.clone()).collect();
		let threshold = self.get_next_signature_threshold(header);

		let authority_public_key = self.get_authority_public_key();
		self.spawn_keygen_protocol(
			best_authorities,
			authority_public_key,
			round_id,
			threshold,
			queued_local_key_path,
			ProtoStageType::Queued,
		);
	}

	// *** Block notifications ***
	fn process_block_notification(&self, header: &B::Header) {
		if let Some(latest_header) = self.latest_header.read().clone() {
			if latest_header.number() >= header.number() {
				// We've already seen this block, ignore it.
				debug!(target: "dkg_gadget::worker", "🕸️  Latest header is greater than or equal to current header, returning...");
				return
			}
		}
		debug!(target: "dkg_gadget::worker", "🕸️  Processing block notification for block {}", header.number());
		*self.latest_header.write() = Some(header.clone());
		debug!(target: "dkg_gadget::worker", "🕸️  Latest header is now: {:?}", header.number());
		// Clear offchain storage
		listen_and_clear_offchain_storage(self, header);
		// Attempt to enact new DKG authorities if sessions have changed

		// The Steps for enacting new DKG authorities are:
		// 1. Check if the DKG Public Key are not yet set on chain (or not yet generated)
		// 2. if yes, we start enacting authorities on genesis flow.
		// 3. if no, we start enacting authorities on queued flow and submit any unsigned
		//          proposals.
		if self.get_dkg_pub_key(header).1.is_empty() {
			self.maybe_enact_genesis_authorities(header);
		} else {
			self.maybe_enact_new_authorities(header);
			self.submit_unsigned_proposals(header);
		}
	}

	fn maybe_enact_genesis_authorities(&self, header: &B::Header) {
		// Get the active and queued validators to check for updates
		if let Some((active, queued)) = self.validator_set(header) {
			// If we are in the genesis state, we need to enact the genesis authorities
			if active.id == GENESIS_AUTHORITY_SET_ID && self.best_dkg_block.read().is_none() {
				debug!(target: "dkg_gadget::worker", "🕸️  GENESIS ROUND_ID {:?}", active.id);
				metric_set!(self, dkg_validator_set_id, active.id);
				// Setting new validator set id as current
				*self.current_validator_set.write() = active.clone();
				*self.queued_validator_set.write() = queued.clone();
				// verify the new validator set
				let _ = self.verify_validator_set(header.number(), active.clone());
				*self.best_dkg_block.write() = Some(*header.number());
				*self.best_authorities.write() = self.get_best_authorities(header);
				*self.best_next_authorities.write() = self.get_next_best_authorities(header);
				// Setting up the DKG
				self.handle_genesis_dkg_setup(header, active);
				self.handle_queued_dkg_setup(header, queued);
			}
		}
	}

	fn maybe_enact_new_authorities(&self, header: &B::Header) {
		// Get the active and queued validators to check for updates
		if let Some((active, queued)) = self.validator_set(header) {
			let next_best = self.get_next_best_authorities(header);
			let next_best_has_changed = next_best != *self.best_next_authorities.read();
			if next_best_has_changed && self.queued_validator_set.read().id == queued.id {
				debug!(target: "dkg_gadget::worker", "🕸️  Best authorities has changed on-chain\nOLD {:?}\nNEW: {:?}", self.best_next_authorities, next_best);
				// Update the next best authorities
				*self.best_next_authorities.write() = next_best;
				// Start the queued DKG setup for the new queued authorities
				self.handle_queued_dkg_setup(header, queued);
				return
			}
			// If the next rounds have stalled, we restart similarly to above.
			if let Some(rounds) = self.next_rounds.read().as_ref() {
				debug!(target: "dkg_gadget::worker", "🕸️  Status: {:?}, Now: {:?}, Started At: {:?}, Timeout length: {:?}", rounds.status, header.number(), rounds.started_at, KEYGEN_TIMEOUT);
				if rounds.keygen_is_not_complete() &&
					header.number() >= &(rounds.started_at + KEYGEN_TIMEOUT.into())
				{
					debug!(target: "dkg_gadget::worker", "🕸️  QUEUED DKG STALLED: round {:?}", queued.id);
					return self.handle_dkg_error(DKGError::KeygenTimeout {
						bad_actors: convert_u16_vec_to_usize_vec(
							rounds.current_round_blame().blamed_parties,
						),
					})
				} else {
					debug!(target: "dkg_gadget::worker", "🕸️  QUEUED DKG NOT STALLED: round {:?}", queued.id);
				}
			}

			let queued_keygen_in_progress = self
				.next_rounds
				.read()
				.as_ref()
				.map(|r| !r.is_keygen_finished())
				.unwrap_or(false);

			debug!(target: "dkg_gadget::worker", "🕸️  QUEUED KEYGEN IN PROGRESS: {:?}", queued_keygen_in_progress);
			debug!(target: "dkg_gadget::worker", "🕸️  QUEUED DKG ID: {:?}", queued.id);
			debug!(target: "dkg_gadget::worker", "🕸️  QUEUED VALIDATOR SET ID: {:?}", self.queued_validator_set.read().id);
			debug!(target: "dkg_gadget::worker", "🕸️  QUEUED DKG STATUS: {:?}", self.next_rounds.read().as_ref().map(|r| r.status.clone()));
			// If the session has changed and a keygen is not in progress, we rotate
			if self.queued_validator_set.read().id != queued.id && !queued_keygen_in_progress {
				debug!(target: "dkg_gadget::worker", "🕸️  ACTIVE ROUND_ID {:?}", active.id);
				metric_set!(self, dkg_validator_set_id, active.id);
				// verify the new validator set
				let _ = self.verify_validator_set(header.number(), active.clone());
				// Update the validator sets
				*self.current_validator_set.write() = active;
				*self.queued_validator_set.write() = queued.clone();
				// Check the local keystore, if a queued key exists with the same
				// round ID then we shouldn't rotate since it means we have shut down
				// and started up after a previous rotation.
				let (_, maybe_queued_key) = self.fetch_local_keys();
				match maybe_queued_key {
					Some(queued_key) if queued_key.round_id == queued.id => {
						debug!(target: "dkg_gadget::worker", "🕸️  QUEUED KEY EXISTS: {:?}", queued_key.round_id);
						debug!(target: "dkg_gadget::worker", "🕸️  Queued local key exists at same round as queued validator set {:?}", queued.id);
						return
					},
					Some(k) => {
						debug!(target: "dkg_gadget::worker", "🕸️  QUEUED KEY EXISTS: {:?}", k.round_id);
						debug!(target: "dkg_gadget::worker", "🕸️  Queued local key exists at different round than queued validator set {:?}", queued.id);
					},
					None => {
						debug!(target: "dkg_gadget::worker", "🕸️  QUEUED KEY DOES NOT EXIST");
					},
				};
				// If we are starting a new queued DKG, we rotate the next rounds
<<<<<<< HEAD
				log::warn!(target: "dkg_gadget::worker", "🕸️  Rotating next round this will result in a drop/termination of the current rounds!s");
				match self.rounds.read().as_ref() {
=======
				log::warn!(target: "dkg_gadget::worker", "🕸️  Rotating next round this will result in a drop/termination of the current rounds!");
				match self.rounds.as_ref() {
>>>>>>> 5f49ffd1
					Some(r) if r.is_active() => {
						log::warn!(target: "dkg_gadget::worker", "🕸️  Current rounds is active, rotating next round will terminate it!!");
					},
					Some(_) | None => {
						log::warn!(target: "dkg_gadget::worker", "🕸️  Current rounds is not active, rotating next rounds is okay");
					},
				};
				*self.rounds.write() = self.next_rounds.write().take();
				// We also rotate the best authority caches
				*self.best_authorities.write() = self.best_next_authorities.read().clone();
				*self.best_next_authorities.write() = self.get_next_best_authorities(header);
				// Rotate the key files
				let success = self.rotate_local_key_files();
				debug!(target: "dkg_gadget::worker", "🕸️  ROTATED LOCAL KEY FILES: {:?}", success);
				// Start the queued DKG setup for the new queued authorities
				self.handle_queued_dkg_setup(header, queued);
			}
		} else {
			// no queued validator set, so we don't do anything
			debug!(target: "dkg_gadget::worker", "🕸️  NO QUEUED VALIDATOR SET");
		}
	}

	fn handle_finality_notification(&self, notification: FinalityNotification<B>) {
		trace!(target: "dkg_gadget::worker", "🕸️  Finality notification: {:?}", notification);
		// Handle finality notifications
		self.process_block_notification(&notification.header);
	}

	fn handle_import_notification(&self, notification: BlockImportNotification<B>) {
		trace!(target: "dkg_gadget::worker", "🕸️  Import notification: {:?}", notification);
		// Handle import notification
		self.process_block_notification(&notification.header);
	}

	fn verify_signature_against_authorities(
		&self,
		signed_dkg_msg: SignedDKGMessage<Public>,
	) -> Result<DKGMessage<Public>, DKGError> {
		Self::verify_signature_against_authorities_inner(
			signed_dkg_msg,
			&self.latest_header,
			&self.client,
		)
	}

	pub fn verify_signature_against_authorities_inner(
		signed_dkg_msg: SignedDKGMessage<Public>,
		latest_header: &Arc<RwLock<Option<B::Header>>>,
		client: &Arc<C>,
	) -> Result<DKGMessage<Public>, DKGError> {
		let dkg_msg = signed_dkg_msg.msg;
		let encoded = dkg_msg.encode();
		let signature = signed_dkg_msg.signature.unwrap();
		// Get authority accounts
		let mut authorities: Option<(Vec<AuthorityId>, Vec<AuthorityId>)> = None;
		if let Some(header) = latest_header.read().clone() {
			authorities = Self::validator_set_inner(&header, client)
				.map(|a| (a.0.authorities, a.1.authorities));
		}

		if authorities.is_none() {
			return Err(DKGError::GenericError { reason: "No authorities".into() })
		}

		let check_signers = |xs: &[AuthorityId]| {
			return dkg_runtime_primitives::utils::verify_signer_from_set_ecdsa(
				xs.iter()
					.map(|x| ecdsa::Public::from_raw(to_slice_33(&x.encode()).unwrap()))
					.collect(),
				&encoded,
				&signature,
			)
			.1
		};

		if check_signers(&authorities.clone().unwrap().0) || check_signers(&authorities.unwrap().1)
		{
			Ok(dkg_msg)
		} else {
			Err(DKGError::GenericError {
				reason: "Message signature is not from a registered authority or next authority"
					.into(),
			})
		}
	}

	pub fn handle_dkg_error(&self, dkg_error: DKGError) {
		log::error!(target: "dkg_gadget", "Received error: {:?}", dkg_error);
		let authorities: Vec<Public> =
			self.best_authorities.read().iter().map(|x| x.1.clone()).collect();

		let bad_actors = match dkg_error {
			DKGError::KeygenMisbehaviour { ref bad_actors, .. } => bad_actors.clone(),
			DKGError::KeygenTimeout { ref bad_actors } => bad_actors.clone(),
			DKGError::SignMisbehaviour { ref bad_actors, .. } => bad_actors.clone(),
			_ => Default::default(),
		};

		let mut offenders: Vec<AuthorityId> = Vec::new();
		for bad_actor in bad_actors {
			let bad_actor = bad_actor as usize;
			if bad_actor > 0 && bad_actor <= authorities.len() {
				if let Some(offender) = authorities.get(bad_actor - 1) {
					offenders.push(offender.clone());
				}
			}
		}

		for offender in offenders {
			match dkg_error {
				DKGError::KeygenMisbehaviour { bad_actors: _, .. } =>
					self.handle_dkg_report(DKGReport::KeygenMisbehaviour { offender }),
				DKGError::KeygenTimeout { .. } =>
					self.handle_dkg_report(DKGReport::KeygenMisbehaviour { offender }),
				DKGError::SignMisbehaviour { bad_actors: _, .. } =>
					self.handle_dkg_report(DKGReport::SignMisbehaviour { offender }),
				_ => (),
			}
		}
	}

	/// Route messages internally where they need to be routed
	fn process_incoming_dkg_message(
		&self,
		dkg_msg: SignedDKGMessage<Public>,
	) -> Result<(), DKGError> {
		// discard the message if from previous round
		if let Some(current_round) = self.rounds.read().as_ref() {
			if dkg_msg.msg.round_id < current_round.round_id {
				log::warn!(target: "dkg_gadget::worker", "Message is for already completed round: {}, Discarding message", dkg_msg.msg.round_id);
				return Ok(())
			}
		}

		match &dkg_msg.msg.payload {
			DKGMsgPayload::Keygen(..) => {
				let msg = Arc::new(dkg_msg);
				if let Some(rounds) = self.rounds.read().as_ref() {
					if rounds.round_id == msg.msg.round_id {
						if let Err(err) = rounds.deliver_message(msg) {
							self.handle_dkg_error(DKGError::CriticalError {
								reason: err.to_string(),
							})
						}
						return Ok(())
					}
				}

				if let Some(rounds) = self.next_rounds.read().as_ref() {
					if rounds.round_id == msg.msg.round_id {
						if let Err(err) = rounds.deliver_message(msg) {
							self.handle_dkg_error(DKGError::CriticalError {
								reason: err.to_string(),
							})
						}
						return Ok(())
					}
				}

				Ok(())
			},
			DKGMsgPayload::Offline(..) | DKGMsgPayload::Vote(..) => {
				let msg = Arc::new(dkg_msg);
				let async_index = msg.msg.payload.get_async_index();
				log::debug!(target: "dkg_gadget::worker", "Received message for async index {}", async_index);
				if let Some(Some(rounds)) = self.signing_rounds.read().get(async_index as usize) {
					log::debug!(target: "dkg_gadget::worker", "Message is for signing round {}", rounds.round_id);
					if rounds.round_id == msg.msg.round_id {
						log::debug!(target: "dkg_gadget::worker", "Message is for this signing round: {}", rounds.round_id);
						if let Err(err) = rounds.deliver_message(msg) {
							self.handle_dkg_error(DKGError::CriticalError {
								reason: err.to_string(),
							})
						}
					} else {
						log::warn!(target: "dkg_gadget::worker", "Message is for another signing round: {}", rounds.round_id);
					}
				} else {
					log::warn!(target: "dkg_gadget::worker", "No signing rounds for async index {}", async_index);
				}
				Ok(())
			},
			DKGMsgPayload::PublicKeyBroadcast(_) => {
				match self.verify_signature_against_authorities(dkg_msg) {
					Ok(dkg_msg) => {
						match handle_public_key_broadcast(self, dkg_msg) {
							Ok(()) => (),
							Err(err) =>
								error!(target: "dkg_gadget::worker", "🕸️  Error while handling DKG message {:?}", err),
						};
					},

					Err(err) => {
						log::error!(target: "dkg_gadget::worker", "Error while verifying signature against authorities: {:?}", err)
					},
				}
				Ok(())
			},
			DKGMsgPayload::MisbehaviourBroadcast(_) => {
				match self.verify_signature_against_authorities(dkg_msg) {
					Ok(dkg_msg) => {
						match handle_misbehaviour_report(self, dkg_msg) {
							Ok(()) => (),
							Err(err) =>
								error!(target: "dkg_gadget::worker", "🕸️  Error while handling DKG message {:?}", err),
						};
					},

					Err(err) => {
						log::error!(target: "dkg_gadget::worker", "Error while verifying signature against authorities: {:?}", err)
					},
				}

				Ok(())
			},
		}
	}

	fn handle_dkg_report(&self, dkg_report: DKGReport) {
		let (offender, round_id, misbehaviour_type) = match dkg_report {
			// Keygen misbehaviour possibly leads to keygen failure. This should be slashed
			// more severely than sign misbehaviour events.
			DKGReport::KeygenMisbehaviour { offender } => {
				info!(target: "dkg_gadget::worker", "🕸️  DKG Keygen misbehaviour by {}", offender);
				if let Some(rounds) = self.next_rounds.read().as_ref() {
					(offender, rounds.round_id, MisbehaviourType::Keygen)
				} else {
					(offender, 0, MisbehaviourType::Keygen)
				}
			},
			DKGReport::SignMisbehaviour { offender } => {
				info!(target: "dkg_gadget::worker", "🕸️  DKG Signing misbehaviour by {}", offender);
				if let Some(rounds) = self.rounds.read().as_ref() {
					(offender, rounds.round_id, MisbehaviourType::Sign)
				} else {
					(offender, 0, MisbehaviourType::Sign)
				}
			},
		};

		let misbehaviour_msg =
			DKGMisbehaviourMessage { misbehaviour_type, round_id, offender, signature: vec![] };
		let hash = sp_core::blake2_128(&misbehaviour_msg.encode());
		let count = *self.has_sent_gossip_msg.read().get(&hash).unwrap_or(&0u8);
		if count > GOSSIP_MESSAGE_RESENDING_LIMIT {
			return
		}
		gossip_misbehaviour_report(self, misbehaviour_msg);
		self.has_sent_gossip_msg.write().insert(hash, count + 1);
	}

	pub fn authenticate_msg_origin(
		&self,
		is_main_round: bool,
		authorities: (Vec<Public>, Vec<Public>),
		msg: &[u8],
		signature: &[u8],
	) -> Result<Public, DKGError> {
		let get_keys = |accts: &[Public]| {
			accts
				.iter()
				.map(|x| {
					ecdsa::Public(to_slice_33(&x.encode()).unwrap_or_else(|| {
						panic!("Failed to convert account id to ecdsa public key")
					}))
				})
				.collect::<Vec<ecdsa::Public>>()
		};

		let maybe_signers =
			if is_main_round { get_keys(&authorities.0) } else { get_keys(&authorities.1) };

		let (maybe_signer, success) = dkg_runtime_primitives::utils::verify_signer_from_set_ecdsa(
			maybe_signers,
			msg,
			signature,
		);

		if !success {
			return Err(DKGError::GenericError {
				reason: "Message signature is not from a registered authority".to_string(),
			})
		}

		Ok(Public::from(maybe_signer.unwrap()))
	}

<<<<<<< HEAD
	fn submit_unsigned_proposals(&self, header: &B::Header) {
		let round_id =
			if let Some(rounds) = self.rounds.read().as_ref() { rounds.round_id } else { return };

=======
	fn submit_unsigned_proposals(&mut self, header: &B::Header) {
		let round_id = self.current_validator_set.read().id;
>>>>>>> 5f49ffd1
		let at: BlockId<B> = BlockId::hash(header.hash());
		let maybe_party_index = self.get_party_index(header);
		// Check whether the worker is in the best set or return
		if maybe_party_index.is_none() {
			info!(target: "dkg_gadget::worker", "🕸️  NOT IN THE SET OF BEST AUTHORITIES: round {:?}", round_id);
			return
		} else {
			info!(target: "dkg_gadget::worker", "🕸️  IN THE SET OF BEST AUTHORITIES: round {:?}", round_id);
		}

		let unsigned_proposals = match self.client.runtime_api().get_unsigned_proposals(&at) {
			Ok(res) => res,
			Err(_) => return,
		};

		if unsigned_proposals.is_empty() {
			return
		} else {
			debug!(target: "dkg_gadget::worker", "Got unsigned proposals count {}", unsigned_proposals.len());
		}

		let best_authorities: Vec<Public> =
			self.get_best_authorities(header).iter().map(|x| x.1.clone()).collect();
		let threshold = self.get_signature_threshold(header);
		let authority_public_key = self.get_authority_public_key();

		let (active_local_key, _) = self.fetch_local_keys();
		let local_key = if let Some(active_local_key) = active_local_key {
			active_local_key.local_key
		} else {
			return
		};

		let mut count = 0;
		let mut seed = local_key.public_key().to_bytes(true)[1..].to_vec();

		// Generate multiple signing sets for signing the same unsigned proposals.
		// The goal is to successfully sign proposals immediately in the event that
		// some authorities are not present.
		//
		// For example, if we have authorities: [1,2,3] and we only generate a single
		// signing set (1,2), then if either party is absent, we will not be able to sign
		// until we handle a misbehaviour. Instead, we brute force sign with multiple sets.
		// For `n` authorities, to cover all signing sets of size `t+1`, we need to generate
		// (n choose (t+1)) sets.
		//
		// Sets with the same values are not unique. We only care about all unique, unordered
		// permutations of size `t+1`. i.e. (1,2), (2,3), (1,3) === (2,1), (3,2), (3,1)
		let factorial = |num: u64| match num {
			0 => 1,
			1.. => (1..num + 1).product(),
		};
		// TODO: Modify this to not blow up as n, t grow.
		let mut signing_sets = Vec::new();
		let n = factorial(best_authorities.len() as u64);
		let k = factorial((threshold + 1) as u64);
		let n_minus_k = factorial((best_authorities.len() - threshold as usize - 1) as u64);
		let num_combinations = std::cmp::min(n / (k * n_minus_k), MAX_SIGNING_SETS);
		debug!(target: "dkg_gadget::worker", "Generating {} signing sets", num_combinations);
		while signing_sets.len() < num_combinations as usize {
			if count > 0 {
				seed = sp_core::keccak_256(&seed).to_vec();
			}
			let maybe_set = self.generate_signers(&seed, threshold, best_authorities.clone()).ok();
			if let Some(set) = maybe_set {
				let set = HashSet::<u16>::from_iter(set.iter().cloned());
				if !signing_sets.contains(&set) {
					signing_sets.push(set);
				}
			}

			count += 1;
		}

		let mut futures = Vec::with_capacity(signing_sets.len());
		#[allow(clippy::needless_range_loop)]
		for i in 0..signing_sets.len() {
			// Filter for only the signing sets that contain our party index.
			if signing_sets[i].contains(&maybe_party_index.unwrap()) {
				log::info!(target: "dkg_gadget::worker", "🕸️  Round Id {:?} | Async index {:?} | {}-out-of-{} signers: ({:?})", round_id, i, threshold, best_authorities.len(), signing_sets[i].clone());
				match self.create_signing_protocol(
					best_authorities.clone(),
					authority_public_key.clone(),
					round_id,
					threshold,
					None,
					ProtoStageType::Signing,
					unsigned_proposals.clone(),
					signing_sets[i].clone().into_iter().sorted().collect::<Vec<_>>(),
					i as u8,
				) {
					Ok(task) => futures.push(task),
					Err(err) => {
						log::error!(target: "dkg_gadget::worker", "Error creating signing protocol: {:?}", &err);
						self.handle_dkg_error(err)
					},
				}
			}
		}

		if futures.is_empty() {
			log::error!(target: "dkg_gadget::worker", "While creating the signing protocol, 0 were created");
		} else {
			// the goal of the meta task is to select the first winner
			let meta_signing_protocol = async move {
				// select the first future to return Ok(()), ignoring every failure
				// (note: the errors are not truly ignored since each individual future
				// has logic to handle errors internally, including misbehaviour monitors
				let mut results = futures::future::select_ok(futures).await.into_iter();
				if let Some((_success, _losing_futures)) = results.next() {
					log::info!(target: "dkg_gadget::worker", "*** SUCCESSFULLY EXECUTED meta signing protocol {:?} ***", _success);
				} else {
					log::warn!(target: "dkg_gadget::worker", "*** UNSUCCESSFULLY EXECUTED meta signing protocol");
				}
			};

			// spawn in parallel
			let _handle = tokio::task::spawn(meta_signing_protocol);
		}
	}

	/// After keygen, this should be called to generate a random set of signers
	/// NOTE: since the random set is called using a deterministic seed to and RNG,
	/// the resulting set is deterministic
	fn generate_signers(
		&self,
		seed: &[u8],
		t: u16,
		best_authorities: Vec<Public>,
	) -> Result<Vec<u16>, DKGError> {
		let mut final_set = self.get_unjailed_signers(&best_authorities)?;
		// Mutate the final set if we don't have enough unjailed signers
		if final_set.len() <= t as usize {
			let jailed_set = self.get_jailed_signers(&best_authorities)?;
			let diff = t as usize + 1 - final_set.len();
			final_set = final_set
				.iter()
				.chain(jailed_set.iter().take(diff))
				.cloned()
				.collect::<Vec<u16>>();
		}

		select_random_set(seed, final_set, t + 1).map_err(|err| DKGError::CreateOfflineStage {
			reason: format!("generate_signers failed, reason: {}", err),
		})
	}

	fn get_jailed_signers_inner(
		&self,
		best_authorities: &[Public],
	) -> Result<Vec<Public>, DKGError> {
		let now = self.latest_header.read().clone().ok_or_else(|| DKGError::CriticalError {
			reason: "latest header does not exist!".to_string(),
		})?;
		let at: BlockId<B> = BlockId::hash(now.hash());
		Ok(self
			.client
			.runtime_api()
			.get_signing_jailed(&at, best_authorities.to_vec())
			.unwrap_or_default())
	}
	fn get_unjailed_signers(&self, best_authorities: &[Public]) -> Result<Vec<u16>, DKGError> {
		let jailed_signers = self.get_jailed_signers_inner(best_authorities)?;
		Ok(best_authorities
			.iter()
			.enumerate()
			.filter(|(_, key)| !jailed_signers.contains(key))
			.map(|(i, _)| u16::try_from(i + 1).unwrap_or_default())
			.collect())
	}

	/// Get the jailed signers
	fn get_jailed_signers(&self, best_authorities: &[Public]) -> Result<Vec<u16>, DKGError> {
		let jailed_signers = self.get_jailed_signers_inner(best_authorities)?;
		Ok(best_authorities
			.iter()
			.enumerate()
			.filter(|(_, key)| jailed_signers.contains(key))
			.map(|(i, _)| u16::try_from(i + 1).unwrap_or_default())
			.collect())
	}

	// *** Main run loop ***

	fn initialize_saved_rounds(&mut self) -> Result<(), DKGError> {
		let mut active_rounds_metadata_path: Option<PathBuf> = None;
		let mut queued_rounds_metadata_path: Option<PathBuf> = None;

		if self.base_path.is_some() {
			active_rounds_metadata_path =
				get_key_path(&self.base_path, ACTIVE_ROUNDS_METADATA_FILE);
			queued_rounds_metadata_path =
				get_key_path(&self.base_path, QUEUED_ROUNDS_METADATA_FILE);
		}

		if let Ok(stored_active_rounds) = load_saved_rounds::<B>(active_rounds_metadata_path) {
			let remote = AsyncProtocolRemote::new(
				stored_active_rounds.started_at,
				stored_active_rounds.round_id,
			)
			.into_primary_remote();
			remote.set_status(stored_active_rounds.status);
			self.rounds = Some(remote);
		};

		if let Ok(stored_queued_rounds) = load_saved_rounds::<B>(queued_rounds_metadata_path) {
			let remote = AsyncProtocolRemote::new(
				stored_queued_rounds.started_at,
				stored_queued_rounds.round_id,
			)
			.into_primary_remote();
			remote.set_status(stored_queued_rounds.status);
			self.next_rounds = Some(remote);
		};

		Ok(())
	}

	/// Wait for initial block import
	async fn initialization(&mut self) {
		use futures::future;
		self.client
			.import_notification_stream()
			.take_while(|notif| {
				if let Some((active, queued)) = self.validator_set(&notif.header) {
<<<<<<< HEAD
					// TODO: Consider caching this data and loading it here.
					*self.best_authorities.write() = self.get_best_authorities(&notif.header);
					*self.best_next_authorities.write() =
						self.get_next_best_authorities(&notif.header);
					*self.current_validator_set.write() = active;
					*self.queued_validator_set.write() = queued;
=======
					// Cache the authority sets and best authorities
					*self.current_validator_set.write() = active;
					self.queued_validator_set = queued;
					self.best_authorities = self.get_best_authorities(&notif.header);
					self.best_next_authorities = self.get_next_best_authorities(&notif.header);
					// If we are beyond genesis, we should attempt to initialize any saved rounds
					if self.current_validator_set.read().id != GENESIS_AUTHORITY_SET_ID {
						let _ = self.initialize_saved_rounds();
					}
>>>>>>> 5f49ffd1
					// Route this to the import notification handler
					self.handle_import_notification(notif.clone());
					log::debug!(target: "dkg_gadget::worker", "Initialization complete");
					// End the initialization stream
					future::ready(false)
				} else {
					future::ready(true)
				}
			})
			.for_each(|_| future::ready(()))
			.await;
		// get a new stream that provides _new_ notifications (from here on out)
		self.import_notifications = self.client.import_notification_stream();
	}

	pub(crate) async fn run(mut self) {
		let (misbehaviour_tx, misbehaviour_rx) = tokio::sync::mpsc::unbounded_channel();
		self.misbehaviour_tx = Some(misbehaviour_tx);
		self.initialization().await;
		log::debug!(target: "dkg_gadget::worker", "Starting DKG Iteration loop");
		// Now, we run all these tasks in parallel, and wait for any of them to complete.
		// If any of them completes, we stop all the other tasks since this means a fatal error has
		// occurred and we need to shut down.
		let (first, n, ..) = futures::future::select_all(vec![
			self.spawn_import_notification_task(),
			self.spawn_finality_notification_task(),
			self.spawn_keygen_messages_stream_task(),
			self.spawn_signing_messages_stream_task(),
			self.spawn_error_handling_task(),
			self.spawn_misbehaviour_report_task(misbehaviour_rx),
		])
		.await;
		log::error!(target: "dkg_gadget::worker", "DKG Worker finished; the reason that task({n}) ended with: {:?}", first);
	}

	fn spawn_import_notification_task(&self) -> tokio::task::JoinHandle<()> {
		let mut self_ = self.clone();
		tokio::spawn(async move {
			while let Some(notification) = self_.import_notifications.next().await {
				log::debug!(target: "dkg_gadget::worker", "Going to handle Import notification");
				self_.handle_import_notification(notification);
			}
		})
	}

	fn spawn_finality_notification_task(&self) -> tokio::task::JoinHandle<()> {
		let mut self_ = self.clone();
		tokio::spawn(async move {
			while let Some(notification) = self_.finality_notifications.next().await {
				log::debug!(target: "dkg_gadget::worker", "Going to handle Finality notification");
				self_.handle_finality_notification(notification);
			}
		})
	}

	fn spawn_keygen_messages_stream_task(&self) -> tokio::task::JoinHandle<()> {
		let keygen_gossip_engine = self.keygen_gossip_engine.clone();
		let mut keygen_stream = keygen_gossip_engine
			.message_available_notification()
			.filter_map(move |_| futures::future::ready(keygen_gossip_engine.peek_last_message()));
		let self_ = self.clone();
		tokio::spawn(async move {
			while let Some(msg) = keygen_stream.next().await {
				log::debug!(target: "dkg_gadget::worker", "Going to handle keygen message for round {}", msg.msg.round_id);
				match self_.process_incoming_dkg_message(msg) {
					Ok(_) => {
						self_.keygen_gossip_engine.acknowledge_last_message();
					},
					Err(e) => {
						log::error!(target: "dkg_gadget::worker", "Error processing keygen message: {:?}", e);
					},
				}
			}
		})
	}

	fn spawn_signing_messages_stream_task(&self) -> tokio::task::JoinHandle<()> {
		let signing_gossip_engine = self.signing_gossip_engine.clone();
		let mut signing_stream = signing_gossip_engine
			.message_available_notification()
			.filter_map(move |_| futures::future::ready(signing_gossip_engine.peek_last_message()));
		let self_ = self.clone();
		tokio::spawn(async move {
			while let Some(msg) = signing_stream.next().await {
				log::debug!(target: "dkg_gadget::worker", "Going to handle signing message for round {}", msg.msg.round_id);
				match self_.process_incoming_dkg_message(msg) {
					Ok(_) => {
						self_.signing_gossip_engine.acknowledge_last_message();
					},
					Err(e) => {
						log::error!(target: "dkg_gadget::worker", "Error processing signing message: {:?}", e);
					},
				}
			}
		})
	}

	fn spawn_misbehaviour_report_task(
		&self,
		mut misbehaviour_rx: UnboundedReceiver<DKGMisbehaviourMessage>,
	) -> tokio::task::JoinHandle<()> {
		let self_ = self.clone();
		tokio::spawn(async move {
			while let Some(misbehaviour) = misbehaviour_rx.recv().await {
				log::debug!(target: "dkg_gadget::worker", "Going to handle Misbehaviour");
				gossip_misbehaviour_report(&self_, misbehaviour);
			}
		})
	}

	fn spawn_error_handling_task(&self) -> tokio::task::JoinHandle<()> {
		let self_ = self.clone();
		let mut error_handler_rx = self.error_handler.subscribe();
		tokio::spawn(async move {
			while let Ok(error) = error_handler_rx.recv().await {
				log::debug!(target: "dkg_gadget::worker", "Going to handle Error");
				self_.handle_dkg_error(error);
			}
		})
	}
}

/// Extension trait for any type that contains a keystore
#[auto_impl::auto_impl(&mut, &, Arc)]
pub trait KeystoreExt {
	fn get_keystore(&self) -> &DKGKeystore;
	fn get_authority_public_key(&self) -> Public {
		self.get_keystore()
			.authority_id(&self.get_keystore().public_keys().unwrap())
			.unwrap_or_else(|| panic!("Could not find authority public key"))
	}

	fn get_sr25519_public_key(&self) -> sp_core::sr25519::Public {
		self.get_keystore()
			.sr25519_public_key(&self.get_keystore().sr25519_public_keys().unwrap_or_default())
			.unwrap_or_else(|| panic!("Could not find sr25519 key in keystore"))
	}
}

impl<B, BE, C, GE> KeystoreExt for DKGWorker<B, BE, C, GE>
where
	B: Block,
	BE: Backend<B>,
	GE: GossipEngineIface,
	C: Client<B, BE>,
{
	fn get_keystore(&self) -> &DKGKeystore {
		&self.key_store
	}
}

impl KeystoreExt for DKGKeystore {
	fn get_keystore(&self) -> &DKGKeystore {
		self
	}
}

#[auto_impl::auto_impl(&mut, &, Arc)]
pub trait HasLatestHeader<B: Block> {
	fn get_latest_header(&self) -> &Arc<RwLock<Option<B::Header>>>;
	/// Gets latest block number from latest block header
	fn get_latest_block_number(&self) -> NumberFor<B> {
		if let Some(latest_header) = self.get_latest_header().read().clone() {
			*latest_header.number()
		} else {
			NumberFor::<B>::from(0u32)
		}
	}
}

impl<B, BE, C, GE> HasLatestHeader<B> for DKGWorker<B, BE, C, GE>
where
	B: Block,
	BE: Backend<B>,
	GE: GossipEngineIface,
	C: Client<B, BE>,
{
	fn get_latest_header(&self) -> &Arc<RwLock<Option<B::Header>>> {
		&self.latest_header
	}
}<|MERGE_RESOLUTION|>--- conflicted
+++ resolved
@@ -343,10 +343,7 @@
 				if lock.is_some() {
 					log::warn!(target: "dkg_gadget::worker", "Overwriting rounds will result in termination of previous rounds!");
 				}
-<<<<<<< HEAD
 				*lock = Some(status_handle.into_primary_remote())
-=======
-				self.rounds = Some(status_handle.into_primary_remote());
 				// Store the saved rounds with Keygen status since we've executed the start handler
 				store_saved_rounds::<B>(
 					round_id,
@@ -357,7 +354,6 @@
 				.map_err(|e| DKGError::GenericError {
 					reason: format!("Failed to store saved rounds: {}", e),
 				})?;
->>>>>>> 5f49ffd1
 			},
 			ProtoStageType::Queued => {
 				let mut lock = self.next_rounds.write();
@@ -365,10 +361,7 @@
 				if lock.is_some() {
 					log::warn!(target: "dkg_gadget::worker", "Overwriting rounds will result in termination of previous rounds!");
 				}
-<<<<<<< HEAD
 				*lock = Some(status_handle.into_primary_remote())
-=======
-				self.next_rounds = Some(status_handle.into_primary_remote());
 				// Store the saved rounds with Keygen status since we've executed the start handler
 				store_saved_rounds::<B>(
 					round_id,
@@ -379,7 +372,6 @@
 				.map_err(|e| DKGError::GenericError {
 					reason: format!("Failed to store saved rounds: {}", e),
 				})?;
->>>>>>> 5f49ffd1
 			},
 			// When we are at signing stage, it is using the active rounds.
 			ProtoStageType::Signing => {
@@ -944,13 +936,8 @@
 					},
 				};
 				// If we are starting a new queued DKG, we rotate the next rounds
-<<<<<<< HEAD
-				log::warn!(target: "dkg_gadget::worker", "🕸️  Rotating next round this will result in a drop/termination of the current rounds!s");
+        log::warn!(target: "dkg_gadget::worker", "🕸️  Rotating next round this will result in a drop/termination of the current rounds!");
 				match self.rounds.read().as_ref() {
-=======
-				log::warn!(target: "dkg_gadget::worker", "🕸️  Rotating next round this will result in a drop/termination of the current rounds!");
-				match self.rounds.as_ref() {
->>>>>>> 5f49ffd1
 					Some(r) if r.is_active() => {
 						log::warn!(target: "dkg_gadget::worker", "🕸️  Current rounds is active, rotating next round will terminate it!!");
 					},
@@ -1239,15 +1226,8 @@
 		Ok(Public::from(maybe_signer.unwrap()))
 	}
 
-<<<<<<< HEAD
-	fn submit_unsigned_proposals(&self, header: &B::Header) {
-		let round_id =
-			if let Some(rounds) = self.rounds.read().as_ref() { rounds.round_id } else { return };
-
-=======
 	fn submit_unsigned_proposals(&mut self, header: &B::Header) {
 		let round_id = self.current_validator_set.read().id;
->>>>>>> 5f49ffd1
 		let at: BlockId<B> = BlockId::hash(header.hash());
 		let maybe_party_index = self.get_party_index(header);
 		// Check whether the worker is in the best set or return
@@ -1473,24 +1453,17 @@
 			.import_notification_stream()
 			.take_while(|notif| {
 				if let Some((active, queued)) = self.validator_set(&notif.header) {
-<<<<<<< HEAD
-					// TODO: Consider caching this data and loading it here.
+        	// Cache the authority sets and best authorities
 					*self.best_authorities.write() = self.get_best_authorities(&notif.header);
 					*self.best_next_authorities.write() =
 						self.get_next_best_authorities(&notif.header);
 					*self.current_validator_set.write() = active;
 					*self.queued_validator_set.write() = queued;
-=======
-					// Cache the authority sets and best authorities
 					*self.current_validator_set.write() = active;
-					self.queued_validator_set = queued;
-					self.best_authorities = self.get_best_authorities(&notif.header);
-					self.best_next_authorities = self.get_next_best_authorities(&notif.header);
 					// If we are beyond genesis, we should attempt to initialize any saved rounds
 					if self.current_validator_set.read().id != GENESIS_AUTHORITY_SET_ID {
 						let _ = self.initialize_saved_rounds();
 					}
->>>>>>> 5f49ffd1
 					// Route this to the import notification handler
 					self.handle_import_notification(notif.clone());
 					log::debug!(target: "dkg_gadget::worker", "Initialization complete");
