// Copyright 2022 Webb Technologies Inc.
//
// Licensed under the Apache License, Version 2.0 (the "License");
// you may not use this file except in compliance with the License.
// You may obtain a copy of the License at
//
// http://www.apache.org/licenses/LICENSE-2.0
//
// Unless required by applicable law or agreed to in writing, software
// distributed under the License is distributed on an "AS IS" BASIS,
// WITHOUT WARRANTIES OR CONDITIONS OF ANY KIND, either express or implied.
// See the License for the specific language governing permissions and
// limitations under the License.

#![allow(clippy::collapsible_match)]

use sc_keystore::LocalKeystore;
use sp_core::ecdsa;
use std::{
	collections::{hash_map::RandomState, BTreeSet, HashMap, HashSet},
	marker::PhantomData,
	path::PathBuf,
	sync::Arc,
};

use codec::{Codec, Decode, Encode};
use curv::elliptic::curves::Secp256k1;
use futures::{future, FutureExt, StreamExt};
use log::{debug, error, info, trace};
use multi_party_ecdsa::protocols::multi_party_ecdsa::gg_2020::state_machine::keygen::LocalKey;
use parking_lot::{Mutex, RwLock};

use sc_client_api::{
	Backend, BlockImportNotification, FinalityNotification, FinalityNotifications,
	ImportNotifications,
};
use sc_network_gossip::GossipEngine;

use rand::Rng;
use sp_api::BlockId;
<<<<<<< HEAD
use sp_runtime::{
	traits::{Block, Header, NumberFor},
	AccountId32,
};
use tokio::sync::mpsc::{UnboundedReceiver, UnboundedSender};
=======
use sp_runtime::traits::{Block, Header, NumberFor};
>>>>>>> 58b14c5d

use crate::{
	keystore::DKGKeystore,
	persistence::{try_resume_dkg, DKGPersistenceState},
};

use crate::messages::{
	dkg_message::send_outgoing_dkg_messages,
	misbehaviour_report::{gossip_misbehaviour_report},
};

use crate::storage::{
	clear::listen_and_clear_offchain_storage, proposals::save_signed_proposals_in_storage,
};

use dkg_primitives::{
	types::{DKGError, DKGMisbehaviourMessage, RoundId},
	AuthoritySetId, DKGReport, MisbehaviourType, Proposal, GOSSIP_MESSAGE_RESENDING_LIMIT,
};

<<<<<<< HEAD
use dkg_runtime_primitives::{crypto::{AuthorityId, Public}, utils::{sr25519, to_slice_32}, AggregatedMisbehaviourReports, AggregatedPublicKeys, TypedChainId, GENESIS_AUTHORITY_SET_ID, UnsignedProposal};
=======
use dkg_runtime_primitives::{
	crypto::{AuthorityId, Public},
	utils::to_slice_33,
	AggregatedMisbehaviourReports, AggregatedPublicKeys, TypedChainId, GENESIS_AUTHORITY_SET_ID,
};
>>>>>>> 58b14c5d

use crate::{
	error, metric_set,
	metrics::Metrics,
	proposal::get_signed_proposal,
	types::dkg_topic,
	utils::{find_authorities_change, get_key_path},
	Client,
};

use dkg_primitives::{
	rounds::{DKGState, MultiPartyECDSARounds},
	types::{DKGMessage, DKGPayloadKey, DKGSignedPayload, SignedDKGMessage},
	utils::{cleanup, DKG_LOCAL_KEY_FILE, QUEUED_DKG_LOCAL_KEY_FILE},
};
use dkg_runtime_primitives::{AuthoritySet, DKGApi};
use crate::async_protocol_handlers::meta_channel::DKGIface;
use crate::async_protocol_handlers::SignedMessageBroadcastHandle;

pub const ENGINE_ID: sp_runtime::ConsensusEngineId = *b"WDKG";

pub const STORAGE_SET_RETRY_NUM: usize = 5;

pub const MAX_SUBMISSION_DELAY: u32 = 3;

pub(crate) struct WorkerParams<B, BE, C>
	where
		B: Block,
{
	pub client: Arc<C>,
	pub backend: Arc<BE>,
	pub key_store: DKGKeystore,
	pub gossip_engine: GossipEngine<B>,
	pub metrics: Option<Metrics>,
	pub base_path: Option<PathBuf>,
	pub local_keystore: Option<Arc<LocalKeystore>>,
	pub dkg_state: DKGState<NumberFor<B>>,
}

/// A DKG worker plays the DKG protocol
pub(crate) struct DKGWorker<B, C, BE>
	where
		B: Block,
		BE: Backend<B>,
		C: Client<B, BE>,
{
	pub client: Arc<C>,
	pub to_async_proto: tokio::sync::broadcast::Sender<Arc<SignedDKGMessage<Public>>>,
	pub backend: Arc<BE>,
	pub key_store: DKGKeystore,
	pub gossip_engine: Arc<Mutex<GossipEngine<B>>>,
	pub metrics: Option<Metrics>,
	pub rounds: Option<MultiPartyECDSARounds<NumberFor<B>>>,
	pub next_rounds: Option<MultiPartyECDSARounds<NumberFor<B>>>,
	pub finality_notifications: FinalityNotifications<B>,
	pub import_notifications: ImportNotifications<B>,
	pub votes_sent: u64,
	/// Best block a DKG voting round has been concluded for
	pub best_dkg_block: Option<NumberFor<B>>,
	/// Latest block header
	pub latest_header: Arc<RwLock<Option<B::Header>>>,
	/// Current validator set
	pub current_validator_set: Arc<RwLock<AuthoritySet<Public>>>,
	/// Queued validator set
	pub queued_validator_set: AuthoritySet<Public>,
	/// Msg cache for startup if authorities aren't set
	pub msg_cache: Vec<SignedDKGMessage<AuthorityId>>,
	/// Tracking for the broadcasted public keys and signatures
	pub aggregated_public_keys: HashMap<RoundId, AggregatedPublicKeys>,
	/// Tracking for the misbehaviour reports
<<<<<<< HEAD
	pub aggregated_misbehaviour_reports:
	HashMap<(RoundId, AuthorityId), AggregatedMisbehaviourReports>,
=======
	pub aggregated_misbehaviour_reports: HashMap<
		(MisbehaviourType, RoundId, AuthorityId),
		AggregatedMisbehaviourReports<AuthorityId>,
	>,
	/// Tracking for sent gossip messages: using blake2_128 for message hashes
	/// The value is the number of times the message has been sent.
	pub has_sent_gossip_msg: HashMap<[u8; 16], u8>,
>>>>>>> 58b14c5d
	/// dkg state
	pub dkg_state: DKGState<NumberFor<B>>,
	/// Setting up keygen for current authorities
	pub active_keygen_in_progress: bool,
	/// setting up queued authorities keygen
	pub queued_keygen_in_progress: bool,
	/// Track DKG Persistence state
	pub dkg_persistence: DKGPersistenceState,
	/// Local keystore for DKG data
	pub base_path: Option<PathBuf>,
	/// Concrete type that points to the actual local keystore if it exists
	pub local_keystore: Option<Arc<LocalKeystore>>,
<<<<<<< HEAD
	pub unsigned_proposals_tx: Arc<Mutex<Option<UnboundedSender<Vec<UnsignedProposal>>>>>
=======
	/// keep rustc happy
	_backend: PhantomData<BE>,
>>>>>>> 58b14c5d
}

impl<B, C, BE> DKGWorker<B, C, BE>
	where
		B: Block + Codec,
		BE: Backend<B>,
		C: Client<B, BE>,
		C::Api: DKGApi<B, AuthorityId, <<B as Block>::Header as Header>::Number>,
{
	/// Return a new DKG worker instance.
	///
	/// Note that a DKG worker is only fully functional if a corresponding
	/// DKG pallet has been deployed on-chain.
	///
	/// The DKG pallet is needed in order to keep track of the DKG authority set.
	pub(crate) fn new(worker_params: WorkerParams<B, BE, C>) -> Self {
		let WorkerParams {
			client,
			backend,
			key_store,
			gossip_engine,
			metrics,
			dkg_state,
			base_path,
			local_keystore,
		} = worker_params;

		// we drop the rx handle since we can call tx.subscribe() every time we need to fire up
		// a new AsyncProto
		let (to_async_proto, _) = tokio::sync::broadcast::channel(10);

		DKGWorker {
			client: client.clone(),
			to_async_proto,
			backend,
			key_store,
			gossip_engine: Arc::new(Mutex::new(gossip_engine)),
			metrics,
			votes_sent: 0,
			rounds: None,
			next_rounds: None,
			finality_notifications: client.finality_notification_stream(),
			import_notifications: client.import_notification_stream(),
			best_dkg_block: None,
			current_validator_set: Arc::new(RwLock::new(AuthoritySet::empty())),
			queued_validator_set: AuthoritySet::empty(),
			latest_header: Arc::new(RwLock::new(None)),
			dkg_state,
			queued_keygen_in_progress: false,
			active_keygen_in_progress: false,
			msg_cache: Vec::new(),
			aggregated_public_keys: HashMap::new(),
			aggregated_misbehaviour_reports: HashMap::new(),
			has_sent_gossip_msg: HashMap::new(),
			dkg_persistence: DKGPersistenceState::new(),
			base_path,
			local_keystore,
			unsigned_proposals_tx: Arc::new(Mutex::new(None)),
			_backend: PhantomData,
		}
	}
}

pub struct AsyncProtocolParameters<BCIface> {
	pub blockchain_iface: Arc<BCIface>,
	pub keystore: DKGKeystore,
	pub signed_message_broadcast_handle: SignedMessageBroadcastHandle,
	pub current_validator_set: Arc<RwLock<AuthoritySet<Public>>>,
	pub best_authorities: Arc<Vec<Public>>,
	pub authority_public_key: Arc<Public>,
	pub unsigned_proposals_rx: Arc<Mutex<Option<UnboundedReceiver<Vec<UnsignedProposal>>>>>
}

// Manual implementation of Clone due to https://stegosaurusdormant.com/understanding-derive-clone/
impl<BCIface> Clone for AsyncProtocolParameters<BCIface> {
	fn clone(&self) -> Self {
		Self {
			blockchain_iface: self.blockchain_iface.clone(),
			keystore: self.keystore.clone(),
			signed_message_broadcast_handle: self.signed_message_broadcast_handle.clone(),
			current_validator_set: self.current_validator_set.clone(),
			best_authorities: self.best_authorities.clone(),
			authority_public_key: self.authority_public_key.clone(),
			unsigned_proposals_rx: self.unsigned_proposals_rx.clone()
		}
	}
}

impl<B, C, BE> DKGWorker<B, C, BE>
	where
		B: Block,
		BE: Backend<B>,
		C: Client<B, BE>,
		C::Api: DKGApi<B, AuthorityId, <<B as Block>::Header as Header>::Number>,
{

	// NOTE: This must be ran at the start of each epoch since best_authorities may change
	fn generate_async_proto_params(&self, best_authorities: Vec<Public>, authority_public_key: Public) -> AsyncProtocolParameters<DKGIface<B, BE, C>> {
		let best_authorities = Arc::new(best_authorities);
		let authority_public_key = Arc::new(authority_public_key);

		let (unsigned_proposals_tx, unsigned_proposals_rx) = tokio::sync::mpsc::unbounded_channel();
		*self.unsigned_proposals_tx.lock() = Some(unsigned_proposals_tx);

		AsyncProtocolParameters {
			blockchain_iface: Arc::new(DKGIface {
				latest_header: self.latest_header.clone(),
				client: self.client.clone(),
				keystore: self.key_store.clone(),
				gossip_engine: self.gossip_engine.clone(),
				best_authorities: best_authorities.clone(),
				authority_public_key: authority_public_key.clone(),
				vote_results: Arc::new(Default::default()),
				_pd: Default::default()
			}),
			keystore: self.key_store.clone(),
			signed_message_broadcast_handle: self.to_async_proto.clone(),
			current_validator_set: self.current_validator_set.clone(),
			best_authorities,
			authority_public_key,
			unsigned_proposals_rx: Arc::new(Mutex::new(Some(unsigned_proposals_rx)))
		}
	}
	/// Rotates the contents of the DKG local key files from the queued file to the active file.
	///
	/// This is meant to be used when rotating the DKG. During a rotation, we begin generating
	/// a new queued DKG local key for the new queued authority set. The previously queued set
	/// is now the active set and so we transition their local key data into the active file path.
	///
	/// `DKG_LOCAL_KEY_FILE` - the active file path for the active local key (DKG public key)
	/// `QUEUED_DKG_LOCAL_KEY_FILE` - the queued file path for the queued local key (DKG public key)
	///
	/// This should never execute unless we are certain that the rotation will succeed, i.e.
	/// that the signature of the next DKG public key has been created and stored on-chain.
	fn rotate_local_key_files(&mut self) {
		let mut local_key_path: Option<PathBuf> = None;
		let mut queued_local_key_path: Option<PathBuf> = None;

		if self.base_path.is_some() {
			local_key_path = get_key_path(&self.base_path, DKG_LOCAL_KEY_FILE);
			queued_local_key_path = get_key_path(&self.base_path, QUEUED_DKG_LOCAL_KEY_FILE);
		}

		if let (Some(path), Some(queued_path)) = (local_key_path, queued_local_key_path) {
			if let Err(err) = std::fs::copy(queued_path, path) {
				error!("Error copying queued key {:?}", &err);
			} else {
				debug!("Successfully copied queued key to current key");
			}
		}
	}

	/// Get the signature threshold at a specific block
	pub fn get_signature_threshold(&self, header: &B::Header) -> u16 {
		let at: BlockId<B> = BlockId::hash(header.hash());
		return self.client.runtime_api().signature_threshold(&at).unwrap_or_default()
	}

	/// Get the keygen threshold at a specific block
	pub fn get_keygen_threshold(&self, header: &B::Header) -> u16 {
		let at: BlockId<B> = BlockId::hash(header.hash());
		return self.client.runtime_api().keygen_threshold(&at).unwrap_or_default()
	}

	/// Get the next signature threshold at a specific block
	pub fn get_next_signature_threshold(&self, header: &B::Header) -> u16 {
		let at: BlockId<B> = BlockId::hash(header.hash());
		return self.client.runtime_api().next_signature_threshold(&at).unwrap_or_default()
	}

	/// Get the next keygen threshold at a specific block
	pub fn get_next_keygen_threshold(&self, header: &B::Header) -> u16 {
		let at: BlockId<B> = BlockId::hash(header.hash());
		return self.client.runtime_api().next_keygen_threshold(&at).unwrap_or_default()
	}

	/// Get the active DKG public key
	pub fn get_dkg_pub_key(&self, header: &B::Header) -> (AuthoritySetId, Vec<u8>) {
		let at: BlockId<B> = BlockId::hash(header.hash());
		return self.client.runtime_api().dkg_pub_key(&at).ok().unwrap_or_default()
	}

	/// Get the next DKG public key
	#[allow(dead_code)]
	pub fn get_next_dkg_pub_key(&self, header: &B::Header) -> Option<(AuthoritySetId, Vec<u8>)> {
		let at: BlockId<B> = BlockId::hash(header.hash());
		return self.client.runtime_api().next_dkg_pub_key(&at).ok().unwrap_or_default()
	}

	/// Get the jailed keygen authorities
	#[allow(dead_code)]
	pub fn get_keygen_jailed(&self, header: &B::Header, set: &[AuthorityId]) -> Vec<AuthorityId> {
		let at: BlockId<B> = BlockId::hash(header.hash());
		return self
			.client
			.runtime_api()
			.get_keygen_jailed(&at, set.to_vec())
			.unwrap_or_default()
	}

	/// Get the jailed signing authorities
	pub fn get_signing_jailed(&self, header: &B::Header, set: &[AuthorityId]) -> Vec<AuthorityId> {
		let at: BlockId<B> = BlockId::hash(header.hash());
		return self
			.client
			.runtime_api()
			.get_signing_jailed(&at, set.to_vec())
			.unwrap_or_default()
	}

	/// Get the best authorities for keygen
	pub fn get_best_authorities(&self, header: &B::Header) -> Vec<(u16, AuthorityId)> {
		let at: BlockId<B> = BlockId::hash(header.hash());
		return self.client.runtime_api().get_best_authorities(&at).unwrap_or_default()
	}

	/// Get the next best authorities for keygen
	pub fn get_next_best_authorities(&self, header: &B::Header) -> Vec<(u16, AuthorityId)> {
		let at: BlockId<B> = BlockId::hash(header.hash());
		return self.client.runtime_api().get_next_best_authorities(&at).unwrap_or_default()
	}

	/// Get the party index of our worker
	///
	/// Returns `None` if we are not in the best authority set
	pub fn get_party_index(&mut self, header: &B::Header) -> Option<u16> {
		let public = self.get_authority_public_key();
		let best_authorities = self.get_best_authorities(header);
		for elt in best_authorities {
			if elt.1 == public {
				return Some(elt.0)
			}
		}

		None
	}

	/// Get the next party index of our worker for possible queued keygen
	///
	/// Returns `None` if we are not in the next best authority set
	pub fn get_next_party_index(&mut self, header: &B::Header) -> Option<u16> {
		let public = self.get_authority_public_key();
		let next_best_authorities = self.get_next_best_authorities(header);
		for elt in next_best_authorities {
			if elt.1 == public {
				return Some(elt.0)
			}
		}

		None
	}

	/// Gets latest block number from latest block header
	pub fn get_latest_block_number(&self) -> NumberFor<B> {
		if let Some(latest_header) = self.latest_header.read().clone() {
			*latest_header.number()
		} else {
			NumberFor::<B>::from(0u32)
		}
	}

	/// Gets the active DKG authority key
	pub fn get_authority_public_key(&mut self) -> Public {
		self.key_store
			.authority_id(&self.key_store.public_keys().unwrap())
			.unwrap_or_else(|| panic!("Halp"))
	}

<<<<<<< HEAD
	/// Gets the active Sr25519 authority key
	pub fn get_sr25519_public_key(&self) -> sp_core::sr25519::Public {
=======
	/// Gets the active Sr25519 public key
	pub fn get_sr25519_public_key(&mut self) -> sp_core::sr25519::Public {
>>>>>>> 58b14c5d
		self.key_store
			.sr25519_public_key(&self.key_store.sr25519_public_keys().unwrap_or_default())
			.unwrap_or_else(|| panic!("Could not find sr25519 key in keystore"))
	}

	/// Return the next and queued validator set at header `header`.
	///
	/// Note that the validator set could be `None`. This is the case if we don't find
	/// a DKG authority set change and we can't fetch the authority set from the
	/// DKG on-chain state.
	///
	/// Such a failure is usually an indication that the DKG pallet has not been deployed (yet).
	///
	/// If the validators are None, we use the arbitrary validators gotten from the authority set
	/// and queued authority set in the given header
	pub fn validator_set(
		&self,
		header: &B::Header,
	) -> Option<(AuthoritySet<Public>, AuthoritySet<Public>)> {
		let new = if let Some((new, queued)) = find_authorities_change::<B>(header) {
			Some((new, queued))
		} else {
			let at: BlockId<B> = BlockId::hash(header.hash());
			let current_authority_set = self.client.runtime_api().authority_set(&at).ok();
			let queued_authority_set = self.client.runtime_api().queued_authority_set(&at).ok();
			match (current_authority_set, queued_authority_set) {
				(Some(current), Some(queued)) => Some((current, queued)),
				_ => None,
			}
		};

		trace!(target: "dkg", "🕸️  active validator set: {:?}", new);

		new
	}

	/// Verify `active` validator set for `block` against the key store
	///
	/// The critical case is, if we do have a public key in the key store which is not
	/// part of the active validator set.
	///
	/// Note that for a non-authority node there will be no keystore, and we will
	/// return an error and don't check. The error can usually be ignored.
	fn verify_validator_set(
		&self,
		block: &NumberFor<B>,
		mut active: AuthoritySet<Public>,
	) -> Result<(), error::Error> {
		let active: BTreeSet<Public> = active.authorities.drain(..).collect();

		let store: BTreeSet<Public> = self.key_store.public_keys()?.drain(..).collect();

		let missing: Vec<_> = store.difference(&active).cloned().collect();

		if !missing.is_empty() {
			debug!(target: "dkg", "🕸️  for block {:?}, public key missing in validator set is: {:?}", block, missing);
		}

		Ok(())
	}

<<<<<<< HEAD
	/// Gets the best authorities by authority keys using on-chain reputations
	fn get_best_authority_keys(
		&self,
		header: &B::Header,
		authority_set: AuthoritySet<Public>,
		active: bool,
	) -> Vec<Public> {
		// Get active threshold or get the next threshold
		let threshold = if active {
			self.get_keygen_threshold(header)
		} else {
			self.get_next_keygen_threshold(header)
		};
		// Best authorities are taken from the on-chain reputations
		let best_authorities: Vec<Public> = get_best_authorities(
			threshold.into(),
			&authority_set.authorities,
			&self.get_authority_reputations(header, &authority_set),
		)
			.iter()
			.map(|(_, key)| key.clone())
			.collect();

		best_authorities
	}

=======
>>>>>>> 58b14c5d
	fn handle_genesis_dkg_setup(
		&mut self,
		header: &B::Header,
		genesis_authority_set: AuthoritySet<Public>,
	) {
		// Check if the authority set is empty or if this authority set isn't actually the genesis
		// set
		if genesis_authority_set.authorities.is_empty() {
			return
		}
		// If the rounds is none and we are not using the genesis authority set ID
		// there is a critical error. I'm not sure how this can happen but it should
		// prevent an edge case.
		if self.rounds.is_none() && genesis_authority_set.id != GENESIS_AUTHORITY_SET_ID {
			error!(target: "dkg", "🕸️  Rounds is not and authority set is not genesis set ID 0");
			return
		}

		// Check if we've already set up the DKG for this authority set
		if self.rounds.is_some() && !self.rounds.as_ref().unwrap().has_stalled() {
			debug!(target: "dkg", "🕸️  Rounds exists and has not stalled");
			return
		}

		let mut local_key_path: Option<PathBuf> = None;
		if self.base_path.is_some() {
			local_key_path = get_key_path(&self.base_path, DKG_LOCAL_KEY_FILE);
			let _ = cleanup(local_key_path.as_ref().unwrap().clone());
		}

		let latest_block_num = self.get_latest_block_number();

		// DKG keygen authorities are always taken from the best set of authorities
		let round_id = genesis_authority_set.id;
		let maybe_party_index = self.get_party_index(header);
		// Check whether the worker is in the best set or return
		if maybe_party_index.is_none() {
			info!(target: "dkg", "🕸️  NOT IN THE SET OF BEST GENESIS AUTHORITIES: round {:?}", round_id);
			self.rounds = None;
			return
		} else {
			info!(target: "dkg", "🕸️  IN THE SET OF BEST GENESIS AUTHORITIES: round {:?}", round_id);
		}

		let best_authorities: Vec<Public> =
			self.get_best_authorities(header).iter().map(|x| x.1.clone()).collect();
		self.rounds = Some(
			MultiPartyECDSARounds::builder()
				.round_id(round_id)
				.party_index(maybe_party_index.unwrap())
				.threshold(self.get_signature_threshold(header))
				.parties(self.get_keygen_threshold(header))
				.local_key_path(local_key_path)
				.authorities(best_authorities.clone())
				.jailed_signers(self.get_signing_jailed(header, &best_authorities))
				.build(),
		);

		self.dkg_state.listening_for_active_pub_key = true;
		if let Some(rounds) = self.rounds.as_mut() {
			match rounds.start_keygen(latest_block_num) {
				Ok(()) => {
					info!(target: "dkg", "Keygen started for genesis authority set successfully");
					self.active_keygen_in_progress = true;
				},
				Err(err) => {
					error!("Error starting keygen {:?}", &err);
					self.handle_dkg_error(err);
				},
			}
		}
	}

	fn handle_queued_dkg_setup(&mut self, header: &B::Header, queued: AuthoritySet<Public>) {
		// Check if the authority set is empty, return or proceed
		if queued.authorities.is_empty() {
			return
		}

		// Check if the next rounds exists and has processed for this next queued round id
		if self.next_rounds.is_some() && !self.next_rounds.as_ref().unwrap().has_stalled() {
			return
		}

		let mut queued_local_key_path: Option<PathBuf> = None;

		if self.base_path.is_some() {
			queued_local_key_path = get_key_path(&self.base_path, QUEUED_DKG_LOCAL_KEY_FILE);
			let _ = cleanup(queued_local_key_path.as_ref().unwrap().clone());
		}
		let latest_block_num = self.get_latest_block_number();

		// Get the best next authorities using the keygen threshold
		let round_id = queued.id;
		let maybe_party_index = self.get_next_party_index(header);
		// Check whether the worker is in the best set or return
		if maybe_party_index.is_none() {
			info!(target: "dkg", "🕸️  NOT IN THE SET OF BEST NEXT AUTHORITIES: round {:?}", round_id);
			self.next_rounds = None;
			return
		} else {
			info!(target: "dkg", "🕸️  IN THE SET OF BEST NEXT AUTHORITIES: round {:?}", round_id);
		}

		let best_authorities: Vec<Public> =
			self.get_next_best_authorities(header).iter().map(|x| x.1.clone()).collect();
		self.next_rounds = Some(
			MultiPartyECDSARounds::builder()
				.round_id(round_id)
				.party_index(maybe_party_index.unwrap())
				.threshold(self.get_next_signature_threshold(header))
				.parties(self.get_next_keygen_threshold(header))
				.local_key_path(queued_local_key_path)
				.authorities(best_authorities.clone())
				.jailed_signers(self.get_signing_jailed(header, &best_authorities))
				.build(),
		);

		self.dkg_state.listening_for_pub_key = true;
		if let Some(rounds) = self.next_rounds.as_mut() {
			match rounds.start_keygen(latest_block_num) {
				Ok(()) => {
					info!(target: "dkg", "Keygen started for queued authority set successfully");
					self.queued_keygen_in_progress = true;
				},
				Err(err) => {
					error!("Error starting keygen {:?}", &err);
					self.handle_dkg_error(err);
				},
			}
		}
	}

	// *** Block notifications ***
	fn process_block_notification(&mut self, header: &B::Header) {
		if let Some(latest_header) = self.latest_header.read().clone() {
			if latest_header.number() >= header.number() {
				return
			}
		}
<<<<<<< HEAD
		*self.latest_header.write() = Some(header.clone());
=======
		self.latest_header = Some(header.clone());
		// Clear offchain storage
>>>>>>> 58b14c5d
		listen_and_clear_offchain_storage(self, header);
		// Try to resume DKG when we hear of a new block
		try_resume_dkg(self, header);
		// Attempt to enact new DKG authorities if sessions have changed
		if header.number() <= &NumberFor::<B>::from(1u32) {
			debug!(target: "dkg", "Starting genesis DKG setup");
			self.enact_genesis_authorities(header);
		} else {
			self.enact_new_authorities(header);
		}
		// Send all outgoing messages
		send_outgoing_dkg_messages(self);
		// Get all unsigned proposals, create offline stages, attempt voting.
		// Only do this if the public key is set on-chain.
		if !self.get_dkg_pub_key(header).1.is_empty() {
			self.create_offline_stages(header);
			// Send outgoing messages after offline stage creation
			send_outgoing_dkg_messages(self);
			// Get all unsigned proposals and check if they are ready to be signed.
			self.process_unsigned_proposals(header);
			self.untrack_unsigned_proposals(header);
		} else {
			debug!(target: "dkg", "Public key not set on-chain, not creating offline stages {:?}", self.get_dkg_pub_key(header));
		}
	}

	fn enact_genesis_authorities(&mut self, header: &B::Header) {
		// Get the active and queued validators to check for updates
		if let Some((active, queued)) = self.validator_set(header) {
			// If we are in the genesis state, we need to enact the genesis authorities
			if active.id == GENESIS_AUTHORITY_SET_ID && self.best_dkg_block.is_none() {
				debug!(target: "dkg", "🕸️  GENESIS ROUND_ID {:?}", active.id);
				metric_set!(self, dkg_validator_set_id, active.id);
				// Setting new validator set id as current
				*self.current_validator_set.write() = active.clone();
				self.queued_validator_set = queued.clone();
				// verify the new validator set
				let _ = self.verify_validator_set(header.number(), active.clone());
				self.best_dkg_block = Some(*header.number());
				// Setting up the DKG
				self.handle_genesis_dkg_setup(header, active);
				// Setting up the queued DKG at genesis
				self.handle_queued_dkg_setup(header, queued);
				// Send outgoing messages after processing the queued DKG setup
				send_outgoing_dkg_messages(self);
			}
		}
	}

	fn enact_new_authorities(&mut self, header: &B::Header) {
		// Get the active and queued validators to check for updates
		if let Some((active, queued)) = self.validator_set(header) {
			// If the active rounds have stalled, it means we haven't
			// successfully generate a genesis key yet. Therefore, we
			// continue to re-run keygen.
			if let Some(rounds) = self.rounds.as_mut() {
				if rounds.has_stalled() {
					self.handle_genesis_dkg_setup(header, active.clone());
				}
			}
			// If the next rounds have stalled, we restart similarly to above.
			if let Some(rounds) = self.next_rounds.as_mut() {
				if rounds.has_stalled() {
					self.handle_queued_dkg_setup(header, queued.clone());
				}
			}
			// If the session has changed and a keygen is not in progress, we rotate
			if self.queued_validator_set.id != queued.id && !self.queued_keygen_in_progress {
				debug!(target: "dkg", "🕸️  ACTIVE ROUND_ID {:?}", active.id);
				metric_set!(self, dkg_validator_set_id, active.id);
				// Rotate the queued key file contents into the local key file if the next
				// DKG public key signature has been posted on-chain.
				let (set_id, _) = self.get_dkg_pub_key(header);
				if set_id == queued.id - 1 {
					debug!(target: "dkg", "🕸️  ROTATING LOCAL KEY FILE");
					self.rotate_local_key_files();
					// Rotate the rounds since the authority set has changed
					self.rounds = self.next_rounds.take();
				} else {
					debug!(target: "dkg", "🕸️  WAITING FOR NEXT DKG PUBLIC KEY SIG");
				}

				// verify the new validator set
				let _ = self.verify_validator_set(header.number(), active.clone());
				// Update the validator sets
				*self.current_validator_set.write() = active;
				self.queued_validator_set = queued.clone();
				// Start the queued DKG setup for the new queued authorities
				self.handle_queued_dkg_setup(header, queued);
				// Send outgoing messages after processing the queued DKG setup
				send_outgoing_dkg_messages(self);
			}
		}
	}

	fn handle_finality_notification(&mut self, notification: FinalityNotification<B>) {
		trace!(target: "dkg", "🕸️  Finality notification: {:?}", notification);
		// Handle import notifications
		self.process_block_notification(&notification.header);
	}

	fn handle_import_notification(&mut self, notification: BlockImportNotification<B>) {
		trace!(target: "dkg", "🕸️  Finality notification: {:?}", notification);
		// Handle import notification
		self.process_block_notification(&notification.header);
	}

	fn verify_signature_against_authorities(
		&self,
		signed_dkg_msg: SignedDKGMessage<Public>,
	) -> Result<DKGMessage<Public>, DKGError> {
		Self::verify_signature_against_authorities_inner(&*self.latest_header.read(), &self.client, signed_dkg_msg)
	}

	pub fn verify_signature_against_authorities_inner(
		latest_header: &Option<B::Header>,
		client: &Arc<C>,
		signed_dkg_msg: SignedDKGMessage<Public>,
	) -> Result<DKGMessage<Public>, DKGError> {
		let dkg_msg = signed_dkg_msg.msg;
		let encoded = dkg_msg.encode();
		let signature = signed_dkg_msg.signature.unwrap();
		// Get authority accounts
<<<<<<< HEAD
		let mut authority_accounts: Option<(Vec<AccountId32>, Vec<AccountId32>)> = None;

		if let Some(header) = latest_header.as_ref() {
			let at: BlockId<B> = BlockId::hash(header.hash());
			let accounts = client.runtime_api().get_authority_accounts(&at).ok();

			if accounts.is_some() {
				authority_accounts = accounts;
			}
=======
		let mut authorities: Option<(Vec<AuthorityId>, Vec<AuthorityId>)> = None;
		if let Some(header) = self.latest_header.as_ref() {
			authorities = self.validator_set(header).map(|a| (a.0.authorities, a.1.authorities));
>>>>>>> 58b14c5d
		}

		if authorities.is_none() {
			return Err(DKGError::GenericError { reason: "No authorities".into() })
		}

		let check_signers = |xs: &[AuthorityId]| {
			return dkg_runtime_primitives::utils::verify_signer_from_set_ecdsa(
				xs.iter()
					.map(|x| ecdsa::Public::from_raw(to_slice_33(&x.encode()).unwrap()))
					.collect(),
				&encoded,
				&signature,
			)
				.1
		};

		if check_signers(&authorities.clone().unwrap().0) || check_signers(&authorities.unwrap().1)
		{
			Ok(dkg_msg)
		} else {
			Err(DKGError::GenericError {
				reason: "Message signature is not from a registered authority or next authority"
					.into(),
			})
		}
	}

	pub fn handle_dkg_error(&mut self, dkg_error: DKGError) {
		let authorities = self.current_validator_set.read().authorities.clone();

		let bad_actors = match dkg_error {
			DKGError::KeygenMisbehaviour { ref bad_actors } => bad_actors.clone(),
			DKGError::KeygenTimeout { ref bad_actors } => bad_actors.clone(),
			DKGError::OfflineMisbehaviour { ref bad_actors } => bad_actors.clone(),
			DKGError::OfflineTimeout { ref bad_actors } => bad_actors.clone(),
			DKGError::SignMisbehaviour { ref bad_actors } => bad_actors.clone(),
			DKGError::SignTimeout { ref bad_actors } => bad_actors.clone(),
			_ => Default::default(),
		};

		let mut offenders: Vec<AuthorityId> = Vec::new();
		for bad_actor in bad_actors {
			let bad_actor = bad_actor as usize;
			if bad_actor > 0 && bad_actor <= authorities.len() {
				if let Some(offender) = authorities.get(bad_actor - 1) {
					offenders.push(offender.clone());
				}
			}
		}

		for offender in offenders {
			match dkg_error {
				DKGError::KeygenMisbehaviour { bad_actors: _ } =>
					self.handle_dkg_report(DKGReport::KeygenMisbehaviour { offender }),
				DKGError::KeygenTimeout { bad_actors: _ } =>
					self.handle_dkg_report(DKGReport::KeygenMisbehaviour { offender }),
				DKGError::OfflineMisbehaviour { bad_actors: _ } =>
					self.handle_dkg_report(DKGReport::SigningMisbehaviour { offender }),
				DKGError::OfflineTimeout { bad_actors: _ } =>
					self.handle_dkg_report(DKGReport::SigningMisbehaviour { offender }),
				DKGError::SignMisbehaviour { bad_actors: _ } =>
					self.handle_dkg_report(DKGReport::SigningMisbehaviour { offender }),
				DKGError::SignTimeout { bad_actors: _ } =>
					self.handle_dkg_report(DKGReport::SigningMisbehaviour { offender }),
				_ => (),
			}
		}
	}

	fn handle_dkg_report(&mut self, dkg_report: DKGReport) {
		let (offender, round_id, misbehaviour_type) = match dkg_report {
			// Keygen misbehaviour possibly leads to keygen failure. This should be slashed
			// more severely than sign misbehaviour events.
			DKGReport::KeygenMisbehaviour { offender } => {
				info!(target: "dkg", "🕸️  DKG Keygen misbehaviour by {}", offender);
				if let Some(rounds) = self.next_rounds.as_mut() {
					(offender, rounds.get_id(), MisbehaviourType::Keygen)
				} else {
					(offender, 0, MisbehaviourType::Keygen)
				}
			},
			DKGReport::SigningMisbehaviour { offender } => {
				info!(target: "dkg", "🕸️  DKG Signing misbehaviour by {}", offender);
				if let Some(rounds) = self.rounds.as_mut() {
					(offender, rounds.get_id(), MisbehaviourType::Sign)
				} else {
					(offender, 0, MisbehaviourType::Sign)
				}
			},
		};

		let misbehaviour_msg =
			DKGMisbehaviourMessage { misbehaviour_type, round_id, offender, signature: vec![] };
		let hash = sp_core::blake2_128(&misbehaviour_msg.encode());
		let count = *self.has_sent_gossip_msg.get(&hash).unwrap_or(&0u8);
		if count > GOSSIP_MESSAGE_RESENDING_LIMIT {
			return
		}
		gossip_misbehaviour_report(self, misbehaviour_msg);
		self.has_sent_gossip_msg.insert(hash, count + 1);
	}

	pub fn authenticate_msg_origin(
		&self,
		is_main_round: bool,
		authorities: (Vec<Public>, Vec<Public>),
		msg: &[u8],
		signature: &[u8],
	) -> Result<Public, DKGError> {
		let get_keys = |accts: &[Public]| {
			accts
				.iter()
				.map(|x| {
					ecdsa::Public(to_slice_33(&x.encode()).unwrap_or_else(|| {
						panic!("Failed to convert account id to ecdsa public key")
					}))
				})
				.collect::<Vec<ecdsa::Public>>()
		};

		let maybe_signers =
			if is_main_round { get_keys(&authorities.0) } else { get_keys(&authorities.1) };

		let (maybe_signer, success) = dkg_runtime_primitives::utils::verify_signer_from_set_ecdsa(
			maybe_signers,
			msg,
			signature,
		);

		if !success {
			return Err(DKGError::GenericError {
				reason: "Message signature is not from a registered authority".to_string(),
			})
		}

		Ok(Public::from(maybe_signer.unwrap()))
	}

	/// Generate a random delay to wait before taking an action.
	/// The delay is generated from a random number between 0 and `max_delay`.
	pub fn generate_delayed_submit_at(
		&self,
		start: NumberFor<B>,
		max_delay: u32,
	) -> Option<<B::Header as Header>::Number> {
		let mut rng = rand::thread_rng();
		let submit_at = start + rng.gen_range(0u32..=max_delay).into();
		Some(submit_at)
	}

	/// Rounds handling

	fn process_finished_rounds(&mut self) {
		if self.rounds.is_none() {
			return
		}

		let mut proposals = Vec::new();
		for finished_round in self.rounds.as_mut().unwrap().get_finished_rounds() {
			let proposal = self.handle_finished_round(finished_round);
			if let Some(prop) = proposal {
				proposals.push(prop)
			};
		}
		metric_set!(
			self,
			dkg_round_concluded,
			self.rounds.as_mut().unwrap().get_finished_rounds().len()
		);

		save_signed_proposals_in_storage(self, proposals);
	}

	fn handle_finished_round(&mut self, finished_round: DKGSignedPayload) -> Option<Proposal> {
		trace!(target: "dkg", "Got finished round {:?}", finished_round);
		let decoded_key = <(TypedChainId, DKGPayloadKey)>::decode(&mut &finished_round.key[..]);
		let payload_key = match decoded_key {
			Ok((_chain_id, key)) => key,
			Err(_err) => return None,
		};

		get_signed_proposal(self, finished_round, payload_key)
	}

	/// Get unsigned proposals and create offline stage using an encoded (ChainIdType<ChainId>,
	/// DKGPayloadKey) as the round key
	fn create_offline_stages(&mut self, header: &B::Header) {
		if self.rounds.is_none() {
			return
		}

		let at: BlockId<B> = BlockId::hash(header.hash());
		let unsigned_proposals = match self.client.runtime_api().get_unsigned_proposals(&at) {
			Ok(res) => res,
			Err(_) => return,
		};

		let rounds = self.rounds.as_mut().unwrap();
		let mut errors = Vec::new();
		if rounds.is_keygen_finished() {
			// Current signers before resetting jailed signers
			let signers_hashset =
				rounds.signers.iter().cloned().collect::<HashSet<u16, RandomState>>();
			// Update jailed signers each time an offline stage is created
			// This will trigger a regeneration of signing parties in hopes of
			// both randomizing the set of signers as well as removing jailed
			// signers after reported signing misbehaviour.
			let at: BlockId<B> = BlockId::hash(header.hash());
			let jailed_signers = self
				.client
				.runtime_api()
				.get_signing_jailed(&at, rounds.authorities.clone())
				.unwrap_or_default();
			// Update the jailed signers which may mutate the signers set
			rounds.set_jailed_signers(jailed_signers);
			let new_signers_hashset =
				rounds.signers.iter().cloned().collect::<HashSet<u16, RandomState>>();
			// Iterate through each unsigned proposal and create offline stages
			for unsigned_proposals in &unsigned_proposals {
				let key = (unsigned_proposals.typed_chain_id, unsigned_proposals.key);
				if self.dkg_state.created_offlinestage_at.contains_key(&key.encode()) {
					continue
				}

				// If there are newly jailed signers we need to ensure we restart the offline stage
				// process
				if signers_hashset.difference(&new_signers_hashset).next().is_some() {
					debug!(target: "dkg", "🕸️  FOUND INTERSECTION, REMOVING OLD OFFLINE STAGE\n{:?}\n{:?}", signers_hashset, new_signers_hashset);
					rounds.offlines.remove(&key.encode());
				}

				if let Err(e) = rounds.create_offline_stage(key.encode(), *header.number()) {
					error!(target: "dkg", "Failed to create offline stage: {:?}", e);
					errors.push(e);
				} else {
					// We note unsigned proposals for which we have started the offline stage
					// to prevent overwriting running offline stages when next this function is
					// called this function is called on every block import and the proposal
					// might still be in the the unsigned proposals queue.
					self.dkg_state.created_offlinestage_at.insert(key.encode(), *header.number());
				}
			}
		}

		for e in errors {
			self.handle_dkg_error(e);
		}
	}

	// *** Proposals handling ***
	/// When we create the offline stage we note that round key since the offline stage and voting
	/// process could go on for a number of blocks while the proposal is still in the unsigned
	/// proposal queue. The untrack interval is the number of blocks after which we expect the a
	/// voting round to have reached completion for a proposal After this time elapses for a round
	/// key we remove it from [dkg_state.created_offlinestage_at] since we expect that proposal to
	/// have been signed and moved to the signed proposals queue already.
	fn untrack_unsigned_proposals(&mut self, header: &B::Header) {
		let keys = self.dkg_state.created_offlinestage_at.keys().cloned().collect::<Vec<_>>();
		let _at: BlockId<B> = BlockId::hash(header.hash());
		let current_block_number = *header.number();
		for key in keys {
			let voted_at = self.dkg_state.created_offlinestage_at.get(&key).unwrap();
			let diff = current_block_number - *voted_at;
			let untrack_interval = <<B as Block>::Header as Header>::Number::from(
				dkg_runtime_primitives::UNTRACK_INTERVAL,
			);

			if diff >= untrack_interval {
				self.dkg_state.created_offlinestage_at.remove(&key);
			}
		}
	}

	fn process_unsigned_proposals(&mut self, header: &B::Header) {
		if self.rounds.is_none() {
			return
		}

		let latest_block_num = self.get_latest_block_number();
		let at: BlockId<B> = BlockId::hash(header.hash());
		let unsigned_proposals = match self.client.runtime_api().get_unsigned_proposals(&at) {
			Ok(res) => res,
			Err(_) => return,
		};

		debug!(target: "dkg", "Got unsigned proposals count {}", unsigned_proposals.len());
		let rounds = self.rounds.as_mut().unwrap();
		let mut errors = Vec::new();
		for unsigned_proposal in unsigned_proposals {
			let key = (unsigned_proposal.typed_chain_id, unsigned_proposal.key);
			if !rounds.is_ready_to_vote(key.encode()) {
				continue
			}

			debug!(target: "dkg", "Got unsigned proposal with key = {:?}", &key);
			if let Proposal::Unsigned { kind: _, data } = unsigned_proposal.proposal {
				if let Err(e) = rounds.vote(key.encode(), data, latest_block_num) {
					error!(target: "dkg", "🕸️  error creating new vote: {}", e);
					errors.push(e);
				} else {
					self.votes_sent += 1;
				};
			}
		}
		// Handle all errors
		for e in errors {
			self.handle_dkg_error(e);
		}
		// Votes sent to the DKG are unsigned proposals
		metric_set!(self, dkg_votes_sent, self.votes_sent);

		// Send messages to all peers
		send_outgoing_dkg_messages(self);
	}

	// *** Main run loop ***

	pub(crate) async fn run(mut self) {
		let mut dkg =
			Box::pin(self.gossip_engine.lock().messages_for(dkg_topic::<B>()).filter_map(
				|notification| async move {
					SignedDKGMessage::<Public>::decode(&mut &notification.message[..]).ok()
				},
			));

		let ref to_async_proto = self.to_async_proto.clone();

		loop {
			let engine = self.gossip_engine.clone();
			let gossip_engine = future::poll_fn(|cx| engine.lock().poll_unpin(cx));

			futures::select! {
				notification = self.finality_notifications.next().fuse() => {
					if let Some(notification) = notification {
						self.handle_finality_notification(notification);
					} else {
						return;
					}
				},
				notification = self.import_notifications.next().fuse() => {
					if let Some(notification) = notification {
						self.handle_import_notification(notification);
					} else {
						return;
					}
				},
				dkg_msg = dkg.next().fuse() => {
					if let Some(dkg_msg) = dkg_msg {
						if self.to_async_proto.receiver_count() == 0 || self.current_validator_set.read().authorities.is_empty() || self.queued_validator_set.authorities.is_empty() {
							self.msg_cache.push(dkg_msg);
						} else {
							let msgs = self.msg_cache.drain(..);
							for msg in msgs {
								if let Err(err) = to_async_proto.send(Arc::new(msg)) {
									log::error!(target: "dkg", "Unable to send message to async proto: {:?}", err);
								}
							}

							// send dkg_msg to async_proto
							if let Err(err) = to_async_proto.send(Arc::new(dkg_msg)) {
								log::error!(target: "dkg", "Unable to send message to async proto: {:?}", err);
							}
						}
					} else {
						return;
					}
				},
				_ = gossip_engine.fuse() => {
					error!(target: "dkg", "🕸️  Gossip engine has terminated.");
					return;
				}
			}
		}
	}
}<|MERGE_RESOLUTION|>--- conflicted
+++ resolved
@@ -15,7 +15,7 @@
 #![allow(clippy::collapsible_match)]
 
 use sc_keystore::LocalKeystore;
-use sp_core::ecdsa;
+use sp_core::{ecdsa, sr25519};
 use std::{
 	collections::{hash_map::RandomState, BTreeSet, HashMap, HashSet},
 	marker::PhantomData,
@@ -24,6 +24,7 @@
 };
 
 use codec::{Codec, Decode, Encode};
+use dkg_runtime_primitives::utils::to_slice_32;
 use curv::elliptic::curves::Secp256k1;
 use futures::{future, FutureExt, StreamExt};
 use log::{debug, error, info, trace};
@@ -38,15 +39,9 @@
 
 use rand::Rng;
 use sp_api::BlockId;
-<<<<<<< HEAD
-use sp_runtime::{
-	traits::{Block, Header, NumberFor},
-	AccountId32,
-};
+use sp_core::crypto::AccountId32;
+use sp_runtime::traits::{Block, Header, NumberFor};
 use tokio::sync::mpsc::{UnboundedReceiver, UnboundedSender};
-=======
-use sp_runtime::traits::{Block, Header, NumberFor};
->>>>>>> 58b14c5d
 
 use crate::{
 	keystore::DKGKeystore,
@@ -67,15 +62,7 @@
 	AuthoritySetId, DKGReport, MisbehaviourType, Proposal, GOSSIP_MESSAGE_RESENDING_LIMIT,
 };
 
-<<<<<<< HEAD
-use dkg_runtime_primitives::{crypto::{AuthorityId, Public}, utils::{sr25519, to_slice_32}, AggregatedMisbehaviourReports, AggregatedPublicKeys, TypedChainId, GENESIS_AUTHORITY_SET_ID, UnsignedProposal};
-=======
-use dkg_runtime_primitives::{
-	crypto::{AuthorityId, Public},
-	utils::to_slice_33,
-	AggregatedMisbehaviourReports, AggregatedPublicKeys, TypedChainId, GENESIS_AUTHORITY_SET_ID,
-};
->>>>>>> 58b14c5d
+use dkg_runtime_primitives::{crypto::{AuthorityId, Public}, utils::to_slice_33, AggregatedMisbehaviourReports, AggregatedPublicKeys, TypedChainId, GENESIS_AUTHORITY_SET_ID, UnsignedProposal};
 
 use crate::{
 	error, metric_set,
@@ -146,18 +133,13 @@
 	/// Tracking for the broadcasted public keys and signatures
 	pub aggregated_public_keys: HashMap<RoundId, AggregatedPublicKeys>,
 	/// Tracking for the misbehaviour reports
-<<<<<<< HEAD
 	pub aggregated_misbehaviour_reports:
-	HashMap<(RoundId, AuthorityId), AggregatedMisbehaviourReports>,
-=======
-	pub aggregated_misbehaviour_reports: HashMap<
-		(MisbehaviourType, RoundId, AuthorityId),
+	HashMap<(MisbehaviourType, RoundId, AuthorityId),
 		AggregatedMisbehaviourReports<AuthorityId>,
 	>,
 	/// Tracking for sent gossip messages: using blake2_128 for message hashes
 	/// The value is the number of times the message has been sent.
 	pub has_sent_gossip_msg: HashMap<[u8; 16], u8>,
->>>>>>> 58b14c5d
 	/// dkg state
 	pub dkg_state: DKGState<NumberFor<B>>,
 	/// Setting up keygen for current authorities
@@ -170,12 +152,9 @@
 	pub base_path: Option<PathBuf>,
 	/// Concrete type that points to the actual local keystore if it exists
 	pub local_keystore: Option<Arc<LocalKeystore>>,
-<<<<<<< HEAD
-	pub unsigned_proposals_tx: Arc<Mutex<Option<UnboundedSender<Vec<UnsignedProposal>>>>>
-=======
-	/// keep rustc happy
+	pub unsigned_proposals_tx: Arc<Mutex<Option<UnboundedSender<Vec<UnsignedProposal>>>>>,
+	// keep rustc happy
 	_backend: PhantomData<BE>,
->>>>>>> 58b14c5d
 }
 
 impl<B, C, BE> DKGWorker<B, C, BE>
@@ -444,13 +423,8 @@
 			.unwrap_or_else(|| panic!("Halp"))
 	}
 
-<<<<<<< HEAD
-	/// Gets the active Sr25519 authority key
+	/// Gets the active Sr25519 public key
 	pub fn get_sr25519_public_key(&self) -> sp_core::sr25519::Public {
-=======
-	/// Gets the active Sr25519 public key
-	pub fn get_sr25519_public_key(&mut self) -> sp_core::sr25519::Public {
->>>>>>> 58b14c5d
 		self.key_store
 			.sr25519_public_key(&self.key_store.sr25519_public_keys().unwrap_or_default())
 			.unwrap_or_else(|| panic!("Could not find sr25519 key in keystore"))
@@ -512,7 +486,6 @@
 		Ok(())
 	}
 
-<<<<<<< HEAD
 	/// Gets the best authorities by authority keys using on-chain reputations
 	fn get_best_authority_keys(
 		&self,
@@ -527,10 +500,8 @@
 			self.get_next_keygen_threshold(header)
 		};
 		// Best authorities are taken from the on-chain reputations
-		let best_authorities: Vec<Public> = get_best_authorities(
-			threshold.into(),
-			&authority_set.authorities,
-			&self.get_authority_reputations(header, &authority_set),
+		let best_authorities: Vec<Public> = self.get_best_authorities(
+			header,
 		)
 			.iter()
 			.map(|(_, key)| key.clone())
@@ -539,8 +510,6 @@
 		best_authorities
 	}
 
-=======
->>>>>>> 58b14c5d
 	fn handle_genesis_dkg_setup(
 		&mut self,
 		header: &B::Header,
@@ -681,12 +650,8 @@
 				return
 			}
 		}
-<<<<<<< HEAD
 		*self.latest_header.write() = Some(header.clone());
-=======
-		self.latest_header = Some(header.clone());
 		// Clear offchain storage
->>>>>>> 58b14c5d
 		listen_and_clear_offchain_storage(self, header);
 		// Try to resume DKG when we hear of a new block
 		try_resume_dkg(self, header);
@@ -795,46 +760,44 @@
 	}
 
 	fn verify_signature_against_authorities(
-		&self,
+		&mut self,
 		signed_dkg_msg: SignedDKGMessage<Public>,
 	) -> Result<DKGMessage<Public>, DKGError> {
-		Self::verify_signature_against_authorities_inner(&*self.latest_header.read(), &self.client, signed_dkg_msg)
+		Self::verify_signature_against_authorities_inner(signed_dkg_msg, &self.latest_header, &self.client)
 	}
 
 	pub fn verify_signature_against_authorities_inner(
-		latest_header: &Option<B::Header>,
-		client: &Arc<C>,
 		signed_dkg_msg: SignedDKGMessage<Public>,
+		latest_header: &Arc<RwLock<Option<B::Header>>>,
+		client: &Arc<C>
 	) -> Result<DKGMessage<Public>, DKGError> {
 		let dkg_msg = signed_dkg_msg.msg;
 		let encoded = dkg_msg.encode();
-		let signature = signed_dkg_msg.signature.unwrap();
+		let signature = signed_dkg_msg.signature.unwrap_or_default();
 		// Get authority accounts
-<<<<<<< HEAD
 		let mut authority_accounts: Option<(Vec<AccountId32>, Vec<AccountId32>)> = None;
 
-		if let Some(header) = latest_header.as_ref() {
+		if let Some(ref header) = latest_header.read().clone() {
 			let at: BlockId<B> = BlockId::hash(header.hash());
 			let accounts = client.runtime_api().get_authority_accounts(&at).ok();
 
 			if accounts.is_some() {
 				authority_accounts = accounts;
 			}
-=======
-		let mut authorities: Option<(Vec<AuthorityId>, Vec<AuthorityId>)> = None;
-		if let Some(header) = self.latest_header.as_ref() {
-			authorities = self.validator_set(header).map(|a| (a.0.authorities, a.1.authorities));
->>>>>>> 58b14c5d
-		}
-
-		if authorities.is_none() {
+		}
+
+		if authority_accounts.is_none() {
 			return Err(DKGError::GenericError { reason: "No authorities".into() })
 		}
 
-		let check_signers = |xs: &[AuthorityId]| {
-			return dkg_runtime_primitives::utils::verify_signer_from_set_ecdsa(
+		let check_signers = |xs: Vec<AccountId32>| {
+			return dkg_runtime_primitives::utils::verify_signer_from_set(
 				xs.iter()
-					.map(|x| ecdsa::Public::from_raw(to_slice_33(&x.encode()).unwrap()))
+					.map(|x| {
+						sr25519::Public(to_slice_32(&x.encode()).unwrap_or_else(|| {
+							panic!("Failed to convert account id to sr25519 public key")
+						}))
+					})
 					.collect(),
 				&encoded,
 				&signature,
@@ -842,11 +805,12 @@
 				.1
 		};
 
-		if check_signers(&authorities.clone().unwrap().0) || check_signers(&authorities.unwrap().1)
+		if check_signers(authority_accounts.clone().unwrap().0.into()) ||
+			check_signers(authority_accounts.clone().unwrap().1.into())
 		{
-			Ok(dkg_msg)
+			return Ok(dkg_msg)
 		} else {
-			Err(DKGError::GenericError {
+			return Err(DKGError::GenericError {
 				reason: "Message signature is not from a registered authority or next authority"
 					.into(),
 			})
