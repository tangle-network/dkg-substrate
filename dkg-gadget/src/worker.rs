--- conflicted
+++ resolved
@@ -18,11 +18,8 @@
 
 use core::convert::TryFrom;
 use curv::elliptic::curves::traits::ECPoint;
-<<<<<<< HEAD
 use sc_keystore::LocalKeystore;
-=======
 use sp_arithmetic::traits::AtLeast32BitUnsigned;
->>>>>>> 10e6fb37
 use std::{
 	collections::{BTreeSet, HashMap},
 	marker::PhantomData,
@@ -99,13 +96,9 @@
 	pub gossip_validator: Arc<GossipValidator<B>>,
 	pub min_block_delta: u32,
 	pub metrics: Option<Metrics>,
-<<<<<<< HEAD
-	pub dkg_state: DKGState<B, DKGPayloadKey>,
 	pub base_path: Option<PathBuf>,
 	pub local_keystore: Option<Arc<LocalKeystore>>,
-=======
 	pub dkg_state: DKGState<DKGPayloadKey, NumberFor<B>>,
->>>>>>> 10e6fb37
 }
 
 /// A DKG worker plays the DKG protocol
@@ -287,14 +280,13 @@
 		return self.client.runtime_api().signature_threshold(&at).ok()
 	}
 
-<<<<<<< HEAD
 	pub fn get_time_to_restart(&self, header: &B::Header) -> Option<NumberFor<B>> {
 		let at = BlockId::hash(header.hash());
 		return self.client.runtime_api().time_to_restart(&at).ok()
-=======
+	}
+	
 	fn get_latest_block_number(&self) -> NumberFor<B> {
 		self.latest_header.clone().unwrap().number().clone()
->>>>>>> 10e6fb37
 	}
 
 	/// Return the next and queued validator set at header `header`.
@@ -363,7 +355,6 @@
 			self.get_threshold(header).unwrap(),
 		);
 
-<<<<<<< HEAD
 		let mut local_key_path = None;
 		let mut offline_stage_path = None;
 
@@ -371,9 +362,7 @@
 			local_key_path = Some(self.base_path.as_ref().unwrap().join(DKG_LOCAL_KEY_FILE));
 			let _ = cleanup(local_key_path.as_ref().unwrap().clone());
 		}
-=======
 		let latest_block_num = self.get_latest_block_number();
->>>>>>> 10e6fb37
 
 		self.rounds = if self.next_rounds.is_some() {
 			self.next_rounds.take()
@@ -430,7 +419,6 @@
 			self.get_threshold(header).unwrap_or_default(),
 		);
 
-<<<<<<< HEAD
 		let mut local_key_path = None;
 		let mut offline_stage_path = None;
 
@@ -438,9 +426,7 @@
 			local_key_path = Some(self.base_path.as_ref().unwrap().join(QUEUED_DKG_LOCAL_KEY_FILE));
 			let _ = cleanup(local_key_path.as_ref().unwrap().clone());
 		}
-=======
 		let latest_block_num = self.get_latest_block_number();
->>>>>>> 10e6fb37
 
 		// If current node is part of the queued authorities
 		// start the multiparty keygen process
@@ -475,17 +461,6 @@
 
 	// *** Block notifications ***
 
-	pub fn is_new_session(&self, header: &B::Header) -> bool {
-		if let Some((active, _queued)) = self.validator_set(header) {
-			if active.id != self.current_validator_set.id ||
-				(active.id == GENESIS_AUTHORITY_SET_ID && self.best_dkg_block.is_none())
-			{
-				return true
-			}
-		}
-		false
-	}
-
 	fn process_block_notification(&mut self, header: &B::Header) {
 		if let Some(latest_header) = &self.latest_header {
 			if latest_header.number() >= header.number() {
@@ -584,15 +559,10 @@
 		debug!(target: "dkg", "🕸️  Try sending DKG messages");
 
 		let send_messages = |rounds: &mut MultiPartyECDSARounds<DKGPayloadKey, NumberFor<B>>,
-<<<<<<< HEAD
-		                     authority_id: Public| {
-			rounds.proceed();
-=======
 		                     authority_id: Public,
 		                     at: NumberFor<B>|
 		 -> Result<(), DKGError> {
 			rounds.proceed(at)?;
->>>>>>> 10e6fb37
 
 			// TODO: run this in a different place, tied to certain number of blocks probably
 			if rounds.is_offline_ready() {
@@ -1344,84 +1314,6 @@
 	}
 }
 
-<<<<<<< HEAD
-=======
-fn find_index<B: Eq>(queue: &Vec<B>, value: &B) -> Option<usize> {
-	for (i, v) in queue.iter().enumerate() {
-		if value == v {
-			return Some(i)
-		}
-	}
-	None
-}
-
-fn validate_threshold(n: u16, t: u16) -> u16 {
-	let max_thresh = n - 1;
-	if t >= 1 && t <= max_thresh {
-		return t
-	}
-
-	return max_thresh
-}
-
-fn set_up_rounds<Clock>(
-	authority_set: &AuthoritySet<Public>,
-	public: &Public,
-	thresh: u16,
-) -> MultiPartyECDSARounds<DKGPayloadKey, Clock>
-where
-	Clock: AtLeast32BitUnsigned + Copy,
-{
-	let party_inx = find_index::<AuthorityId>(&authority_set.authorities, public).unwrap() + 1;
-
-	let n = authority_set.authorities.len();
-
-	let rounds = MultiPartyECDSARounds::new(
-		u16::try_from(party_inx).unwrap(),
-		thresh,
-		u16::try_from(n).unwrap(),
-		authority_set.id.clone(),
-	);
-
-	rounds
-}
-
-/// Extract the MMR root hash from a digest in the given header, if it exists.
-fn find_mmr_root_digest<B, Id>(header: &B::Header) -> Option<MmrRootHash>
-where
-	B: Block,
-	Id: Codec,
-{
-	header.digest().logs().iter().find_map(|log| {
-		match log.try_to::<ConsensusLog<Id>>(OpaqueDigestItemId::Consensus(&ENGINE_ID)) {
-			Some(ConsensusLog::MmrRoot(root)) => Some(root),
-			_ => None,
-		}
-	})
-}
-
-/// Scan the `header` digest log for a DKG validator set change. Return either the new
-/// validator set or `None` in case no validator set change has been signaled.
-fn find_authorities_change<B>(
-	header: &B::Header,
-) -> Option<(AuthoritySet<AuthorityId>, AuthoritySet<AuthorityId>)>
-where
-	B: Block,
-{
-	let id = OpaqueDigestItemId::Consensus(&ENGINE_ID);
-
-	let filter = |log: ConsensusLog<AuthorityId>| match log {
-		ConsensusLog::AuthoritiesChange {
-			next_authorities: validator_set,
-			next_queued_authorities,
-		} => Some((validator_set, next_queued_authorities)),
-		_ => None,
-	};
-
-	header.digest().convert_first(|l| l.try_to(id).and_then(filter))
-}
-
->>>>>>> 10e6fb37
 #[cfg(test)]
 mod tests {
 
