// Copyright 2022 Webb Technologies Inc.
//
// Licensed under the Apache License, Version 2.0 (the "License");
// you may not use this file except in compliance with the License.
// You may obtain a copy of the License at
//
// http://www.apache.org/licenses/LICENSE-2.0
//
// Unless required by applicable law or agreed to in writing, software
// distributed under the License is distributed on an "AS IS" BASIS,
// WITHOUT WARRANTIES OR CONDITIONS OF ANY KIND, either express or implied.
// See the License for the specific language governing permissions and
// limitations under the License.

#![allow(clippy::collapsible_match)]

use crate::{
	async_protocols::{blockchain_interface::DKGProtocolEngine, KeygenPartyId},
	debug_logger::DebugLogger,
};
use codec::{Codec, Encode};
use curv::elliptic::curves::Secp256k1;
use sc_network::NetworkService;
use sc_network_sync::SyncingService;
use sp_consensus::SyncOracle;

use crate::signing_manager::SigningManager;
use futures::StreamExt;
use multi_party_ecdsa::protocols::multi_party_ecdsa::gg_2020::state_machine::keygen::LocalKey;
use parking_lot::{Mutex, RwLock};
use sc_client_api::{Backend, FinalityNotification};
use sc_keystore::LocalKeystore;
use sp_arithmetic::traits::SaturatedConversion;
use sp_core::ecdsa;
use sp_runtime::traits::{Block, Get, Header, NumberFor};
use std::{
	collections::{BTreeSet, HashMap},
	marker::PhantomData,
	sync::Arc,
};
use tokio::sync::mpsc::UnboundedSender;

use dkg_primitives::{
	types::{DKGError, DKGMessage, NetworkMsgPayload, SessionId, SignedDKGMessage},
	AuthoritySetId, DKGReport, MisbehaviourType,
};
use dkg_runtime_primitives::{
	crypto::{AuthorityId, Public},
	gossip_messages::MisbehaviourMessage,
	utils::to_slice_33,
	AggregatedMisbehaviourReports, AggregatedPublicKeys, AuthoritySet, BatchId, DKGApi,
	MaxAuthorities, MaxProposalLength, MaxProposalsInBatch, MaxReporters, MaxSignatureLength,
	GENESIS_AUTHORITY_SET_ID,
};

use crate::{
	async_protocols::{remote::AsyncProtocolRemote, AsyncProtocolParameters},
	dkg_modules::DKGModules,
	error,
	gossip_engine::GossipEngineIface,
	gossip_messages::{
		misbehaviour_report::{gossip_misbehaviour_report, handle_misbehaviour_report},
		public_key_gossip::handle_public_key_broadcast,
	},
	keygen_manager::KeygenManager,
	keystore::DKGKeystore,
	metric_inc, metric_set,
	metrics::Metrics,
	utils::find_authorities_change,
	Client,
};

pub const ENGINE_ID: sp_runtime::ConsensusEngineId = *b"WDKG";

pub const STORAGE_SET_RETRY_NUM: usize = 5;

pub const MAX_SUBMISSION_DELAY: u32 = 3;

pub const MAX_KEYGEN_RETRIES: usize = 5;

/// How many blocks to keep the proposal hash in out local cache.
pub const PROPOSAL_HASH_LIFETIME: u32 = 10;

pub type Shared<T> = Arc<RwLock<T>>;

pub struct WorkerParams<B, BE, C, GE>
where
	B: Block,
	GE: GossipEngineIface,
{
	pub client: Arc<C>,
	pub backend: Arc<BE>,
	pub key_store: DKGKeystore,
	pub keygen_gossip_engine: GE,
	pub signing_gossip_engine: GE,
	pub db_backend: Arc<dyn crate::db::DKGDbBackend>,
	pub metrics: Option<Metrics>,
	pub local_keystore: Option<Arc<LocalKeystore>>,
	pub latest_header: Arc<RwLock<Option<B::Header>>>,
	pub network: Option<Arc<NetworkService<B, B::Hash>>>,
	pub sync_service: Option<Arc<SyncingService<B>>>,
	pub test_bundle: Option<TestBundle>,
	pub _marker: PhantomData<B>,
}

/// A DKG worker plays the DKG protocol
pub struct DKGWorker<B, BE, C, GE>
where
	B: Block,
	BE: Backend<B>,
	C: Client<B, BE>,
	GE: GossipEngineIface,
{
	pub client: Arc<C>,
	pub backend: Arc<BE>,
	pub key_store: DKGKeystore,
	pub keygen_gossip_engine: Arc<GE>,
	pub signing_gossip_engine: Arc<GE>,
	pub db: Arc<dyn crate::db::DKGDbBackend>,
	pub metrics: Arc<Option<Metrics>>,
	/// Cached best authorities
	pub best_authorities: Shared<Vec<(u16, Public)>>,
	/// Cached next best authorities
	pub next_best_authorities: Shared<Vec<(u16, Public)>>,
	/// Latest block header
	pub latest_header: Shared<Option<B::Header>>,
	/// Current validator set
	pub current_validator_set: Shared<AuthoritySet<Public, MaxAuthorities>>,
	/// Queued validator set
	pub queued_validator_set: Shared<AuthoritySet<Public, MaxAuthorities>>,
	/// Tracking for the broadcasted public keys and signatures
	pub aggregated_public_keys: Shared<AggregatedPublicKeysAndSigs>,
	/// Tracking for the misbehaviour reports
	pub aggregated_misbehaviour_reports: Shared<AggregatedMisbehaviourReportStore>,
	/// Concrete type that points to the actual local keystore if it exists
	pub local_keystore: Shared<Option<Arc<LocalKeystore>>>,
	/// Used to keep track of network status
	pub network: Option<Arc<NetworkService<B, B::Hash>>>,
	/// Used to keep track of sync status
	pub sync_service: Option<Arc<SyncingService<B>>>,
	pub test_bundle: Option<TestBundle>,
	pub logger: DebugLogger,
	pub dkg_modules: DKGModules<B, BE, C, GE>,
	pub signing_manager: SigningManager<B, BE, C, GE>,
	pub keygen_manager: KeygenManager<B, BE, C, GE>,
	pub(crate) error_handler_channel: ErrorHandlerChannel,
	// keep rustc happy
	_backend: PhantomData<(BE, MaxProposalLength)>,
}

#[derive(Clone)]
pub(crate) struct ErrorHandlerChannel {
	pub tx: tokio::sync::mpsc::UnboundedSender<DKGError>,
	rx: Arc<Mutex<Option<tokio::sync::mpsc::UnboundedReceiver<DKGError>>>>,
}

/// Used only for tests
#[derive(Clone)]
pub struct TestBundle {
	pub to_test_client: UnboundedSender<TestClientPayload>,
	pub current_test_id: Arc<RwLock<Option<uuid::Uuid>>>,
}

pub type TestClientPayload = (uuid::Uuid, Result<(), String>, Option<Vec<u8>>);

// Implementing Clone for DKGWorker is required for the async protocol
impl<B, BE, C, GE> Clone for DKGWorker<B, BE, C, GE>
where
	B: Block,
	BE: Backend<B> + 'static,
	C: Client<B, BE> + 'static,
	GE: GossipEngineIface,
{
	fn clone(&self) -> Self {
		Self {
			client: self.client.clone(),
			backend: self.backend.clone(),
			key_store: self.key_store.clone(),
			db: self.db.clone(),
			keygen_gossip_engine: self.keygen_gossip_engine.clone(),
			signing_gossip_engine: self.signing_gossip_engine.clone(),
			metrics: self.metrics.clone(),
			best_authorities: self.best_authorities.clone(),
			next_best_authorities: self.next_best_authorities.clone(),
			latest_header: self.latest_header.clone(),
			current_validator_set: self.current_validator_set.clone(),
			queued_validator_set: self.queued_validator_set.clone(),
			aggregated_public_keys: self.aggregated_public_keys.clone(),
			aggregated_misbehaviour_reports: self.aggregated_misbehaviour_reports.clone(),
			local_keystore: self.local_keystore.clone(),
			test_bundle: self.test_bundle.clone(),
			network: self.network.clone(),
			sync_service: self.sync_service.clone(),
			logger: self.logger.clone(),
			dkg_modules: self.dkg_modules.clone(),
			signing_manager: self.signing_manager.clone(),
			keygen_manager: self.keygen_manager.clone(),
			error_handler_channel: self.error_handler_channel.clone(),
			_backend: PhantomData,
		}
	}
}

pub type AggregatedPublicKeysAndSigs = HashMap<SessionId, AggregatedPublicKeys>;

pub type AggregatedMisbehaviourReportStore = HashMap<
	(MisbehaviourType, SessionId, AuthorityId),
	AggregatedMisbehaviourReports<AuthorityId, MaxSignatureLength, MaxReporters>,
>;

impl<B, BE, C, GE> DKGWorker<B, BE, C, GE>
where
	B: Block + Codec,
	BE: Backend<B> + Unpin + 'static,
	GE: GossipEngineIface + 'static,
	C: Client<B, BE> + 'static,
	C::Api: DKGApi<B, AuthorityId, NumberFor<B>, MaxProposalLength, MaxAuthorities>,
{
	/// Return a new DKG worker instance.
	///
	/// Note that a DKG worker is only fully functional if a corresponding
	/// DKG pallet has been deployed on-chain.
	///
	/// The DKG pallet is needed in order to keep track of the DKG authority set.
	pub fn new(worker_params: WorkerParams<B, BE, C, GE>, logger: DebugLogger) -> Self {
		let WorkerParams {
			client,
			backend,
			key_store,
			db_backend,
			keygen_gossip_engine,
			signing_gossip_engine,
			metrics,
			local_keystore,
			latest_header,
			network,
			sync_service,
			test_bundle,
			..
		} = worker_params;

		let clock = Clock { latest_header: latest_header.clone() };
		let signing_manager = SigningManager::<B, BE, C, GE>::new(logger.clone(), clock.clone());
		// 2 tasks max: 1 for current, 1 for queued
		let keygen_manager = KeygenManager::new(logger.clone(), clock);
<<<<<<< HEAD

		let (tx, rx) = tokio::sync::mpsc::unbounded_channel();
		let error_handler_channel = ErrorHandlerChannel { tx, rx: Arc::new(Mutex::new(Some(rx))) };

		DKGWorker {
=======
		let dkg_modules = DKGModules::default();
		let this = DKGWorker {
>>>>>>> 8da00187
			client,
			backend,
			key_store,
			db: db_backend,
			keygen_manager,
			keygen_gossip_engine: Arc::new(keygen_gossip_engine),
			signing_gossip_engine: Arc::new(signing_gossip_engine),
			metrics: Arc::new(metrics),
			best_authorities: Arc::new(RwLock::new(vec![])),
			next_best_authorities: Arc::new(RwLock::new(vec![])),
			current_validator_set: Arc::new(RwLock::new(AuthoritySet::empty())),
			queued_validator_set: Arc::new(RwLock::new(AuthoritySet::empty())),
			latest_header,
			aggregated_public_keys: Arc::new(RwLock::new(HashMap::new())),
			aggregated_misbehaviour_reports: Arc::new(RwLock::new(HashMap::new())),
			local_keystore: Arc::new(RwLock::new(local_keystore)),
			test_bundle,
			error_handler_channel,
			logger,
			network,
			sync_service,
			signing_manager,
			dkg_modules,
			_backend: PhantomData,
		};

		// Load the DKG modules
		this.dkg_modules.initialize(this.clone());
		this
	}
}

#[derive(Copy, Clone, Debug, Eq, PartialEq)]
pub enum ProtoStageType {
	KeygenGenesis,
	KeygenStandard,
	Signing { unsigned_proposal_hash: [u8; 32] },
}

#[derive(Debug, Copy, Clone)]
pub struct AnticipatedKeygenExecutionStatus {
	pub execute: bool,
	pub force_execute: bool,
}

impl<B, BE, C, GE> DKGWorker<B, BE, C, GE>
where
	B: Block,
	BE: Backend<B> + Unpin + 'static,
	GE: GossipEngineIface + 'static,
	C: Client<B, BE> + 'static,
	C::Api: DKGApi<B, AuthorityId, NumberFor<B>, MaxProposalLength, MaxAuthorities>,
{
	// NOTE: This must be ran at the start of each epoch since best_authorities may change
	// if "current" is true, this will set the "rounds" field in the dkg worker, otherwise,
	// it well set the "next_rounds" field
	#[allow(clippy::too_many_arguments, clippy::type_complexity)]
	pub(crate) fn generate_async_proto_params(
		&self,
		best_authorities: Vec<(KeygenPartyId, Public)>,
		authority_public_key: Public,
		party_i: KeygenPartyId,
		session_id: SessionId,
		stage: ProtoStageType,
		protocol_name: &str,
		associated_block: NumberFor<B>,
		ssid: u8,
	) -> Result<
		AsyncProtocolParameters<
			DKGProtocolEngine<
				B,
				BE,
				C,
				GE,
				MaxProposalLength,
				MaxAuthorities,
				BatchId,
				MaxProposalsInBatch,
				MaxSignatureLength,
			>,
			MaxAuthorities,
		>,
		DKGError,
	> {
		let best_authorities = Arc::new(best_authorities);
		let authority_public_key = Arc::new(authority_public_key);

		let now = self.get_latest_block_number();
		let associated_block_id: u64 = associated_block.saturated_into();
		let status_handle = AsyncProtocolRemote::new(
			now,
			session_id,
			self.logger.clone(),
			associated_block_id,
			ssid,
		);
		// Fetch the active key. This requires rotating the key to have happened with
		// full certainty in order to ensure the right key is being used to make signatures.
		let active_local_key = match stage {
			ProtoStageType::KeygenGenesis => None,
			ProtoStageType::KeygenStandard => None,
			ProtoStageType::Signing { .. } => {
				let (active_local_key, _) = self.fetch_local_keys(session_id);
				active_local_key
			},
		};
		self.logger.debug(format!(
			"Active local key enabled for stage {:?}? {}",
			stage,
			active_local_key.is_some()
		));

		let params = AsyncProtocolParameters {
			engine: Arc::new(DKGProtocolEngine {
				backend: self.backend.clone(),
				latest_header: self.latest_header.clone(),
				client: self.client.clone(),
				keystore: self.key_store.clone(),
				db: self.db.clone(),
				gossip_engine: self.get_gossip_engine_from_protocol_name(protocol_name),
				aggregated_public_keys: self.aggregated_public_keys.clone(),
				best_authorities: best_authorities.clone(),
				authority_public_key: authority_public_key.clone(),
				current_validator_set: self.current_validator_set.clone(),
				local_keystore: self.local_keystore.clone(),
				vote_results: Arc::new(Default::default()),
				is_genesis: stage == ProtoStageType::KeygenGenesis,
				metrics: self.metrics.clone(),
				test_bundle: self.test_bundle.clone(),
				logger: self.logger.clone(),
				_pd: Default::default(),
			}),
			session_id,
			db: self.db.clone(),
			keystore: self.key_store.clone(),
			current_validator_set: self.current_validator_set.clone(),
			best_authorities,
			party_i,
			authority_public_key,
			batch_id_gen: Arc::new(Default::default()),
			handle: status_handle,
			logger: self.logger.clone(),
			local_key: active_local_key,
			associated_block_id,
		};

		match &stage {
			ProtoStageType::Signing { unsigned_proposal_hash } => {
				self.logger.debug(format!("Signing protocol for proposal hash {unsigned_proposal_hash:?} will start later in the signing manager"));
				Ok(params)
			},

			ProtoStageType::KeygenGenesis | ProtoStageType::KeygenStandard => {
				self.logger.debug(format!(
					"Protocol for stage {stage:?} will start later in the keygen manager"
				));
				Ok(params)
			},
		}
	}

	/// Returns the gossip engine based on the protocol_name
	fn get_gossip_engine_from_protocol_name(&self, protocol_name: &str) -> Arc<GE> {
		match protocol_name {
			crate::DKG_KEYGEN_PROTOCOL_NAME => self.keygen_gossip_engine.clone(),
			crate::DKG_SIGNING_PROTOCOL_NAME => self.signing_gossip_engine.clone(),
			_ => panic!("Protocol name not found!"),
		}
	}

<<<<<<< HEAD
	#[allow(clippy::too_many_arguments)]
	pub(crate) async fn initialize_keygen_protocol(
		&self,
		best_authorities: Vec<(KeygenPartyId, Public)>,
		authority_public_key: Public,
		party_i: KeygenPartyId,
		session_id: SessionId,
		associated_block: NumberFor<B>,
		threshold: u16,
		stage: ProtoStageType,
		keygen_protocol_hash: [u8; 32],
	) -> Option<(AsyncProtocolRemote<NumberFor<B>>, Pin<Box<dyn SendFuture<'static, ()>>>)> {
		// There is only ever 1 signing set, implicitly, for keygen (i.e., the list of best
		// authorities)
		const KEYGEN_SSID: u8 = 0;
		match self.generate_async_proto_params(
			best_authorities,
			authority_public_key,
			party_i,
			session_id,
			stage,
			crate::DKG_KEYGEN_PROTOCOL_NAME,
			associated_block,
			KEYGEN_SSID,
		) {
			Ok(async_proto_params) => {
				let err_handler_tx = self.error_handler_channel.tx.clone();

				let remote = async_proto_params.handle.clone();
				let keygen_manager = self.keygen_manager.clone();
				let status = match stage {
					ProtoStageType::KeygenGenesis => KeygenRound::Genesis,
					ProtoStageType::KeygenStandard => KeygenRound::Next,
					ProtoStageType::Signing { .. } => {
						unreachable!("Should not happen here")
					},
				};

				match GenericAsyncHandler::setup_keygen(
					async_proto_params,
					threshold,
					status,
					keygen_protocol_hash,
				) {
					Ok(meta_handler) => {
						let logger = self.logger.clone();
						let signing_manager = self.signing_manager.clone();
						signing_manager.keygen_lock();
						let task = async move {
							match meta_handler.await {
								Ok(_) => {
									keygen_manager.set_state(KeygenState::KeygenCompleted {
										session_completed: session_id,
									});
									let _ = keygen_manager
										.finished_count
										.fetch_add(1, Ordering::SeqCst);
									signing_manager.keygen_unlock();
									logger.info(
										"The keygen meta handler has executed successfully"
											.to_string(),
									);

									Ok(())
								},

								Err(err) => {
									logger
										.error(format!("Error executing meta handler {:?}", &err));
									keygen_manager.set_state(KeygenState::Failed { session_id });
									signing_manager.keygen_unlock();
									let _ = err_handler_tx.send(err.clone());
									Err(err)
								},
							}
						};

						self.logger.debug(format!("Created Keygen Protocol task for session {session_id} with status {status:?}"));
						return Some((remote, Box::pin(task)))
					},

					Err(err) => {
						self.logger.error(format!("Error starting meta handler {:?}", &err));
						self.handle_dkg_error(err).await;
					},
				}
			},

			Err(err) => {
				self.handle_dkg_error(err).await;
			},
		}

		None
	}

=======
>>>>>>> 8da00187
	/// Fetch the stored local keys if they exist.
	fn fetch_local_keys(
		&self,
		current_session_id: SessionId,
	) -> (Option<LocalKey<Secp256k1>>, Option<LocalKey<Secp256k1>>) {
		let next_session_id = current_session_id + 1;
		let active_local_key = self.db.get_local_key(current_session_id).ok().flatten();
		let next_local_key = self.db.get_local_key(next_session_id).ok().flatten();
		(active_local_key, next_local_key)
	}

	/// Get the party index of our worker
	///
	/// Returns `None` if we are not in the best authority set
	pub async fn get_party_index(&self, header: &B::Header) -> Option<u16> {
		let public = self.get_authority_public_key();
		let best_authorities = self.get_best_authorities(header).await;
		for elt in best_authorities {
			if elt.1 == public {
				return Some(elt.0)
			}
		}

		None
	}

	/// Get the next party index of our worker for possible queued keygen
	///
	/// Returns `None` if we are not in the next best authority set
	pub async fn get_next_party_index(&self, header: &B::Header) -> Option<u16> {
		let public = self.get_authority_public_key();
		let next_best_authorities = self.get_next_best_authorities(header).await;
		for elt in next_best_authorities {
			if elt.1 == public {
				return Some(elt.0)
			}
		}

		None
	}

	/// Get the signature threshold at a specific block
	pub async fn get_signature_threshold(&self, header: &B::Header) -> u16 {
		let at = header.hash();
		self.exec_client_function(move |client| {
			client.runtime_api().signature_threshold(at).unwrap_or_default()
		})
		.await
	}

	/// Get the next signature threshold at a specific block
	pub async fn get_next_signature_threshold(&self, header: &B::Header) -> u16 {
		let at = header.hash();
		self.exec_client_function(move |client| {
			client.runtime_api().next_signature_threshold(at).unwrap_or_default()
		})
		.await
	}

	/// Get the active DKG public key
	pub async fn get_dkg_pub_key(&self, header: &B::Header) -> (AuthoritySetId, Vec<u8>) {
		let at = header.hash();
		self.exec_client_function(move |client| {
			client.runtime_api().dkg_pub_key(at).unwrap_or_default()
		})
		.await
	}

	pub async fn dkg_pub_key_is_unset(&self, header: &B::Header) -> bool {
		self.get_dkg_pub_key(header).await.1.is_empty()
	}

	/// Get the next DKG public key
	pub async fn get_next_dkg_pub_key(
		&self,
		header: &B::Header,
	) -> Option<(AuthoritySetId, Vec<u8>)> {
		let at = header.hash();
		self.exec_client_function(move |client| {
			client.runtime_api().next_dkg_pub_key(at).unwrap_or_default()
		})
		.await
	}

	/// Get the jailed keygen authorities
	#[allow(dead_code)]
	pub async fn get_keygen_jailed(
		&self,
		header: &B::Header,
		set: &[AuthorityId],
	) -> Vec<AuthorityId> {
		let at = header.hash();
		let set = set.to_vec();
		self.exec_client_function(move |client| {
			client.runtime_api().get_keygen_jailed(at, set).unwrap_or_default()
		})
		.await
	}

	/// Get the best authorities for keygen
	pub async fn get_best_authorities(&self, header: &B::Header) -> Vec<(u16, AuthorityId)> {
		let at = header.hash();
		self.exec_client_function(move |client| {
			client.runtime_api().get_best_authorities(at).unwrap_or_default()
		})
		.await
	}

	/// Get the next best authorities for keygen
	pub async fn get_next_best_authorities(&self, header: &B::Header) -> Vec<(u16, AuthorityId)> {
		let at = header.hash();
		self.exec_client_function(move |client| {
			client.runtime_api().get_next_best_authorities(at).unwrap_or_default()
		})
		.await
	}

	/// Return the next and queued validator set at header `header`.
	///
	/// Note that the validator set could be `None`. This is the case if we don't find
	/// a DKG authority set change and we can't fetch the authority set from the
	/// DKG on-chain state.
	///
	/// Such a failure is usually an indication that the DKG pallet has not been deployed (yet).
	///
	/// If the validators are None, we use the arbitrary validators gotten from the authority set
	/// and queued authority set in the given header
	pub async fn validator_set(
		&self,
		header: &B::Header,
	) -> Option<(AuthoritySet<Public, MaxAuthorities>, AuthoritySet<Public, MaxAuthorities>)> {
		Self::validator_set_inner(&self.logger, header, &self.client).await
	}

	async fn validator_set_inner(
		logger: &DebugLogger,
		header: &B::Header,
		client: &Arc<C>,
	) -> Option<(AuthoritySet<Public, MaxAuthorities>, AuthoritySet<Public, MaxAuthorities>)> {
		let new = if let Some((new, queued)) = find_authorities_change::<B>(header) {
			Some((new, queued))
		} else {
			let at = header.hash();
			let current_authority_set = exec_client_function(client, move |client| {
				client.runtime_api().authority_set(at).ok()
			})
			.await;

			let queued_authority_set = exec_client_function(client, move |client| {
				client.runtime_api().queued_authority_set(at).ok()
			})
			.await;

			match (current_authority_set, queued_authority_set) {
				(Some(current), Some(queued)) => Some((current, queued)),
				_ => None,
			}
		};

		logger.trace(format!("🕸️  active validator set: {new:?}"));

		new
	}

	/// Verify `active` validator set for `block` against the key store
	///
	/// The critical case is, if we do have a public key in the key store which is not
	/// part of the active validator set.
	///
	/// Note that for a non-authority node there will be no keystore, and we will
	/// return an error and don't check. The error can usually be ignored.
	fn verify_validator_set(
		&self,
		block: &NumberFor<B>,
		mut active: AuthoritySet<Public, MaxAuthorities>,
	) -> Result<(), error::Error> {
		let active: BTreeSet<Public> = active.authorities.drain(..).collect();

		let store: BTreeSet<Public> = self.key_store.public_keys()?.drain(..).collect();

		let missing: Vec<_> = store.difference(&active).cloned().collect();

		if !missing.is_empty() {
			self.logger.debug(format!(
				"🕸️  for block {block:?}, public key missing in validator set is: {missing:?}"
			));
		}

		Ok(())
	}

	// *** Block notifications ***
	async fn process_block_notification(&self, header: &B::Header) {
		if let Some(latest_header) = self.latest_header.read().clone() {
			if latest_header.number() >= header.number() {
				// We've already seen this block, ignore it.
				self.logger.debug(
					format!("🕸️  Latest header {} is greater than or equal to current header {}, returning...",
					latest_header.number(),
					header.number()
					)
				);
				return
			}
		}
		self.logger
			.debug(format!("🕸️  Processing block notification for block {}", header.number()));
		metric_set!(self, dkg_latest_block_height, header.number());
		*self.latest_header.write() = Some(header.clone());
		self.logger.debug(format!("🕸️  Latest header is now: {:?}", header.number()));

		// if we are still syncing, return immediately

		if let Some(sync_service) = &self.sync_service {
			if sync_service.is_major_syncing() {
				self.logger.debug("🕸️  Chain not fully synced, skipping block processing!");
				return
			}
		}

		// Attempt to enact new DKG authorities if sessions have changed
		// The Steps for enacting new DKG authorities are:
		// 1. Check if the DKG Public Key are not yet set on chain (or not yet generated)
		// 2. if yes, we start enacting authorities on genesis flow.
		// 3. if no, we start enacting authorities on queued flow and submit any unsigned proposals.
		if self.dkg_pub_key_is_unset(header).await {
			self.logger
				.debug("🕸️  Maybe enacting genesis authorities since dkg pub key is empty");
			self.maybe_enact_genesis_authorities(header).await;
			self.keygen_manager.on_block_finalized(header, self).await;
		} else {
			// maybe update the internal state of the worker
			self.maybe_update_worker_state(header).await;
			self.keygen_manager.on_block_finalized(header, self).await;
			if let Err(e) = self.signing_manager.on_block_finalized(header, self).await {
				self.logger
					.error(format!("🕸️  Error running signing_manager.on_block_finalized: {e:?}"));
			}
		}
	}

	async fn maybe_enact_genesis_authorities(&self, header: &B::Header) {
		// Get the active and queued validators to check for updates
		if let Some((active, _queued)) = self.validator_set(header).await {
			// If we are in the genesis state, we need to enact the genesis authorities
			if active.id == GENESIS_AUTHORITY_SET_ID {
				self.logger.debug(format!("🕸️  GENESIS SESSION ID {:?}", active.id));
				metric_set!(self, dkg_validator_set_id, active.id);
				// verify the new validator set
				let _ = self.verify_validator_set(header.number(), active.clone());
				// Setting new validator set id as current
				*self.current_validator_set.write() = active.clone();
				*self.best_authorities.write() = self.get_best_authorities(header).await;
				*self.next_best_authorities.write() = self.get_next_best_authorities(header).await;
			} else {
				self.logger.debug(format!("🕸️  NOT IN GENESIS SESSION ID {:?}", active.id));
			}
		} else {
			self.logger.debug("🕸️  No active validators");
		}
	}

	async fn maybe_update_worker_state(&self, header: &B::Header) {
		if let Some((active, queued)) = self.validator_set(header).await {
			self.logger.debug(format!("🕸️  ACTIVE SESSION ID {:?}", active.id));
			metric_set!(self, dkg_validator_set_id, active.id);
			// verify the new validator set
			let _ = self.verify_validator_set(header.number(), active.clone());
			// Check if the on chain authority_set_id is the same as the queued_authority_set_id.
			let (set_id, _) = self.get_dkg_pub_key(header).await;
			let queued_authority_set_id = self.queued_validator_set.read().id;
			self.logger.debug(format!("🕸️  CURRENT SET ID: {set_id:?}"));
			self.logger
				.debug(format!("🕸️  QUEUED AUTHORITY SET ID: {queued_authority_set_id:?}"));
			if set_id != queued_authority_set_id {
				self.logger.debug(format!("🕸️  Queued authority set id {queued_authority_set_id} is not the same as the on chain authority set id {set_id}, will not rotate the local sessions."));
				return
			}
			// Update the validator sets
			*self.current_validator_set.write() = active;
			*self.queued_validator_set.write() = queued;
			// We also rotate the best authority caches
			*self.best_authorities.write() = self.next_best_authorities.read().clone();
			*self.next_best_authorities.write() = self.get_next_best_authorities(header).await;
			// Reset per session metrics
			if let Some(metrics) = self.metrics.as_ref() {
				metrics.reset_session_metrics();
			}
			// Delete logs from old sessions to preserve disk space
			self.logger.clear_local_logs();
		} else {
			self.logger.info(
				"🕸️  No update to local session found, not rotating local sessions".to_string(),
			);
		}
	}

	async fn handle_finality_notification(&self, notification: FinalityNotification<B>) {
		self.logger.trace(format!("🕸️  Finality notification: {notification:?}"));
		// Handle finality notifications
		self.process_block_notification(&notification.header).await;
	}

	#[cfg_attr(
		feature = "debug-tracing",
		dkg_logging::instrument(target = "dkg", skip_all, ret, err, fields(signed_dkg_message))
	)]
	async fn verify_signature_against_authorities(
		&self,
		signed_dkg_msg: SignedDKGMessage<Public>,
	) -> Result<DKGMessage<Public>, DKGError> {
		Self::verify_signature_against_authorities_inner(
			&self.logger,
			signed_dkg_msg,
			&self.latest_header,
			&self.client,
		)
		.await
	}

	pub async fn verify_signature_against_authorities_inner(
		logger: &DebugLogger,
		signed_dkg_msg: SignedDKGMessage<Public>,
		latest_header: &Arc<RwLock<Option<B::Header>>>,
		client: &Arc<C>,
	) -> Result<DKGMessage<Public>, DKGError> {
		let dkg_msg = signed_dkg_msg.msg;
		let encoded = dkg_msg.encode();
		let signature = signed_dkg_msg.signature.ok_or(DKGError::GenericError {
			reason: "Signature not found in signed_dkg_msg".into(),
		})?;
		// Get authority accounts
		let mut authorities: Option<(Vec<AuthorityId>, Vec<AuthorityId>)> = None;
		let latest_header = { latest_header.read().clone() };

		if let Some(header) = latest_header {
			authorities = Self::validator_set_inner(logger, &header, client)
				.await
				.map(|a| (a.0.authorities.into(), a.1.authorities.into()));
		}

		if authorities.is_none() {
			return Err(DKGError::GenericError { reason: "No authorities".into() })
		}

		let check_signers = |xs: &[AuthorityId]| {
			return dkg_runtime_primitives::utils::verify_signer_from_set_ecdsa(
				xs.iter()
					.map(|x| {
						let slice_33 =
							to_slice_33(&x.encode()).expect("AuthorityId encoding failed!");
						ecdsa::Public::from_raw(slice_33)
					})
					.collect(),
				&encoded,
				&signature,
			)
			.1
		};

		if check_signers(&authorities.clone().expect("Checked for empty authorities above").0) ||
			check_signers(&authorities.expect("Checked for empty authorities above").1)
		{
			Ok(dkg_msg)
		} else {
			Err(DKGError::GenericError {
				reason: "Message signature is not from a registered authority or next authority"
					.into(),
			})
		}
	}

	#[cfg_attr(
		feature = "debug-tracing",
		dkg_logging::instrument(target = "dkg", skip_all, fields(dkg_error))
	)]
	pub async fn handle_dkg_error(&self, dkg_error: DKGError) {
		self.logger.error(format!("Received error: {dkg_error:?}"));
		metric_inc!(self, dkg_error_counter);
		let authorities: Vec<Public> =
			self.best_authorities.read().iter().map(|x| x.1.clone()).collect();

		let (bad_actors, session_id) = match dkg_error {
			DKGError::KeygenMisbehaviour { ref bad_actors, .. } => {
				metric_inc!(self, dkg_keygen_misbehaviour_error);
				(bad_actors.clone(), 0)
			},
			DKGError::KeygenTimeout { ref bad_actors, session_id, .. } => {
				metric_inc!(self, dkg_keygen_timeout_error);
				(bad_actors.clone(), session_id)
			},
			// Todo: Handle Signing Timeout as a separate case
			DKGError::SignMisbehaviour { ref bad_actors, .. } => {
				metric_inc!(self, dkg_sign_misbehaviour_error);
				(bad_actors.clone(), 0)
			},
			_ => Default::default(),
		};

		self.logger
			.error(format!("Bad Actors : {bad_actors:?}, Session Id : {session_id:?}"));

		let mut offenders: Vec<AuthorityId> = Vec::new();
		for bad_actor in bad_actors {
			let bad_actor = bad_actor;
			if bad_actor > 0 && bad_actor <= authorities.len() {
				if let Some(offender) = authorities.get(bad_actor - 1) {
					offenders.push(offender.clone());
				}
			}
		}

		for offender in offenders {
			match dkg_error {
				DKGError::KeygenMisbehaviour { bad_actors: _, .. } =>
					self.handle_dkg_report(DKGReport::KeygenMisbehaviour { offender, session_id })
						.await,
				DKGError::KeygenTimeout { .. } =>
					self.handle_dkg_report(DKGReport::KeygenMisbehaviour { offender, session_id })
						.await,
				DKGError::SignMisbehaviour { bad_actors: _, .. } =>
					self.handle_dkg_report(DKGReport::SignMisbehaviour { offender, session_id })
						.await,
				_ => (),
			}
		}
	}

	/// Route messages internally where they need to be routed
	#[cfg_attr(
		feature = "debug-tracing",
		dkg_logging::instrument(target = "dkg", skip_all, ret, err, fields(dkg_msg))
	)]
	async fn process_incoming_dkg_message(
		&self,
		dkg_msg: SignedDKGMessage<Public>,
	) -> Result<(), DKGError> {
		metric_inc!(self, dkg_inbound_messages);
		self.logger
			.info(format!("Processing incoming DKG message: {:?}", dkg_msg.msg.session_id,));

		match &dkg_msg.msg.payload {
			NetworkMsgPayload::Keygen(_) => {
				self.keygen_manager.deliver_message(dkg_msg);
				Ok(())
			},
			NetworkMsgPayload::Offline(..) | NetworkMsgPayload::Vote(..) => {
				self.signing_manager.deliver_message(dkg_msg);
				Ok(())
			},
			NetworkMsgPayload::PublicKeyBroadcast(_) => {
				match self.verify_signature_against_authorities(dkg_msg).await {
					Ok(dkg_msg) => {
						match handle_public_key_broadcast(self, dkg_msg).await {
							Ok(()) => (),
							Err(err) => self
								.logger
								.error(format!("🕸️  Error while handling DKG message {err:?}")),
						};
					},

					Err(err) => self.logger.error(format!(
						"Error while verifying signature against authorities: {err:?}"
					)),
				}
				Ok(())
			},
			NetworkMsgPayload::MisbehaviourBroadcast(_) => {
				match self.verify_signature_against_authorities(dkg_msg).await {
					Ok(dkg_msg) => {
						match handle_misbehaviour_report(self, dkg_msg).await {
							Ok(()) => (),
							Err(err) => self.logger.error(format!(
								"🕸️  Error while handling misbehaviour message {err:?}"
							)),
						};
					},

					Err(err) => self.logger.error(format!(
						"Error while verifying signature against authorities: {err:?}"
					)),
				}

				Ok(())
			},
		}
	}

	async fn handle_dkg_report(&self, dkg_report: DKGReport) {
		let (offender, session_id, misbehaviour_type) = match dkg_report {
			// Keygen misbehaviour possibly leads to keygen failure. This should be slashed
			// more severely than sign misbehaviour events.
			DKGReport::KeygenMisbehaviour { offender, session_id } => {
				self.logger.info(format!(
					"🕸️  DKG Keygen misbehaviour @ Session ({session_id}) by {offender}"
				));
				(offender, session_id, MisbehaviourType::Keygen)
			},
			DKGReport::SignMisbehaviour { offender, session_id } => {
				self.logger.info(format!(
					"🕸️  DKG Signing misbehaviour @ Session ({session_id}) by {offender}"
				));
				(offender, session_id, MisbehaviourType::Sign)
			},
		};

		let misbehaviour_msg =
			MisbehaviourMessage { misbehaviour_type, session_id, offender, signature: vec![] };
		let gossip = gossip_misbehaviour_report(self, misbehaviour_msg).await;
		if gossip.is_err() {
			self.logger.info("🕸️  DKG gossip_misbehaviour_report failed!");
		}
	}

	pub fn authenticate_msg_origin(
		&self,
		is_main_round: bool,
		authorities: (Vec<Public>, Vec<Public>),
		msg: &[u8],
		signature: &[u8],
	) -> Result<Public, DKGError> {
		let get_keys = |accts: &[Public]| {
			accts
				.iter()
				.map(|x| {
					ecdsa::Public(to_slice_33(&x.encode()).unwrap_or_else(|| {
						panic!("Failed to convert account id to ecdsa public key")
					}))
				})
				.collect::<Vec<ecdsa::Public>>()
		};

		let maybe_signers =
			if is_main_round { get_keys(&authorities.0) } else { get_keys(&authorities.1) };

		let (maybe_signer, success) = dkg_runtime_primitives::utils::verify_signer_from_set_ecdsa(
			maybe_signers,
			msg,
			signature,
		);

		if !success {
			return Err(DKGError::GenericError {
				reason: "Message signature is not from a registered authority".to_string(),
			})
		}

		let signer = maybe_signer.ok_or(DKGError::GenericError {
			reason: "verify_signer_from_set_ecdsa could not determin signer!".to_string(),
		})?;

		Ok(Public::from(signer))
	}

	fn get_jailed_signers_inner(
		&self,
		best_authorities: &[Public],
	) -> Result<Vec<Public>, DKGError> {
		let now = self.latest_header.read().clone().ok_or_else(|| DKGError::CriticalError {
			reason: "latest header does not exist!".to_string(),
		})?;
		let at = now.hash();
		Ok(self
			.client
			.runtime_api()
			.get_signing_jailed(at, best_authorities.to_vec())
			.unwrap_or_default())
	}
	pub(crate) fn get_unjailed_signers(
		&self,
		best_authorities: &[Public],
	) -> Result<Vec<u16>, DKGError> {
		let jailed_signers = self.get_jailed_signers_inner(best_authorities)?;
		Ok(best_authorities
			.iter()
			.enumerate()
			.filter(|(_, key)| !jailed_signers.contains(key))
			.map(|(i, _)| u16::try_from(i + 1).unwrap_or_default())
			.collect())
	}

	/// Get the jailed signers
	pub(crate) fn get_jailed_signers(
		&self,
		best_authorities: &[Public],
	) -> Result<Vec<u16>, DKGError> {
		let jailed_signers = self.get_jailed_signers_inner(best_authorities)?;
		Ok(best_authorities
			.iter()
			.enumerate()
			.filter(|(_, key)| jailed_signers.contains(key))
			.map(|(i, _)| u16::try_from(i + 1).unwrap_or_default())
			.collect())
	}

	pub async fn should_execute_new_keygen(
		&self,
		header: &B::Header,
	) -> AnticipatedKeygenExecutionStatus {
		// query runtime api to check if we should execute new keygen.
		let at = header.hash();
		let (execute, force_execute) = self
			.exec_client_function(move |client| {
				client.runtime_api().should_execute_new_keygen(at).unwrap_or_default()
			})
			.await;

		AnticipatedKeygenExecutionStatus { execute, force_execute }
	}

	/// Wraps the call in a SpawnBlocking task
	pub async fn exec_client_function<F, T>(&self, function: F) -> T
	where
		for<'a> F: FnOnce(&'a C) -> T,
		T: Send + 'static,
		F: Send + 'static,
	{
		let client = &self.client;
		exec_client_function(client, function).await
	}

	/// Wait for initial finalized block
	async fn initialization(&mut self) {
		let mut stream = self.client.finality_notification_stream();
		while let Some(notif) = stream.next().await {
			if let Some((active, queued)) = self.validator_set(&notif.header).await {
				// Cache the authority sets and best authorities
				*self.best_authorities.write() = self.get_best_authorities(&notif.header).await;
				*self.current_validator_set.write() = active;
				*self.queued_validator_set.write() = queued;
				// Route this to the finality notification handler
				self.handle_finality_notification(notif.clone()).await;
				self.logger.debug("Initialization complete");
				// End the initialization stream
				return
			}
		}
	}

	// *** Main run loop ***
	pub async fn run(mut self) {
		crate::deadlock_detection::deadlock_detect();
		self.initialization().await;

		self.logger.debug("Starting DKG Iteration loop");
		// We run all these tasks in parallel and wait for any of them to complete.
		// If any of them completes, we stop all the other tasks since this means a fatal error has
		// occurred and we need to shut down.
		let (first, n, ..) = futures::future::select_all(vec![
			self.spawn_finality_notification_task(),
			self.spawn_keygen_messages_stream_task(),
			self.spawn_signing_messages_stream_task(),
			self.spawn_error_handling_task(),
		])
		.await;
		self.logger
			.error(format!("DKG Worker finished; the reason that task({n}) ended with: {first:?}"));
	}

	fn spawn_finality_notification_task(&self) -> tokio::task::JoinHandle<()> {
		let mut stream = self.client.finality_notification_stream();
		let self_ = self.clone();
		tokio::spawn(async move {
			while let Some(notification) = stream.next().await {
				dkg_logging::debug!("Going to handle Finality notification");
				self_.handle_finality_notification(notification).await;
			}

			self_.logger.error("Finality notification stream ended");
		})
	}

	fn spawn_keygen_messages_stream_task(&self) -> tokio::task::JoinHandle<()> {
		let keygen_gossip_engine = self.keygen_gossip_engine.clone();
		let mut keygen_stream =
			keygen_gossip_engine.get_stream().expect("keygen gossip stream already taken");
		let self_ = self.clone();
		tokio::spawn(async move {
			while let Some(msg) = keygen_stream.recv().await {
				let msg_hash = crate::debug_logger::raw_message_to_hash(msg.msg.payload.payload());
				self_.logger.debug(format!(
					"Going to handle keygen message for session {} | hash: {msg_hash}",
					msg.msg.session_id
				));
				self_.logger.checkpoint_message_raw(msg.msg.payload.payload(), "CP1-keygen");
				match self_.process_incoming_dkg_message(msg).await {
					Ok(_) => {},
					Err(e) => {
						self_.logger.error(format!("Error processing keygen message: {e:?}"));
					},
				}
			}
		})
	}

	fn spawn_signing_messages_stream_task(&self) -> tokio::task::JoinHandle<()> {
		let signing_gossip_engine = self.signing_gossip_engine.clone();
		let mut signing_stream =
			signing_gossip_engine.get_stream().expect("signing gossip stream already taken");
		let self_ = self.clone();
		tokio::spawn(async move {
			while let Some(msg) = signing_stream.recv().await {
				self_.logger.debug(format!(
					"Going to handle signing message for session {}",
					msg.msg.session_id
				));
				self_.logger.checkpoint_message_raw(msg.msg.payload.payload(), "CP1-signing");
				match self_.process_incoming_dkg_message(msg).await {
					Ok(_) => {},
					Err(e) => {
						self_.logger.error(format!("Error processing signing message: {e:?}"));
					},
				}
			}
		})
	}

	fn spawn_error_handling_task(&self) -> tokio::task::JoinHandle<()> {
		let self_ = self.clone();
		let mut error_handler_rx = self
			.error_handler_channel
			.rx
			.lock()
			.take()
			.expect("Error handler tx already taken");
		let logger = self.logger.clone();
		tokio::spawn(async move {
			while let Some(error) = error_handler_rx.recv().await {
				logger.debug("Going to handle Error");
				self_.handle_dkg_error(error).await;
			}
		})
	}
}

/// Extension trait for any type that contains a keystore
#[auto_impl::auto_impl(&mut, &, Arc)]
pub trait KeystoreExt {
	fn get_keystore(&self) -> &DKGKeystore;
	fn get_authority_public_key(&self) -> Public {
		self.get_keystore()
			.authority_id(
				&self.get_keystore().public_keys().expect("Could not find authority public key"),
			)
			.unwrap_or_else(|| panic!("Could not find authority public key"))
	}

	fn get_sr25519_public_key(&self) -> sp_core::sr25519::Public {
		self.get_keystore()
			.sr25519_public_key(&self.get_keystore().sr25519_public_keys().unwrap_or_default())
			.unwrap_or_else(|| panic!("Could not find sr25519 key in keystore"))
	}
}

impl<B, BE, C, GE> KeystoreExt for DKGWorker<B, BE, C, GE>
where
	B: Block,
	BE: Backend<B>,
	GE: GossipEngineIface,
	C: Client<B, BE>,
	MaxProposalLength: Get<u32>,
	MaxAuthorities: Get<u32>,
{
	fn get_keystore(&self) -> &DKGKeystore {
		&self.key_store
	}
}

impl KeystoreExt for DKGKeystore {
	fn get_keystore(&self) -> &DKGKeystore {
		self
	}
}

#[auto_impl::auto_impl(&mut, &, Arc)]
pub trait HasLatestHeader<B: Block>: Send + Sync + 'static {
	fn get_latest_header(&self) -> &Arc<RwLock<Option<B::Header>>>;
	/// Gets latest block number from latest block header
	fn get_latest_block_number(&self) -> NumberFor<B> {
		if let Some(latest_header) = self.get_latest_header().read().clone() {
			*latest_header.number()
		} else {
			NumberFor::<B>::from(0u32)
		}
	}
}

impl<B, BE, C, GE> HasLatestHeader<B> for DKGWorker<B, BE, C, GE>
where
	B: Block,
	BE: Backend<B> + 'static,
	GE: GossipEngineIface,
	C: Client<B, BE> + 'static,
	MaxProposalLength: Get<u32>,
	MaxAuthorities: Get<u32>,
{
	fn get_latest_header(&self) -> &Arc<RwLock<Option<B::Header>>> {
		&self.latest_header
	}

	#[doc = " Gets latest block number from latest block header"]
	fn get_latest_block_number(&self) -> NumberFor<B> {
		if let Some(latest_header) = self.get_latest_header().read().clone() {
			*latest_header.number()
		} else {
			NumberFor::<B>::from(0u32)
		}
	}
}

pub struct Clock<B: Block> {
	pub latest_header: Arc<RwLock<Option<B::Header>>>,
}

impl<B: Block> Clone for Clock<B> {
	fn clone(&self) -> Self {
		Self { latest_header: self.latest_header.clone() }
	}
}

impl<B: Block> HasLatestHeader<B> for Clock<B> {
	fn get_latest_header(&self) -> &Arc<RwLock<Option<B::Header>>> {
		&self.latest_header
	}
}

/// Wraps the call in a SpawnBlocking task
async fn exec_client_function<B, C, BE, F, T>(client: &Arc<C>, function: F) -> T
where
	for<'a> F: FnOnce(&'a C) -> T,
	B: Block,
	BE: Backend<B>,
	C: Client<B, BE> + 'static,
	T: Send + 'static,
	F: Send + 'static,
{
	let client = client.clone();
	tokio::task::spawn_blocking(move || function(&client))
		.await
		.expect("Failed to spawn blocking task")
}<|MERGE_RESOLUTION|>--- conflicted
+++ resolved
@@ -243,16 +243,12 @@
 		let signing_manager = SigningManager::<B, BE, C, GE>::new(logger.clone(), clock.clone());
 		// 2 tasks max: 1 for current, 1 for queued
 		let keygen_manager = KeygenManager::new(logger.clone(), clock);
-<<<<<<< HEAD
+		let dkg_modules = DKGModules::default();
 
 		let (tx, rx) = tokio::sync::mpsc::unbounded_channel();
 		let error_handler_channel = ErrorHandlerChannel { tx, rx: Arc::new(Mutex::new(Some(rx))) };
 
-		DKGWorker {
-=======
-		let dkg_modules = DKGModules::default();
 		let this = DKGWorker {
->>>>>>> 8da00187
 			client,
 			backend,
 			key_store,
@@ -423,105 +419,6 @@
 		}
 	}
 
-<<<<<<< HEAD
-	#[allow(clippy::too_many_arguments)]
-	pub(crate) async fn initialize_keygen_protocol(
-		&self,
-		best_authorities: Vec<(KeygenPartyId, Public)>,
-		authority_public_key: Public,
-		party_i: KeygenPartyId,
-		session_id: SessionId,
-		associated_block: NumberFor<B>,
-		threshold: u16,
-		stage: ProtoStageType,
-		keygen_protocol_hash: [u8; 32],
-	) -> Option<(AsyncProtocolRemote<NumberFor<B>>, Pin<Box<dyn SendFuture<'static, ()>>>)> {
-		// There is only ever 1 signing set, implicitly, for keygen (i.e., the list of best
-		// authorities)
-		const KEYGEN_SSID: u8 = 0;
-		match self.generate_async_proto_params(
-			best_authorities,
-			authority_public_key,
-			party_i,
-			session_id,
-			stage,
-			crate::DKG_KEYGEN_PROTOCOL_NAME,
-			associated_block,
-			KEYGEN_SSID,
-		) {
-			Ok(async_proto_params) => {
-				let err_handler_tx = self.error_handler_channel.tx.clone();
-
-				let remote = async_proto_params.handle.clone();
-				let keygen_manager = self.keygen_manager.clone();
-				let status = match stage {
-					ProtoStageType::KeygenGenesis => KeygenRound::Genesis,
-					ProtoStageType::KeygenStandard => KeygenRound::Next,
-					ProtoStageType::Signing { .. } => {
-						unreachable!("Should not happen here")
-					},
-				};
-
-				match GenericAsyncHandler::setup_keygen(
-					async_proto_params,
-					threshold,
-					status,
-					keygen_protocol_hash,
-				) {
-					Ok(meta_handler) => {
-						let logger = self.logger.clone();
-						let signing_manager = self.signing_manager.clone();
-						signing_manager.keygen_lock();
-						let task = async move {
-							match meta_handler.await {
-								Ok(_) => {
-									keygen_manager.set_state(KeygenState::KeygenCompleted {
-										session_completed: session_id,
-									});
-									let _ = keygen_manager
-										.finished_count
-										.fetch_add(1, Ordering::SeqCst);
-									signing_manager.keygen_unlock();
-									logger.info(
-										"The keygen meta handler has executed successfully"
-											.to_string(),
-									);
-
-									Ok(())
-								},
-
-								Err(err) => {
-									logger
-										.error(format!("Error executing meta handler {:?}", &err));
-									keygen_manager.set_state(KeygenState::Failed { session_id });
-									signing_manager.keygen_unlock();
-									let _ = err_handler_tx.send(err.clone());
-									Err(err)
-								},
-							}
-						};
-
-						self.logger.debug(format!("Created Keygen Protocol task for session {session_id} with status {status:?}"));
-						return Some((remote, Box::pin(task)))
-					},
-
-					Err(err) => {
-						self.logger.error(format!("Error starting meta handler {:?}", &err));
-						self.handle_dkg_error(err).await;
-					},
-				}
-			},
-
-			Err(err) => {
-				self.handle_dkg_error(err).await;
-			},
-		}
-
-		None
-	}
-
-=======
->>>>>>> 8da00187
 	/// Fetch the stored local keys if they exist.
 	fn fetch_local_keys(
 		&self,
