--- conflicted
+++ resolved
@@ -56,19 +56,13 @@
 };
 
 use dkg_primitives::{
-<<<<<<< HEAD
 	types::{DKGError, DKGResult, RoundId},
 	DKGReport, Proposal, ProposalKind,
-=======
-	types::{DKGError, RoundId},
-	ChainId, DKGReport, Proposal,
->>>>>>> 23cc00de
 };
 
 use dkg_runtime_primitives::{
 	crypto::{AuthorityId, Public},
 	utils::{sr25519, to_slice_32},
-<<<<<<< HEAD
 	AggregatedMisbehaviourReports, AggregatedPublicKeys, OffchainSignedProposals,
 	RefreshProposalSigned, TypedChainId, GENESIS_AUTHORITY_SET_ID,
 };
@@ -76,13 +70,6 @@
 use crate::{
 	error,
 	gossip::GossipValidator,
-=======
-	AggregatedMisbehaviourReports, AggregatedPublicKeys, ChainIdType, GENESIS_AUTHORITY_SET_ID,
-};
-
-use crate::{
-	error::{self},
->>>>>>> 23cc00de
 	metric_inc, metric_set,
 	metrics::Metrics,
 	proposal::get_signed_proposal,
@@ -322,14 +309,8 @@
 		return self.client.runtime_api().time_to_restart(&at).ok()
 	}
 
-<<<<<<< HEAD
 	fn get_latest_block_number(&self) -> NumberFor<B> {
 		*self.latest_header.clone().unwrap().number()
-=======
-	/// gets latest block number from latest block header
-	pub fn get_latest_block_number(&self) -> NumberFor<B> {
-		self.latest_header.clone().unwrap().number().clone()
->>>>>>> 23cc00de
 	}
 
 	/// Return the next and queued validator set at header `header`.
@@ -600,13 +581,8 @@
 			{
 				debug!(target: "dkg", "🕸️  Queued authorities changed, running key gen");
 				self.queued_validator_set = queued.clone();
-<<<<<<< HEAD
 				self.handle_queued_dkg_setup(header, queued);
 				self.send_outgoing_dkg_messages();
-=======
-				self.handle_queued_dkg_setup(&header, queued.clone());
-				send_outgoing_dkg_messages(self);
->>>>>>> 23cc00de
 			}
 		}
 	}
@@ -625,7 +601,6 @@
 		self.process_block_notification(&notification.header);
 	}
 
-<<<<<<< HEAD
 	// *** DKG rounds ***
 
 	fn send_outgoing_dkg_messages(&mut self) {
@@ -767,8 +742,6 @@
 		}
 	}
 
-=======
->>>>>>> 23cc00de
 	fn verify_signature_against_authorities(
 		&mut self,
 		signed_dkg_msg: SignedDKGMessage<Public>,
@@ -971,7 +944,6 @@
 		Ok(maybe_signer.unwrap())
 	}
 
-<<<<<<< HEAD
 	pub fn store_aggregated_public_keys(
 		&mut self,
 		is_gensis_round: bool,
@@ -1055,8 +1027,6 @@
 		Ok(())
 	}
 
-=======
->>>>>>> 23cc00de
 	/// Generate a random delay to wait before taking an action.
 	/// The delay is generated from a random number between 0 and `max_delay`.
 	pub fn generate_delayed_submit_at(
@@ -1096,69 +1066,11 @@
 		trace!(target: "dkg", "Got finished round {:?}", finished_round);
 		let decoded_key = <(TypedChainId, DKGPayloadKey)>::decode(&mut &finished_round.key[..]);
 		let payload_key = match decoded_key {
-<<<<<<< HEAD
 			Ok((_, key)) => key,
 			Err(e) => {
 				error!(target: "dkg", "Failed to decode DKG payload key: {:?}", e);
 				return None
 			},
-		};
-
-		let make_signed_proposal = |kind: ProposalKind| Proposal::Signed {
-			kind,
-			data: finished_round.payload,
-			signature: finished_round.signature.clone(),
-		};
-
-		let signed_proposal = match payload_key {
-			DKGPayloadKey::RefreshVote(nonce) => {
-				let offchain = self.backend.offchain_storage();
-
-				if let Some(mut offchain) = offchain {
-					let refresh_proposal = RefreshProposalSigned {
-						nonce,
-						signature: finished_round.signature.clone(),
-					};
-					let encoded_proposal = refresh_proposal.encode();
-					offchain.set(STORAGE_PREFIX, OFFCHAIN_PUBLIC_KEY_SIG, &encoded_proposal);
-
-					trace!(target: "dkg", "Stored pub_key signature offchain {:?}", finished_round.signature);
-				}
-
-				return None
-			},
-			DKGPayloadKey::EVMProposal(_) => make_signed_proposal(ProposalKind::EVM),
-			DKGPayloadKey::AnchorCreateProposal(_) =>
-				make_signed_proposal(ProposalKind::AnchorCreate),
-			DKGPayloadKey::AnchorUpdateProposal(_) =>
-				make_signed_proposal(ProposalKind::AnchorUpdate),
-			DKGPayloadKey::TokenAddProposal(_) => make_signed_proposal(ProposalKind::TokenAdd),
-			DKGPayloadKey::TokenRemoveProposal(_) =>
-				make_signed_proposal(ProposalKind::TokenRemove),
-			DKGPayloadKey::WrappingFeeUpdateProposal(_) =>
-				make_signed_proposal(ProposalKind::WrappingFeeUpdate),
-			DKGPayloadKey::ResourceIdUpdateProposal(_) =>
-				make_signed_proposal(ProposalKind::ResourceIdUpdate),
-			DKGPayloadKey::RescueTokensProposal(_) =>
-				make_signed_proposal(ProposalKind::RescueTokens),
-			DKGPayloadKey::MaxDepositLimitUpdateProposal(_) =>
-				make_signed_proposal(ProposalKind::MaxDepositLimitUpdate),
-			DKGPayloadKey::MinWithdrawalLimitUpdateProposal(_) =>
-				make_signed_proposal(ProposalKind::MinWithdrawalLimitUpdate),
-			DKGPayloadKey::MaxExtLimitUpdateProposal(_) =>
-				make_signed_proposal(ProposalKind::MaxExtLimitUpdate),
-			DKGPayloadKey::MaxFeeLimitUpdateProposal(_) =>
-				make_signed_proposal(ProposalKind::MaxFeeLimitUpdate),
-			DKGPayloadKey::SetVerifierProposal(_) =>
-				make_signed_proposal(ProposalKind::SetVerifier),
-			DKGPayloadKey::SetTreasuryHandlerProposal(_) =>
-				make_signed_proposal(ProposalKind::SetTreasuryHandler),
-			DKGPayloadKey::FeeRecipientUpdateProposal(_) =>
-				make_signed_proposal(ProposalKind::FeeRecipientUpdate),
-=======
-			Ok((_chain_id, key)) => key,
-			Err(_err) => return None,
->>>>>>> 23cc00de
 		};
 
 		get_signed_proposal(self, finished_round.clone(), payload_key)
@@ -1251,20 +1163,11 @@
 				continue
 			}
 
-<<<<<<< HEAD
 			debug!(target: "dkg", "Got unsigned proposal with key = {:?}", &key);
 
 			if let Proposal::Unsigned { kind, data } = unsigned_proposal.proposal {
 				debug!(target: "dkg", "Got unsigned proposal of {:?} with data = {:?} with key = {:?}", kind, &data, key);
 				if let Err(e) = rounds.vote(key, data, latest_block_num) {
-=======
-			let (_chain_id_type, ..): (ChainIdType<ChainId>, DKGPayloadKey) = key.clone();
-			debug!(target: "dkg", "Got unsigned proposal with key = {:?}", &key);
-
-			if let Proposal::Unsigned { kind: _, data } = proposal {
-				debug!(target: "dkg", "Got unsigned proposal with data = {:?} with key = {:?}", &data, key);
-				if let Err(e) = rounds.vote(key.encode(), data, latest_block_num) {
->>>>>>> 23cc00de
 					error!(target: "dkg", "🕸️  error creating new vote: {}", e.to_string());
 					errors.push(e);
 				};
@@ -1275,7 +1178,6 @@
 			self.handle_dkg_error(e);
 		}
 		// Send messages to all peers
-<<<<<<< HEAD
 		self.send_outgoing_dkg_messages();
 	}
 
@@ -1337,9 +1239,6 @@
 				}
 			}
 		}
-=======
-		send_outgoing_dkg_messages(self);
->>>>>>> 23cc00de
 	}
 
 	// *** Main run loop ***
