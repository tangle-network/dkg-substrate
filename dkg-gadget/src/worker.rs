// Copyright (C) 2020-2021 Parity Technologies (UK) Ltd.
// SPDX-License-Identifier: GPL-3.0-or-later WITH Classpath-exception-2.0

// This program is free software: you can redistribute it and/or modify
// it under the terms of the GNU General Public License as published by
// the Free Software Foundation, either version 3 of the License, or
// (at your option) any later version.

// This program is distributed in the hope that it will be useful,
// but WITHOUT ANY WARRANTY; without even the implied warranty of
// MERCHANTABILITY or FITNESS FOR A PARTICULAR PURPOSE. See the
// GNU General Public License for more details.

// You should have received a copy of the GNU General Public License
// along with this program. If not, see <https://www.gnu.org/licenses/>.

#![allow(clippy::collapsible_match)]

use core::convert::TryFrom;
use curv::elliptic::curves::traits::ECPoint;
use std::{collections::BTreeSet, marker::PhantomData, sync::Arc};

use codec::{Codec, Decode, Encode};
use futures::{future, FutureExt, StreamExt};
use log::{debug, error, info, trace};
use parking_lot::Mutex;

use sc_client_api::{
	Backend, BlockImportNotification, FinalityNotification, FinalityNotifications,
	ImportNotifications,
};
use sc_network_gossip::GossipEngine;

use sp_api::{
	offchain::{OffchainStorage, STORAGE_PREFIX},
	BlockId,
};
<<<<<<< HEAD

=======
>>>>>>> 888b5efe
use sp_runtime::{
	generic::OpaqueDigestItemId,
	traits::{Block, Header, NumberFor},
};

use crate::keystore::DKGKeystore;
use dkg_primitives::ProposalType;

use dkg_runtime_primitives::{
	crypto::{AuthorityId, Public},
<<<<<<< HEAD
	ConsensusLog, MmrRootHash, GENESIS_AUTHORITY_SET_ID, OFFCHAIN_PUBLIC_KEY,
	OFFCHAIN_PUBLIC_KEY_SIG,
=======
	ConsensusLog, MmrRootHash, OffchainSignedProposals, GENESIS_AUTHORITY_SET_ID,
	OFFCHAIN_SIGNED_PROPOSALS,
>>>>>>> 888b5efe
};

use crate::{
	error::{self},
	gossip::GossipValidator,
	metric_inc, metric_set,
	metrics::Metrics,
	types::dkg_topic,
	Client,
};

use dkg_primitives::{
	rounds::{DKGState, MultiPartyECDSARounds},
	types::{DKGMessage, DKGPayloadKey, DKGSignedPayload},
};
use dkg_runtime_primitives::{AuthoritySet, DKGApi};

pub const ENGINE_ID: sp_runtime::ConsensusEngineId = *b"WDKG";

pub const STORAGE_SET_RETRY_NUM: usize = 5;

pub(crate) struct WorkerParams<B, BE, C>
where
	B: Block,
{
	pub client: Arc<C>,
	pub backend: Arc<BE>,
	pub key_store: DKGKeystore,
	pub gossip_engine: GossipEngine<B>,
	pub gossip_validator: Arc<GossipValidator<B>>,
	pub min_block_delta: u32,
	pub metrics: Option<Metrics>,
	pub dkg_state: DKGState<DKGPayloadKey>,
}

/// A DKG worker plays the DKG protocol
pub(crate) struct DKGWorker<B, C, BE>
where
	B: Block,
	BE: Backend<B>,
	C: Client<B, BE>,
{
	client: Arc<C>,
	backend: Arc<BE>,
	key_store: DKGKeystore,
	gossip_engine: Arc<Mutex<GossipEngine<B>>>,
	gossip_validator: Arc<GossipValidator<B>>,
	/// Min delta in block numbers between two blocks, DKG should vote on
	min_block_delta: u32,
	metrics: Option<Metrics>,
	rounds: MultiPartyECDSARounds<DKGPayloadKey>,
	next_rounds: Option<MultiPartyECDSARounds<DKGPayloadKey>>,
	finality_notifications: FinalityNotifications<B>,
	block_import_notification: ImportNotifications<B>,
	/// Best block we received a GRANDPA notification for
	best_grandpa_block: NumberFor<B>,
	/// Best block a DKG voting round has been concluded for
	best_dkg_block: Option<NumberFor<B>>,
	/// Latest block header
	latest_header: Option<B::Header>,
	/// Current validator set
	current_validator_set: AuthoritySet<Public>,
	/// Queued validator set
	queued_validator_set: AuthoritySet<Public>,
	/// Validator set id for the last signed commitment
	last_signed_id: u64,
	// keep rustc happy
	_backend: PhantomData<BE>,
	// dkg state
	dkg_state: DKGState<DKGPayloadKey>,
	// setting up queued authorities keygen
	queued_keygen_in_progress: bool,
	// public key refresh in progress
	refresh_in_progress: bool,
}

impl<B, C, BE> DKGWorker<B, C, BE>
where
	B: Block + Codec,
	BE: Backend<B>,
	C: Client<B, BE>,
	C::Api: DKGApi<B, AuthorityId, <<B as Block>::Header as Header>::Number>,
{
	/// Return a new DKG worker instance.
	///
	/// Note that a DKG worker is only fully functional if a corresponding
	/// DKG pallet has been deployed on-chain.
	///
	/// The DKG pallet is needed in order to keep track of the DKG authority set.
	pub(crate) fn new(worker_params: WorkerParams<B, BE, C>) -> Self {
		let WorkerParams {
			client,
			backend,
			key_store,
			gossip_engine,
			gossip_validator,
			min_block_delta,
			metrics,
			dkg_state,
		} = worker_params;

		DKGWorker {
			client: client.clone(),
			backend,
			key_store,
			gossip_engine: Arc::new(Mutex::new(gossip_engine)),
			gossip_validator,
			min_block_delta,
			metrics,
			rounds: MultiPartyECDSARounds::new(0, 0, 1, 0),
			next_rounds: None,
			finality_notifications: client.finality_notification_stream(),
			block_import_notification: client.import_notification_stream(),
			best_grandpa_block: client.info().finalized_number,
			best_dkg_block: None,
			current_validator_set: AuthoritySet::empty(),
			queued_validator_set: AuthoritySet::empty(),
			latest_header: None,
			last_signed_id: 0,
			dkg_state,
			queued_keygen_in_progress: false,
			refresh_in_progress: false,
			_backend: PhantomData,
		}
	}
}

impl<B, C, BE> DKGWorker<B, C, BE>
where
	B: Block,
	BE: Backend<B>,
	C: Client<B, BE>,
	C::Api: DKGApi<B, AuthorityId, <<B as Block>::Header as Header>::Number>,
{
	fn get_authority_index(&self, header: &B::Header) -> Option<usize> {
		let new = if let Some((new, ..)) = find_authorities_change::<B>(header) {
			Some(new)
		} else {
			let at = BlockId::hash(header.hash());
			self.client.runtime_api().authority_set(&at).ok()
		};

		trace!(target: "dkg", "🕸️  active validator set: {:?}", new);

		let set = new.unwrap_or_else(|| panic!("Help"));
		let public = self
			.key_store
			.authority_id(&self.key_store.public_keys().unwrap())
			.unwrap_or_else(|| panic!("Halp"));
		for i in 0..set.authorities.len() {
			if set.authorities[i] == public {
				return Some(i)
			}
		}

		return None
	}

	fn get_threshold(&self, header: &B::Header) -> Option<u16> {
		let at = BlockId::hash(header.hash());
		return self.client.runtime_api().signature_threshold(&at).ok()
	}

	/// Return the next and queued validator set at header `header`.
	///
	/// Note that the validator set could be `None`. This is the case if we don't find
	/// a DKG authority set change and we can't fetch the authority set from the
	/// DKG on-chain state.
	///
	/// Such a failure is usually an indication that the DKG pallet has not been deployed (yet).
	fn validator_set(
		&self,
		header: &B::Header,
	) -> Option<(AuthoritySet<Public>, AuthoritySet<Public>)> {
		let new = if let Some((new, queued)) = find_authorities_change::<B>(header) {
			Some((new, queued))
		} else {
			let at = BlockId::hash(header.hash());
			Some((
				self.client.runtime_api().authority_set(&at).ok().unwrap_or_default(),
				self.client.runtime_api().queued_authority_set(&at).ok().unwrap_or_default(),
			))
		};

		trace!(target: "dkg", "🕸️  active validator set: {:?}", new);

		new
	}

	/// Verify `active` validator set for `block` against the key store
	///
	/// The critical case is, if we do have a public key in the key store which is not
	/// part of the active validator set.
	///
	/// Note that for a non-authority node there will be no keystore, and we will
	/// return an error and don't check. The error can usually be ignored.
	fn verify_validator_set(
		&self,
		block: &NumberFor<B>,
		mut active: AuthoritySet<Public>,
	) -> Result<(), error::Error> {
		let active: BTreeSet<Public> = active.authorities.drain(..).collect();

		let store: BTreeSet<Public> = self.key_store.public_keys()?.drain(..).collect();

		let missing: Vec<_> = store.difference(&active).cloned().collect();

		if !missing.is_empty() {
			debug!(target: "dkg", "🕸️  for block {:?} public key missing in validator set: {:?}", block, missing);
		}

		Ok(())
	}

	fn handle_dkg_setup(
		&mut self,
		header: &B::Header,
		next_authorities: AuthoritySet<Public>,
		queued: AuthoritySet<Public>,
	) {
		if next_authorities.authorities.is_empty() {
			return
		}

		let public = self
			.key_store
			.authority_id(&self.key_store.public_keys().unwrap())
			.unwrap_or_else(|| panic!("Halp"));

		let thresh = self.get_threshold(header).unwrap();

		let set_up_rounds = |authority_set: &AuthoritySet<Public>, public: &Public| {
			let party_inx = find_index::<AuthorityId>(&authority_set.authorities, public).unwrap();

			let n = authority_set.authorities.len();

			let rounds = MultiPartyECDSARounds::new(
				u16::try_from(party_inx).unwrap(),
				thresh,
				u16::try_from(n).unwrap(),
				authority_set.id.clone(),
			);

			rounds
		};

		self.rounds = self
			.next_rounds
			.take()
			.unwrap_or_else(|| set_up_rounds(&next_authorities, &public));

		if next_authorities.id == GENESIS_AUTHORITY_SET_ID {
			match self.rounds.start_keygen(next_authorities.id.clone()) {
				Ok(()) =>
					info!(target: "dkg", "Keygen started for next authority set successfully"),
				Err(err) => error!("Error starting keygen {}", err),
			}
		}

		// If current node is part of the queued authorities
		// start the multiparty keygen process
		if queued.authorities.contains(&public) {
			// Setting up DKG for queued authorities
			self.next_rounds = Some(set_up_rounds(&queued, &public));

			match self.next_rounds.as_mut().unwrap().start_keygen(queued.id.clone()) {
				Ok(()) => {
					info!(target: "dkg", "Keygen started for next authority set successfully");
					self.queued_keygen_in_progress = true;
				},
				Err(err) => error!("Error starting keygen {}", err),
			}
		}
	}

	// *** Block notifications ***

	fn process_block_notification(&mut self, header: &B::Header) {
		self.latest_header = Some(header.clone());

		if let Some((active, queued)) = self.validator_set(header) {
			// Authority set change or genesis set id triggers new voting rounds
			//
			// TODO: (adoerr) Enacting a new authority set will also implicitly 'conclude'
			// the currently active DKG voting round by starting a new one. This is
			// temporary and needs to be replaced by proper round life cycle handling.
			if active.id != self.current_validator_set.id ||
				(active.id == GENESIS_AUTHORITY_SET_ID && self.best_dkg_block.is_none())
			{
				debug!(target: "dkg", "🕸️  New active validator set id: {:?}", active);
				metric_set!(self, dkg_validator_set_id, active.id);

				// DKG should produce a signed commitment for each session
				if active.id != self.last_signed_id + 1 && active.id != GENESIS_AUTHORITY_SET_ID {
					metric_inc!(self, dkg_skipped_sessions);
				}

				// verify the new validator set
				let _ = self.verify_validator_set(header.number(), active.clone());
				// Setting new validator set id as curent
				self.current_validator_set = active.clone();
				self.queued_validator_set = queued.clone();

				// Reset refresh status
				self.refresh_in_progress = false;

				debug!(target: "dkg", "🕸️  New Rounds for id: {:?}", active.id);

				self.best_dkg_block = Some(*header.number());

				// this metric is kind of 'fake'. Best DKG block should only be updated once we have a
				// signed commitment for the block. Remove once the above TODO is done.
				metric_set!(self, dkg_best_block, *header.number());

				// Setting up the DKG
				self.handle_dkg_setup(&header, active.clone(), queued.clone());

				if !self.current_validator_set.authorities.is_empty() {
					self.send_outgoing_dkg_messages();
				}
				self.dkg_state.is_epoch_over = !self.dkg_state.is_epoch_over;
			} else {
				// if the DKG has not been prepared / terminated, continue preparing it
				if !self.dkg_state.accepted {
					self.send_outgoing_dkg_messages();
				}
			}
		}

		self.check_refresh(header);
		self.process_unsigned_proposals(&header);
	}

	fn handle_import_notifications(&mut self, notification: BlockImportNotification<B>) {
		trace!(target: "dkg", "🕸️  Block import notification: {:?}", notification);
		self.process_block_notification(&notification.header);
	}

	fn handle_finality_notification(&mut self, notification: FinalityNotification<B>) {
		trace!(target: "dkg", "🕸️  Finality notification: {:?}", notification);

		// update best GRANDPA finalized block we have seen
		self.best_grandpa_block = *notification.header.number();

		self.process_block_notification(&notification.header);
	}

	// *** DKG rounds ***

	fn send_outgoing_dkg_messages(&mut self) {
		debug!(target: "dkg", "🕸️  Try sending DKG messages");

		let send_messages = |rounds: &mut MultiPartyECDSARounds<DKGPayloadKey>,
		                     authority_id: Public| {
			rounds.proceed();

			// TODO: run this in a different place, tied to certain number of blocks probably
			if rounds.is_offline_ready() {
				// TODO: use deterministic random signers set
				let signer_set_id = self.current_validator_set.id;
				let s_l = (1..=rounds.dkg_params().2).collect();
				match rounds.reset_signers(signer_set_id, s_l) {
					Ok(()) => info!(target: "dkg", "🕸️  Reset signers"),
					Err(err) => error!("Error resetting signers {}", err),
				}
			}

			for message in rounds.get_outgoing_messages() {
				let dkg_message = DKGMessage {
					id: authority_id.clone(),
					payload: message,
					round_id: rounds.get_id(),
				};
				let encoded_dkg_message = dkg_message.encode();
				debug!(
					target: "dkg",
					"🕸️  DKG Message: {:?}, encoded: {:?}",
					dkg_message,
					encoded_dkg_message
				);

				self.gossip_engine.lock().gossip_message(
					dkg_topic::<B>(),
					encoded_dkg_message.clone(),
					true,
				);
				trace!(target: "dkg", "🕸️  Sent DKG Message {:?}", encoded_dkg_message);
			}
		};

		if let Some(id) =
			self.key_store.authority_id(self.current_validator_set.authorities.as_slice())
		{
			debug!(target: "dkg", "🕸️  Local authority id: {:?}", id);
			send_messages(&mut self.rounds, id);
		} else {
			panic!("error");
		}

		// Check if a there's a key gen process running for the queued authority set
		if self.queued_keygen_in_progress {
			if let Some(id) =
				self.key_store.authority_id(self.queued_validator_set.authorities.as_slice())
			{
				debug!(target: "dkg", "🕸️  Local authority id: {:?}", id);
				if let Some(next_rounds) = self.next_rounds.as_mut() {
					send_messages(next_rounds, id);
				}
			} else {
				panic!("error");
			}
		}
	}

	fn process_incoming_dkg_message(&mut self, dkg_msg: DKGMessage<Public, DKGPayloadKey>) {
		debug!(target: "dkg", "🕸️  Process DKG message {}", &dkg_msg);

		if dkg_msg.round_id == self.rounds.get_id() {
			match self.rounds.handle_incoming(dkg_msg.payload.clone()) {
				Ok(()) => (),
				Err(err) => debug!(target: "dkg", "🕸️  Error while handling DKG message {:?}", err),
			}

			if self.rounds.is_ready_to_vote() {
				debug!(target: "dkg", "🕸️  DKG is ready to sign");
				self.dkg_state.accepted = true;
			}
		}

		if let Some(mut next_rounds) = self.next_rounds.take() {
			if next_rounds.get_id() == dkg_msg.round_id {
				match next_rounds.handle_incoming(dkg_msg.payload) {
					Ok(()) => (),
					Err(err) =>
						debug!(target: "dkg", "🕸️  Error while handling DKG message {:?}", err),
				}

				self.next_rounds = Some(next_rounds);

				let is_ready_to_vote = self.next_rounds.as_mut().unwrap().is_ready_to_vote();

				if is_ready_to_vote && self.queued_keygen_in_progress {
					debug!(target: "dkg", "🕸️  Queued DKGs keygen has completed");
					self.queued_keygen_in_progress = false;
					let pub_key = self
						.next_rounds
						.as_mut()
						.unwrap()
						.get_public_key()
						.unwrap()
						.get_element()
						.serialize_uncompressed()
						.to_vec();
					let offchain = self.backend.offchain_storage();

					if let Some(mut offchain) = offchain {
						offchain.set(STORAGE_PREFIX, OFFCHAIN_PUBLIC_KEY, &pub_key);
					}
				}
			}
		}

		self.send_outgoing_dkg_messages();

		self.process_finished_rounds();
	}

	fn process_finished_rounds(&mut self) {
		for finished_round in self.rounds.get_finished_rounds() {
			self.handle_finished_round(finished_round);
		}
	}

	fn handle_finished_round(&mut self, finished_round: DKGSignedPayload<DKGPayloadKey>) {
		match finished_round.key {
			DKGPayloadKey::EVMProposal(_nonce) => {
				self.process_signed_proposal(finished_round);
			},
			DKGPayloadKey::RefreshVote(_nonce) => {
				let offchain = self.backend.offchain_storage();

				if let Some(mut offchain) = offchain {
					offchain.set(
						STORAGE_PREFIX,
						OFFCHAIN_PUBLIC_KEY_SIG,
						&finished_round.signature,
					);
				}
			}, // TODO: handle other key types
		};
	}

	// *** Refresh Vote ***
	// Return if a refresh has been started in this worker,
	// if not check if it's rime for refresh and start signing the public key
	// for queued authorities
	fn check_refresh(&mut self, header: &B::Header) {
		if self.refresh_in_progress {
			return
		}

		let at = BlockId::hash(header.hash());
		let should_refresh = self.client.runtime_api().should_refresh(&at, *header.number());
		if let Ok(true) = should_refresh {
			self.refresh_in_progress = true;
			let pub_key = self.client.runtime_api().next_dkg_pub_key(&at);
			if let Ok(Some(pub_key)) = pub_key {
				let _ = self
					.rounds
					.vote(DKGPayloadKey::RefreshVote(self.current_validator_set.id + 164), pub_key);
			}
		}
	}

	// *** Proposals handling ***

	fn process_unsigned_proposals(&mut self, header: &B::Header) {
		let at = BlockId::hash(header.hash());
		let unsigned_proposals = match self.client.runtime_api().get_unsigned_proposals(&at) {
			Ok(res) => res,
			Err(_) => return,
		};

		for (nonce, proposal) in unsigned_proposals {
			let key = DKGPayloadKey::EVMProposal(nonce);
			let data = match proposal {
				ProposalType::EVMUnsigned { ref data } => data.clone(),
				_ => continue,
			};

			if !self.rounds.has_vote_in_process(key) {
				if let Err(err) = self.rounds.vote(key, data) {
					error!(target: "dkg", "🕸️  error creating new vote: {}", err);
				}
			}
		}
	}

	fn process_signed_proposal(&mut self, signed_payload: DKGSignedPayload<DKGPayloadKey>) {
		trace!(target: "dkg", "🕸️  saving signed proposal in offchain starage");

		let signed_proposal = ProposalType::EVMSigned {
			data: signed_payload.payload,
			signature: signed_payload.signature,
		};

		if let Some(mut offchain) = self.backend.offchain_storage() {
			let old_val = offchain.get(STORAGE_PREFIX, OFFCHAIN_SIGNED_PROPOSALS);

			let mut prop_wrapper = match old_val.clone() {
				Some(ser_props) => OffchainSignedProposals::decode(&mut &ser_props[..]).unwrap(),
				None => OffchainSignedProposals::default(),
			};

			prop_wrapper.proposals.push_back(signed_proposal);

			for _i in 1..STORAGE_SET_RETRY_NUM {
				if offchain.compare_and_set(
					STORAGE_PREFIX,
					OFFCHAIN_SIGNED_PROPOSALS,
					old_val.as_deref(),
					&prop_wrapper.encode(),
				) {
					trace!(target: "dkg", "🕸️  Successfully saved signed proposal in offchain starage");
					break
				}
			}
		}
	}

	// *** Main run loop ***

	pub(crate) async fn run(mut self) {
		let mut dkg =
			Box::pin(self.gossip_engine.lock().messages_for(dkg_topic::<B>()).filter_map(
				|notification| async move {
					// debug!(target: "dkg", "🕸️  Got message: {:?}", notification);

					DKGMessage::<Public, DKGPayloadKey>::decode(&mut &notification.message[..]).ok()
				},
			));

		loop {
			let engine = self.gossip_engine.clone();
			let gossip_engine = future::poll_fn(|cx| engine.lock().poll_unpin(cx));

			futures::select! {
				notification = self.finality_notifications.next().fuse() => {
					if let Some(notification) = notification {
						self.handle_finality_notification(notification);
					} else {
						return;
					}
				},
				notification = self.block_import_notification.next().fuse() => {
					if let Some(notification) = notification {
						self.handle_import_notifications(notification);
					} else {
						return;
					}
				},
				dkg_msg = dkg.next().fuse() => {
					if let Some(dkg_msg) = dkg_msg {
						self.process_incoming_dkg_message(dkg_msg);
					} else {
						return;
					}
				},
				_ = gossip_engine.fuse() => {
					error!(target: "dkg", "🕸️  Gossip engine has terminated.");
					return;
				}
			}
		}
	}
}

fn find_index<B: Eq>(queue: &Vec<B>, value: &B) -> Option<usize> {
	for (i, v) in queue.iter().enumerate() {
		if value == v {
			return Some(i)
		}
	}
	None
}

/// Extract the MMR root hash from a digest in the given header, if it exists.
fn find_mmr_root_digest<B, Id>(header: &B::Header) -> Option<MmrRootHash>
where
	B: Block,
	Id: Codec,
{
	header.digest().logs().iter().find_map(|log| {
		match log.try_to::<ConsensusLog<Id>>(OpaqueDigestItemId::Consensus(&ENGINE_ID)) {
			Some(ConsensusLog::MmrRoot(root)) => Some(root),
			_ => None,
		}
	})
}

/// Scan the `header` digest log for a DKG validator set change. Return either the new
/// validator set or `None` in case no validator set change has been signaled.
fn find_authorities_change<B>(
	header: &B::Header,
) -> Option<(AuthoritySet<AuthorityId>, AuthoritySet<AuthorityId>)>
where
	B: Block,
{
	let id = OpaqueDigestItemId::Consensus(&ENGINE_ID);

	let filter = |log: ConsensusLog<AuthorityId>| match log {
		ConsensusLog::AuthoritiesChange {
			next_authorities: validator_set,
			next_queued_authorities,
		} => Some((validator_set, next_queued_authorities)),
		_ => None,
	};

	header.digest().convert_first(|l| l.try_to(id).and_then(filter))
}

#[cfg(test)]
mod tests {

	#[test]
	fn dummy_test() {
		assert_eq!(1, 1)
	}
}<|MERGE_RESOLUTION|>--- conflicted
+++ resolved
@@ -35,10 +35,6 @@
 	offchain::{OffchainStorage, STORAGE_PREFIX},
 	BlockId,
 };
-<<<<<<< HEAD
-
-=======
->>>>>>> 888b5efe
 use sp_runtime::{
 	generic::OpaqueDigestItemId,
 	traits::{Block, Header, NumberFor},
@@ -49,13 +45,8 @@
 
 use dkg_runtime_primitives::{
 	crypto::{AuthorityId, Public},
-<<<<<<< HEAD
-	ConsensusLog, MmrRootHash, GENESIS_AUTHORITY_SET_ID, OFFCHAIN_PUBLIC_KEY,
-	OFFCHAIN_PUBLIC_KEY_SIG,
-=======
 	ConsensusLog, MmrRootHash, OffchainSignedProposals, GENESIS_AUTHORITY_SET_ID,
-	OFFCHAIN_SIGNED_PROPOSALS,
->>>>>>> 888b5efe
+	OFFCHAIN_SIGNED_PROPOSALS, OFFCHAIN_PUBLIC_KEY, OFFCHAIN_PUBLIC_KEY_SIG,
 };
 
 use crate::{
@@ -190,7 +181,7 @@
 	C: Client<B, BE>,
 	C::Api: DKGApi<B, AuthorityId, <<B as Block>::Header as Header>::Number>,
 {
-	fn get_authority_index(&self, header: &B::Header) -> Option<usize> {
+	fn _get_authority_index(&self, header: &B::Header) -> Option<usize> {
 		let new = if let Some((new, ..)) = find_authorities_change::<B>(header) {
 			Some(new)
 		} else {
