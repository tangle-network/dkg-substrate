--- conflicted
+++ resolved
@@ -1312,56 +1312,18 @@
 
 			let (chain_id_type, ..): (ChainIdType<ChainId>, DKGPayloadKey) = key.clone();
 			debug!(target: "dkg", "Got unsigned proposal with key = {:?}", &key);
-<<<<<<< HEAD
-			let data = match proposal {
-				ProposalType::RefreshProposal { data } => data,
-				ProposalType::AnchorUpdate { data } => data,
-				ProposalType::TokenAdd { data } => data,
-				ProposalType::TokenRemove { data } => data,
-				ProposalType::WrappingFeeUpdate { data } => data,
-				ProposalType::RescueTokens { data } => data,
-				ProposalType::EVMUnsigned { data } => data,
-				ProposalType::MaxDepositLimitUpdate { data } => data,
-				ProposalType::MinWithdrawalLimitUpdate { data } => data,
-				ProposalType::MaxExtLimitUpdate { data } => data,
-				ProposalType::MaxFeeLimitUpdate { data } => data,
-				_ => continue,
-			};
-=======
->>>>>>> 2d87274f
 
 			if let Proposal::Unsigned { kind, data } = proposal {
 				let data = match kind {
-					ProposalKind::Refresh => {
-						let refresh_prop_data =
-							match dkg_runtime_primitives::RefreshProposal::decode(&mut &data[..]) {
-								Ok(res) => res,
-								Err(err) => {
-									error!(target: "dkg", "Error decoding RefreshProposal {:?}", err);
-									continue
-								},
-							};
-						let mut buf = Vec::new();
-						buf.extend_from_slice(&refresh_prop_data.nonce.to_be_bytes());
-						buf.extend_from_slice(&refresh_prop_data.pub_key[..]);
-						Self::pre_signing_proposal_handler(chain_id_type, buf.to_vec())
-					},
-					ProposalKind::AnchorUpdate =>
-						Self::pre_signing_proposal_handler(chain_id_type, data),
-					ProposalKind::TokenAdd =>
-						Self::pre_signing_proposal_handler(chain_id_type, data),
-					ProposalKind::TokenRemove =>
-						Self::pre_signing_proposal_handler(chain_id_type, data),
-					ProposalKind::RescueTokens =>
-						Self::pre_signing_proposal_handler(chain_id_type, data),
-					ProposalKind::MaxDepositLimitUpdate =>
-						Self::pre_signing_proposal_handler(chain_id_type, data),
-					ProposalKind::MinWithdrawalLimitUpdate =>
-						Self::pre_signing_proposal_handler(chain_id_type, data),
-					ProposalKind::MaxExtLimitUpdate =>
-						Self::pre_signing_proposal_handler(chain_id_type, data),
-					ProposalKind::MaxFeeLimitUpdate =>
-						Self::pre_signing_proposal_handler(chain_id_type, data),
+					ProposalKind::Refresh => data,
+					ProposalKind::AnchorUpdate => data,
+					ProposalKind::TokenAdd => data,
+					ProposalKind::TokenRemove => data,
+					ProposalKind::RescueTokens => data,
+					ProposalKind::MaxDepositLimitUpdate => data,
+					ProposalKind::MinWithdrawalLimitUpdate => data,
+					ProposalKind::MaxExtLimitUpdate => data,
+					ProposalKind::MaxFeeLimitUpdate => data,
 					ProposalKind::EVM => data,
 					_ => continue,
 				};
