// Copyright 2022 Webb Technologies Inc.
//
// Licensed under the Apache License, Version 2.0 (the "License");
// you may not use this file except in compliance with the License.
// You may obtain a copy of the License at
//
// http://www.apache.org/licenses/LICENSE-2.0
//
// Unless required by applicable law or agreed to in writing, software
// distributed under the License is distributed on an "AS IS" BASIS,
// WITHOUT WARRANTIES OR CONDITIONS OF ANY KIND, either express or implied.
// See the License for the specific language governing permissions and
// limitations under the License.

#![allow(clippy::collapsible_match)]

use crate::async_protocols::blockchain_interface::DKGProtocolEngine;
use codec::{Codec, Encode};
use dkg_primitives::utils::select_random_set;
use dkg_runtime_primitives::KEYGEN_TIMEOUT;
use sc_keystore::LocalKeystore;
use sp_core::ecdsa;
use std::{
	collections::{BTreeSet, HashMap},
	marker::PhantomData,
	path::PathBuf,
	sync::Arc,
};
<<<<<<< HEAD
use std::future::Future;
use std::pin::Pin;
=======
>>>>>>> ff8f32e8

use futures::{FutureExt, StreamExt};
use log::{debug, error, info, trace};

use parking_lot::{Mutex, RwLock};

use sc_client_api::{
	Backend, BlockImportNotification, FinalityNotification, FinalityNotifications,
	ImportNotifications,
};

use sp_api::BlockId;
use sp_runtime::traits::{Block, Header, NumberFor};
use tokio::sync::mpsc::{UnboundedReceiver, UnboundedSender};

use crate::keystore::DKGKeystore;

use crate::gossip_messages::misbehaviour_report::{
	gossip_misbehaviour_report, handle_misbehaviour_report,
};

use crate::{gossip_engine::GossipEngineIface, storage::clear::listen_and_clear_offchain_storage};

use dkg_primitives::{
	types::{DKGError, DKGMisbehaviourMessage, RoundId},
	utils::StoredLocalKey,
	AuthoritySetId, DKGReport, MisbehaviourType, GOSSIP_MESSAGE_RESENDING_LIMIT,
};

use dkg_runtime_primitives::{
	crypto::{AuthorityId, Public},
	utils::to_slice_33,
	AggregatedMisbehaviourReports, AggregatedPublicKeys, UnsignedProposal,
	GENESIS_AUTHORITY_SET_ID,
};

use crate::{
	error, metric_set,
	metrics::Metrics,
	persistence::load_stored_key,
	utils::{find_authorities_change, get_key_path},
	Client,
};

use crate::gossip_messages::public_key_gossip::handle_public_key_broadcast;
use dkg_primitives::{
	types::{DKGMessage, DKGMsgPayload, SignedDKGMessage},
	utils::{cleanup, DKG_LOCAL_KEY_FILE, QUEUED_DKG_LOCAL_KEY_FILE},
};
use dkg_runtime_primitives::{AuthoritySet, DKGApi};

use crate::async_protocols::{
	misbehaviour_monitor::MisbehaviourMonitor, remote::AsyncProtocolRemote,
	AsyncProtocolParameters, GenericAsyncHandler,
};

pub const ENGINE_ID: sp_runtime::ConsensusEngineId = *b"WDKG";

pub const STORAGE_SET_RETRY_NUM: usize = 5;

pub const MAX_SUBMISSION_DELAY: u32 = 3;

pub(crate) struct WorkerParams<B, BE, C, GE>
where
	B: Block,
	GE: GossipEngineIface,
{
	pub client: Arc<C>,
	pub backend: Arc<BE>,
	pub key_store: DKGKeystore,
	pub gossip_engine: GE,
	pub metrics: Option<Metrics>,
	pub base_path: Option<PathBuf>,
	pub local_keystore: Option<Arc<LocalKeystore>>,
	pub latest_header: Arc<RwLock<Option<B::Header>>>,
	pub _marker: PhantomData<B>,
}

/// A DKG worker plays the DKG protocol
pub(crate) struct DKGWorker<B, BE, C, GE>
where
	B: Block,
	BE: Backend<B>,
	C: Client<B, BE>,
	GE: GossipEngineIface,
{
	pub client: Arc<C>,
	pub backend: Arc<BE>,
	pub key_store: DKGKeystore,
	pub gossip_engine: Arc<GE>,
	pub metrics: Option<Metrics>,
	// Genesis keygen and rotated round
	pub rounds: Option<AsyncProtocolRemote<NumberFor<B>>>,
	// Next keygen round, always taken and restarted each session
	pub next_rounds: Option<AsyncProtocolRemote<NumberFor<B>>>,
	// Signing rounds, created everytime there are unique unsigned proposals
	pub signing_rounds: Vec<Option<AsyncProtocolRemote<NumberFor<B>>>>,
	pub finality_notifications: FinalityNotifications<B>,
	pub import_notifications: ImportNotifications<B>,
	/// Best block a DKG voting round has been concluded for
	pub best_dkg_block: Option<NumberFor<B>>,
	/// Cached best authorities
	pub best_authorities: Vec<(u16, Public)>,
	/// Cached next best authorities
	pub best_next_authorities: Vec<(u16, Public)>,
	/// Latest block header
	pub latest_header: Arc<RwLock<Option<B::Header>>>,
	/// Current validator set
	pub current_validator_set: Arc<RwLock<AuthoritySet<Public>>>,
	/// Queued validator set
	pub queued_validator_set: AuthoritySet<Public>,
	/// Msg cache for startup if authorities aren't set
	pub msg_cache: Vec<SignedDKGMessage<AuthorityId>>,
	/// Tracking for the broadcasted public keys and signatures
	pub aggregated_public_keys: Arc<Mutex<HashMap<RoundId, AggregatedPublicKeys>>>,
	/// Tracking for the misbehaviour reports
	pub aggregated_misbehaviour_reports: AggregatedMisbehaviourReportStore,
	pub misbehaviour_tx: Option<UnboundedSender<DKGMisbehaviourMessage>>,
	/// Tracking for sent gossip messages: using blake2_128 for message hashes
	/// The value is the number of times the message has been sent.
	pub has_sent_gossip_msg: HashMap<[u8; 16], u8>,
	/// Local keystore for DKG data
	pub base_path: Option<PathBuf>,
	/// Concrete type that points to the actual local keystore if it exists
	pub local_keystore: Option<Arc<LocalKeystore>>,
	/// For transmitting errors from parallel threads to the DKGWorker
	pub error_handler_tx: UnboundedSender<DKGError>,
	/// For use in the run() function only
	pub error_handler_rx: Option<UnboundedReceiver<DKGError>>,
	// keep rustc happy
	_backend: PhantomData<BE>,
}

pub type AggregatedMisbehaviourReportStore =
	HashMap<(MisbehaviourType, RoundId, AuthorityId), AggregatedMisbehaviourReports<AuthorityId>>;

impl<B, BE, C, GE> DKGWorker<B, BE, C, GE>
where
	B: Block + Codec,
	BE: Backend<B> + 'static,
	GE: GossipEngineIface + 'static,
	C: Client<B, BE> + 'static,
	C::Api: DKGApi<B, AuthorityId, NumberFor<B>>,
{
	/// Return a new DKG worker instance.
	///
	/// Note that a DKG worker is only fully functional if a corresponding
	/// DKG pallet has been deployed on-chain.
	///
	/// The DKG pallet is needed in order to keep track of the DKG authority set.
	pub(crate) fn new(worker_params: WorkerParams<B, BE, C, GE>) -> Self {
		let WorkerParams {
			client,
			backend,
			key_store,
			gossip_engine,
			metrics,
			base_path,
			local_keystore,
			latest_header,
			..
		} = worker_params;

		// we drop the rx handle since we can call tx.subscribe() every time we need to fire up
		// a new AsyncProto
		// let (to_async_proto, _) = tokio::sync::broadcast::channel(1024);
		let (error_handler_tx, error_handler_rx) = tokio::sync::mpsc::unbounded_channel();

		DKGWorker {
			client: client.clone(),
			misbehaviour_tx: None,
			backend,
			key_store,
			gossip_engine: Arc::new(gossip_engine),
			metrics,
			rounds: None,
			next_rounds: None,
			signing_rounds: vec![None; 16],
			finality_notifications: client.finality_notification_stream(),
			import_notifications: client.import_notification_stream(),
			best_dkg_block: None,
			best_authorities: Vec::new(),
			best_next_authorities: Vec::new(),
			current_validator_set: Arc::new(RwLock::new(AuthoritySet::empty())),
			queued_validator_set: AuthoritySet::empty(),
			latest_header,
			msg_cache: Vec::new(),
			aggregated_public_keys: Arc::new(Mutex::new(HashMap::new())),
			aggregated_misbehaviour_reports: HashMap::new(),
			has_sent_gossip_msg: HashMap::new(),
			base_path,
			local_keystore,
			error_handler_tx,
			error_handler_rx: Some(error_handler_rx),
			_backend: PhantomData,
		}
	}
}

#[derive(Copy, Clone, Debug, Eq, PartialEq)]
enum ProtoStageType {
	Genesis,
	Queued,
	Signing,
}

impl<B, BE, C, GE> DKGWorker<B, BE, C, GE>
where
	B: Block,
	BE: Backend<B> + 'static,
	GE: GossipEngineIface + 'static,
	C: Client<B, BE> + 'static,
	C::Api: DKGApi<B, AuthorityId, NumberFor<B>>,
{
	// NOTE: This must be ran at the start of each epoch since best_authorities may change
	// if "current" is true, this will set the "rounds" field in the dkg worker, otherwise,
	// it well set the "next_rounds" field
	fn generate_async_proto_params(
		&mut self,
		best_authorities: Vec<Public>,
		authority_public_key: Public,
		round_id: RoundId,
		local_key_path: Option<PathBuf>,
		stage: ProtoStageType,
		async_index: u8,
	) -> Result<AsyncProtocolParameters<DKGProtocolEngine<B, BE, C, GE>>, DKGError> {
		let best_authorities = Arc::new(best_authorities);
		let authority_public_key = Arc::new(authority_public_key);

		let now = self.get_latest_block_number();
		let status_handle = AsyncProtocolRemote::new(now, round_id);
		// Fetch the active key. This requires rotating the key to have happened with
		// full certainty in order to ensure the right key is being used to make signatures.
		let (active_local_key, _) = self.fetch_local_keys();
		let params = AsyncProtocolParameters {
			engine: Arc::new(DKGProtocolEngine {
				backend: self.backend.clone(),
				latest_header: self.latest_header.clone(),
				client: self.client.clone(),
				keystore: self.key_store.clone(),
				gossip_engine: self.gossip_engine.clone(),
				aggregated_public_keys: self.aggregated_public_keys.clone(),
				best_authorities: best_authorities.clone(),
				authority_public_key: authority_public_key.clone(),
				current_validator_set: self.current_validator_set.clone(),
				local_keystore: self.local_keystore.clone(),
				vote_results: Arc::new(Default::default()),
				local_key_path,
				is_genesis: stage == ProtoStageType::Genesis,
				_pd: Default::default(),
			}),
			round_id,
			keystore: self.key_store.clone(),
			current_validator_set: self.current_validator_set.clone(),
			best_authorities,
			authority_public_key,
			batch_id_gen: Arc::new(Default::default()),
			handle: status_handle.clone(),
			local_key: active_local_key.map(|k| k.local_key),
		};
		// Start the respective protocol
		status_handle.start()?;
		// Cache the rounds, respectively
		match stage {
			ProtoStageType::Genesis => {
				debug!(target: "dkg", "Starting genesis protocol");
				self.rounds = Some(status_handle.into_primary_remote())
			},
			ProtoStageType::Queued => {
				debug!(target: "dkg", "Starting queued protocol");
				self.next_rounds = Some(status_handle.into_primary_remote())
			},
			// When we are at signing stage, it is using the active rounds.
			ProtoStageType::Signing => {
				debug!(target: "dkg", "Starting signing protocol");
				self.signing_rounds[async_index as usize] =
					Some(status_handle.into_primary_remote())
			},
		}

		Ok(params)
	}

	fn spawn_keygen_protocol(
		&mut self,
		best_authorities: Vec<Public>,
		authority_public_key: Public,
		round_id: RoundId,
		threshold: u16,
		local_key_path: Option<PathBuf>,
		stage: ProtoStageType,
	) {
		match self.generate_async_proto_params(
			best_authorities,
			authority_public_key,
			round_id,
			local_key_path,
			stage,
			0u8,
		) {
			Ok(async_proto_params) => {
				let err_handler_tx = self.error_handler_tx.clone();
				let misbehaviour_tx =
					self.misbehaviour_tx.clone().expect("Misbehaviour TX not loaded");
				let remote = async_proto_params.handle.clone();
				let engine = async_proto_params.engine.clone();

				match GenericAsyncHandler::setup_keygen(async_proto_params, threshold) {
					Ok(meta_handler) => {
						let task = async move {
							let misbehaviour_monitor =
								MisbehaviourMonitor::new(remote, engine, misbehaviour_tx);
<<<<<<< HEAD
=======

							let res = tokio::select! {
								res0 = meta_handler => res0,
								res1 = misbehaviour_monitor => Err(DKGError::CriticalError { reason: format!("Misbehaviour monitor should not finish before meta handler. Reason for exit: {:?}", res1)})
							};

							match res {
								Ok(_) => {
									log::info!(target: "dkg", "The meta handler has executed successfully");
								},

								Err(err) => {
									error!(target: "dkg", "Error executing meta handler {:?}", &err);
									let _ = err_handler_tx.send(err);
								},
							}
						};

						// spawn on parallel thread
						let _handle = tokio::task::spawn(task);
					},

					Err(err) => {
						error!(target: "dkg", "Error starting meta handler {:?}", &err);
						self.handle_dkg_error(err);
					},
				}
			},

			Err(err) => self.handle_dkg_error(err),
		}
	}

	#[allow(clippy::too_many_arguments)]
	fn spawn_signing_protocol(
		&mut self,
		best_authorities: Vec<Public>,
		authority_public_key: Public,
		round_id: RoundId,
		threshold: u16,
		local_key_path: Option<PathBuf>,
		stage: ProtoStageType,
		unsigned_proposals: Vec<UnsignedProposal>,
		signing_set: Vec<u16>,
		async_index: u8,
	) {
		match self.generate_async_proto_params(
			best_authorities,
			authority_public_key,
			round_id,
			local_key_path,
			stage,
			async_index,
		) {
			Ok(async_proto_params) => {
				let err_handler_tx = self.error_handler_tx.clone();
				let misbehaviour_tx =
					self.misbehaviour_tx.clone().expect("Misbehaviour TX not loaded");
				let remote = async_proto_params.handle.clone();
				let engine = async_proto_params.engine.clone();

				match GenericAsyncHandler::setup_signing(
					async_proto_params,
					threshold,
					unsigned_proposals,
					signing_set,
					async_index,
				) {
					Ok(meta_handler) => {
						let task = async move {
							let misbehaviour_monitor =
								MisbehaviourMonitor::new(remote, engine, misbehaviour_tx);
>>>>>>> ff8f32e8

							let res = tokio::select! {
								res0 = meta_handler => res0,
								res1 = misbehaviour_monitor => Err(DKGError::CriticalError { reason: format!("Misbehaviour monitor should not finish before meta handler. Reason for exit: {:?}", res1)})
							};

							match res {
								Ok(_) => {
									log::info!(target: "dkg", "The meta handler has executed successfully");
								},

								Err(err) => {
									error!(target: "dkg", "Error executing meta handler {:?}", &err);
									let _ = err_handler_tx.send(err);
								},
							}
						};

						// spawn on parallel thread
						let _handle = tokio::task::spawn(task);
					},

					Err(err) => {
						error!(target: "dkg", "Error starting meta handler {:?}", &err);
						self.handle_dkg_error(err);
					},
				}
			},

			Err(err) => self.handle_dkg_error(err),
		}
	}

	#[allow(clippy::too_many_arguments)]
	fn create_signing_protocol(
		&mut self,
		best_authorities: Vec<Public>,
		authority_public_key: Public,
		round_id: RoundId,
		threshold: u16,
		local_key_path: Option<PathBuf>,
		stage: ProtoStageType,
		unsigned_proposals: Vec<UnsignedProposal>,
		signing_set: Vec<u16>,
		async_index: u8,
	) -> Result<Pin<Box<dyn Future<Output=Result<(), DKGError>> + Send + 'static>>, DKGError> {
		let async_proto_params = self.generate_async_proto_params(
			best_authorities,
			authority_public_key,
			round_id,
			local_key_path,
			stage,
			async_index,
		)?;

		let err_handler_tx = self.error_handler_tx.clone();
		let misbehaviour_tx =
			self.misbehaviour_tx.clone().expect("Misbehaviour TX not loaded");
		let remote = async_proto_params.handle.clone();
		let engine = async_proto_params.engine.clone();

		let meta_handler = GenericAsyncHandler::setup_signing(
			async_proto_params,
			threshold,
			unsigned_proposals,
			signing_set,
			async_index,
		)?;

		let task = async move {
			let misbehaviour_monitor =
				MisbehaviourMonitor::new(remote, engine, misbehaviour_tx);

			let res = tokio::select! {
											res0 = meta_handler => res0,
											res1 = misbehaviour_monitor => Err(DKGError::CriticalError { reason: format!("Misbehaviour monitor should not finish before meta handler. Reason for exit: {:?}", res1)})
										};

			match res {
				Ok(_) => {
					log::info!(target: "dkg", "The meta handler has executed successfully");
					Ok(())
				},

				Err(err) => {
					error!(target: "dkg", "Error executing meta handler {:?}", &err);
					let _ = err_handler_tx.send(err.clone());
					Err(err)
				},
			}
		};

		Ok(Box::pin(task))
	}

	/// Rotates the contents of the DKG local key files from the queued file to the active file.
	///
	/// This is meant to be used when rotating the DKG. During a rotation, we begin generating
	/// a new queued DKG local key for the new queued authority set. The previously queued set
	/// is now the active set and so we transition their local key data into the active file path.
	///
	/// `DKG_LOCAL_KEY_FILE` - the active file path for the active local key (DKG public key)
	/// `QUEUED_DKG_LOCAL_KEY_FILE` - the queued file path for the queued local key (DKG public key)
	///
	/// This should never execute unless we are certain that the rotation will succeed, i.e.
	/// that the signature of the next DKG public key has been created and stored on-chain.
	fn rotate_local_key_files(&mut self) {
		let mut local_key_path: Option<PathBuf> = None;
		let mut queued_local_key_path: Option<PathBuf> = None;

		if self.base_path.is_some() {
			local_key_path = get_key_path(&self.base_path, DKG_LOCAL_KEY_FILE);
			queued_local_key_path = get_key_path(&self.base_path, QUEUED_DKG_LOCAL_KEY_FILE);
		}

		if let (Some(path), Some(queued_path)) = (local_key_path, queued_local_key_path) {
			if let Err(err) = std::fs::copy(queued_path, path) {
				error!("Error copying queued key {:?}", &err);
			} else {
				debug!("Successfully copied queued key to current key");
			}
		}
	}

	/// Fetch the local stored keys if they exist.
	fn fetch_local_keys(&mut self) -> (Option<StoredLocalKey>, Option<StoredLocalKey>) {
		let mut local_key_path: Option<PathBuf> = None;
		let mut queued_local_key_path: Option<PathBuf> = None;

		if self.base_path.is_some() {
			local_key_path = get_key_path(&self.base_path, DKG_LOCAL_KEY_FILE);
			queued_local_key_path = get_key_path(&self.base_path, QUEUED_DKG_LOCAL_KEY_FILE);
		}

		let sr_pub = self.get_sr25519_public_key();
		match (local_key_path, queued_local_key_path) {
			(Some(path), Some(queued_path)) => (
				load_stored_key(path, self.local_keystore.as_ref(), sr_pub).ok(),
				load_stored_key(queued_path, self.local_keystore.as_ref(), sr_pub).ok(),
			),
			(Some(path), None) =>
				(load_stored_key(path, self.local_keystore.as_ref(), sr_pub).ok(), None),
			(None, Some(queued_path)) =>
				(None, load_stored_key(queued_path, self.local_keystore.as_ref(), sr_pub).ok()),
			(None, None) => (None, None),
		}
	}

	/// Get the party index of our worker
	///
	/// Returns `None` if we are not in the best authority set
	pub fn get_party_index(&mut self, header: &B::Header) -> Option<u16> {
		let public = self.get_authority_public_key();
		let best_authorities = self.get_best_authorities(header);
		for elt in best_authorities {
			if elt.1 == public {
				return Some(elt.0)
			}
		}

		None
	}

	/// Get the next party index of our worker for possible queued keygen
	///
	/// Returns `None` if we are not in the next best authority set
	pub fn get_next_party_index(&mut self, header: &B::Header) -> Option<u16> {
		let public = self.get_authority_public_key();
		let next_best_authorities = self.get_next_best_authorities(header);
		for elt in next_best_authorities {
			if elt.1 == public {
				return Some(elt.0)
			}
		}

		None
	}

	/// Get the signature threshold at a specific block
	pub fn get_signature_threshold(&self, header: &B::Header) -> u16 {
		let at: BlockId<B> = BlockId::hash(header.hash());
		return self.client.runtime_api().signature_threshold(&at).unwrap_or_default()
	}

	/// Get the next signature threshold at a specific block
	pub fn get_next_signature_threshold(&self, header: &B::Header) -> u16 {
		let at: BlockId<B> = BlockId::hash(header.hash());
		return self.client.runtime_api().next_signature_threshold(&at).unwrap_or_default()
	}

	/// Get the active DKG public key
	pub fn get_dkg_pub_key(&self, header: &B::Header) -> (AuthoritySetId, Vec<u8>) {
		let at: BlockId<B> = BlockId::hash(header.hash());
		return self.client.runtime_api().dkg_pub_key(&at).ok().unwrap_or_default()
	}

	/// Get the next DKG public key
	#[allow(dead_code)]
	pub fn get_next_dkg_pub_key(&self, header: &B::Header) -> Option<(AuthoritySetId, Vec<u8>)> {
		let at: BlockId<B> = BlockId::hash(header.hash());
		return self.client.runtime_api().next_dkg_pub_key(&at).ok().unwrap_or_default()
	}

	/// Get the jailed keygen authorities
	#[allow(dead_code)]
	pub fn get_keygen_jailed(&self, header: &B::Header, set: &[AuthorityId]) -> Vec<AuthorityId> {
		let at: BlockId<B> = BlockId::hash(header.hash());
		return self
			.client
			.runtime_api()
			.get_keygen_jailed(&at, set.to_vec())
			.unwrap_or_default()
	}

	/// Get the best authorities for keygen
	pub fn get_best_authorities(&self, header: &B::Header) -> Vec<(u16, AuthorityId)> {
		let at: BlockId<B> = BlockId::hash(header.hash());
		return self.client.runtime_api().get_best_authorities(&at).unwrap_or_default()
	}

	/// Get the next best authorities for keygen
	pub fn get_next_best_authorities(&self, header: &B::Header) -> Vec<(u16, AuthorityId)> {
		let at: BlockId<B> = BlockId::hash(header.hash());
		return self.client.runtime_api().get_next_best_authorities(&at).unwrap_or_default()
	}

	/// Return the next and queued validator set at header `header`.
	///
	/// Note that the validator set could be `None`. This is the case if we don't find
	/// a DKG authority set change and we can't fetch the authority set from the
	/// DKG on-chain state.
	///
	/// Such a failure is usually an indication that the DKG pallet has not been deployed (yet).
	///
	/// If the validators are None, we use the arbitrary validators gotten from the authority set
	/// and queued authority set in the given header
	pub fn validator_set(
		&self,
		header: &B::Header,
	) -> Option<(AuthoritySet<Public>, AuthoritySet<Public>)> {
		Self::validator_set_inner(header, &self.client)
	}

	fn validator_set_inner(
		header: &B::Header,
		client: &Arc<C>,
	) -> Option<(AuthoritySet<Public>, AuthoritySet<Public>)> {
		let new = if let Some((new, queued)) = find_authorities_change::<B>(header) {
			Some((new, queued))
		} else {
			let at: BlockId<B> = BlockId::hash(header.hash());
			let current_authority_set = client.runtime_api().authority_set(&at).ok();
			let queued_authority_set = client.runtime_api().queued_authority_set(&at).ok();
			match (current_authority_set, queued_authority_set) {
				(Some(current), Some(queued)) => Some((current, queued)),
				_ => None,
			}
		};

		trace!(target: "dkg", "🕸️  active validator set: {:?}", new);

		new
	}

	/// Verify `active` validator set for `block` against the key store
	///
	/// The critical case is, if we do have a public key in the key store which is not
	/// part of the active validator set.
	///
	/// Note that for a non-authority node there will be no keystore, and we will
	/// return an error and don't check. The error can usually be ignored.
	fn verify_validator_set(
		&self,
		block: &NumberFor<B>,
		mut active: AuthoritySet<Public>,
	) -> Result<(), error::Error> {
		let active: BTreeSet<Public> = active.authorities.drain(..).collect();

		let store: BTreeSet<Public> = self.key_store.public_keys()?.drain(..).collect();

		let missing: Vec<_> = store.difference(&active).cloned().collect();

		if !missing.is_empty() {
			debug!(target: "dkg", "🕸️  for block {:?}, public key missing in validator set is: {:?}", block, missing);
		}

		Ok(())
	}

	fn handle_genesis_dkg_setup(
		&mut self,
		header: &B::Header,
		genesis_authority_set: AuthoritySet<Public>,
	) {
		// Check if the authority set is empty or if this authority set isn't actually the genesis
		// set
		if genesis_authority_set.authorities.is_empty() {
			return
		}
		// If the rounds is none and we are not using the genesis authority set ID
		// there is a critical error. I'm not sure how this can happen but it should
		// prevent an edge case.
		if self.rounds.is_none() && genesis_authority_set.id != GENESIS_AUTHORITY_SET_ID {
			error!(target: "dkg", "🕸️  Rounds is not and authority set is not genesis set ID 0");
			return
		}

		let latest_block_num = self.get_latest_block_number();

		// Check if we've already set up the DKG for this authority set
		// if the active is currently running, and, the keygen has stalled, create one anew
		if let Some(rounds) = self.rounds.as_ref() {
			if rounds.is_active() && !rounds.keygen_has_stalled(latest_block_num) {
				debug!(target: "dkg", "🕸️  Rounds exists and is active");
				return
			}
		}

		let mut local_key_path: Option<PathBuf> = None;
		if self.base_path.is_some() {
			local_key_path = get_key_path(&self.base_path, DKG_LOCAL_KEY_FILE);
			let _ = cleanup(local_key_path.as_ref().unwrap().clone());
		}

		// DKG keygen authorities are always taken from the best set of authorities
		let round_id = genesis_authority_set.id;
		let maybe_party_index = self.get_party_index(header);
		// Check whether the worker is in the best set or return
		if maybe_party_index.is_none() {
			info!(target: "dkg", "🕸️  NOT IN THE SET OF BEST GENESIS AUTHORITIES: round {:?}", round_id);
			self.rounds = None;
			return
		} else {
			info!(target: "dkg", "🕸️  IN THE SET OF BEST GENESIS AUTHORITIES: round {:?}", round_id);
		}

		let best_authorities: Vec<Public> =
			self.get_best_authorities(header).iter().map(|x| x.1.clone()).collect();
		let threshold = self.get_signature_threshold(header);
		let authority_public_key = self.get_authority_public_key();
		self.spawn_keygen_protocol(
			best_authorities,
			authority_public_key,
			round_id,
			threshold,
			local_key_path,
			ProtoStageType::Genesis,
		);
	}

	fn handle_queued_dkg_setup(&mut self, header: &B::Header, queued: AuthoritySet<Public>) {
		// Check if the authority set is empty, return or proceed
		if queued.authorities.is_empty() {
			return
		}

		// Check if the next rounds exists and has processed for this next queued round id
		if self.next_rounds.is_some() && self.next_rounds.as_ref().unwrap().is_active() {
			debug!(target: "dkg", "🕸️  Next rounds exists and is active, returning...");
			return
		}

		if let Some(rounds) = self.next_rounds.as_ref() {
			if rounds.keygen_has_stalled(*header.number()) {
				debug!(target: "dkg", "🕸️  Next rounds keygen has stalled, creating new rounds...");
			}
		}

		let mut queued_local_key_path: Option<PathBuf> = None;

		if self.base_path.is_some() {
			queued_local_key_path = get_key_path(&self.base_path, QUEUED_DKG_LOCAL_KEY_FILE);
			let _ = cleanup(queued_local_key_path.as_ref().unwrap().clone());
		}

		// Get the best next authorities using the keygen threshold
		let round_id = queued.id;
		let maybe_party_index = self.get_next_party_index(header);
		// Check whether the worker is in the best set or return
		if maybe_party_index.is_none() {
			info!(target: "dkg", "🕸️  NOT IN THE SET OF BEST NEXT AUTHORITIES: round {:?}", round_id);
			self.next_rounds = None;
			return
		} else {
			info!(target: "dkg", "🕸️  IN THE SET OF BEST NEXT AUTHORITIES: round {:?}", round_id);
		}

		let best_authorities: Vec<Public> =
			self.get_next_best_authorities(header).iter().map(|x| x.1.clone()).collect();
		let threshold = self.get_next_signature_threshold(header);

		let authority_public_key = self.get_authority_public_key();
		self.spawn_keygen_protocol(
			best_authorities,
			authority_public_key,
			round_id,
			threshold,
			queued_local_key_path,
			ProtoStageType::Queued,
		);
	}

	// *** Block notifications ***
	fn process_block_notification(&mut self, header: &B::Header) {
		debug!(target: "dkg", "🕸️  Processing block notification for block {}", header.number());
		if let Some(latest_header) = self.latest_header.read().clone() {
			if latest_header.number() >= header.number() {
				// We've already seen this block, ignore it.
				debug!(target: "dkg", "🕸️  Latest header is greater than or equal to current header, returning...");
				return
			}
		}
		*self.latest_header.write() = Some(header.clone());
		debug!(target: "dkg", "🕸️  Latest header is now: {:?}", header.number());
		// Clear offchain storage
		listen_and_clear_offchain_storage(self, header);
		// Attempt to enact new DKG authorities if sessions have changed
		if self.get_dkg_pub_key(header).1.is_empty() {
			self.maybe_enact_genesis_authorities(header);
		} else {
			self.maybe_enact_new_authorities(header);
			self.submit_unsigned_proposals(header);
		}
	}

	fn maybe_enact_genesis_authorities(&mut self, header: &B::Header) {
		// Get the active and queued validators to check for updates
		if let Some((active, queued)) = self.validator_set(header) {
			// If we are in the genesis state, we need to enact the genesis authorities
			if active.id == GENESIS_AUTHORITY_SET_ID && self.best_dkg_block.is_none() {
				debug!(target: "dkg", "🕸️  GENESIS ROUND_ID {:?}", active.id);
				metric_set!(self, dkg_validator_set_id, active.id);
				// Setting new validator set id as current
				*self.current_validator_set.write() = active.clone();
				self.queued_validator_set = queued.clone();
				// verify the new validator set
				let _ = self.verify_validator_set(header.number(), active.clone());
				self.best_dkg_block = Some(*header.number());
				self.best_authorities = self.get_best_authorities(header);
				self.best_next_authorities = self.get_next_best_authorities(header);
				// Setting up the DKG
				self.handle_genesis_dkg_setup(header, active);
				// Setting up the queued DKG at genesis
				self.handle_queued_dkg_setup(header, queued);
			}
		}
	}

	fn maybe_enact_new_authorities(&mut self, header: &B::Header) {
<<<<<<< HEAD
=======
		debug!(target: "dkg", "🕸️  maybe_enact_new_authorities");
>>>>>>> ff8f32e8
		// Get the active and queued validators to check for updates
		if let Some((active, queued)) = self.validator_set(header) {
			let next_best = self.get_next_best_authorities(header);
			let next_best_has_changed = next_best != self.best_next_authorities;
			if next_best_has_changed {
				debug!(target: "dkg", "🕸️  Best authorities has changed on-chain\nOLD {:?}\nNEW: {:?}", self.best_next_authorities, next_best);
				// Update the next best authorities
				self.best_next_authorities = next_best;
				// Start the queued DKG setup for the new queued authorities
				self.handle_queued_dkg_setup(header, queued);
				return
			}
			// If the next rounds have stalled, we restart similarly to above.
			if let Some(rounds) = self.next_rounds.clone() {
				debug!(target: "dkg", "🕸️  Status: {:?}, Now: {:?}, Started At: {:?}, Timeout length: {:?}", rounds.status, header.number(), rounds.started_at, KEYGEN_TIMEOUT);
				if rounds.keygen_is_not_complete() &&
					header.number() >= &(rounds.started_at + KEYGEN_TIMEOUT.into())
				{
					debug!(target: "dkg", "🕸️  QUEUED DKG STALLED: round {:?}", queued.id);
					return self.handle_dkg_error(DKGError::KeygenTimeout {
						bad_actors: rounds.current_round_blame().blamed_parties,
					})
				} else {
					debug!(target: "dkg", "🕸️  QUEUED DKG NOT STALLED: round {:?}", queued.id);
				}
			}

			let queued_keygen_in_progress =
				self.next_rounds.as_ref().map(|r| !r.is_keygen_finished()).unwrap_or(false);
<<<<<<< HEAD
			debug!(target: "dkg", "🕸️  QUEUED KEYGEN IN PROGRESS: {:?}", queued_keygen_in_progress);
=======

			debug!(target: "dkg", "🕸️  QUEUED KEYGEN IN PROGRESS: {:?}", queued_keygen_in_progress);
			debug!(target: "dkg", "🕸️  QUEUED DKG ID: {:?}", queued.id);
			debug!(target: "dkg", "🕸️  QUEUED VALIDATOR SET ID: {:?}", self.queued_validator_set.id);
			debug!(target: "dkg", "🕸️  QUEUED DKG STATUS: {:?}", self.next_rounds.as_ref().map(|r| r.status.clone()));
>>>>>>> ff8f32e8
			// If the session has changed and a keygen is not in progress, we rotate
			if self.queued_validator_set.id != queued.id && !queued_keygen_in_progress {
				debug!(target: "dkg", "🕸️  ACTIVE ROUND_ID {:?}", active.id);
				metric_set!(self, dkg_validator_set_id, active.id);
				// verify the new validator set
				let _ = self.verify_validator_set(header.number(), active.clone());
				// Update the validator sets
				*self.current_validator_set.write() = active;
				self.queued_validator_set = queued.clone();
				// Check the local keystore, if a queued key exists with the same
				// round ID then we shouldn't rotate since it means we have shut down
				// and started up after a previous rotation.
				let (_, maybe_queued_key) = self.fetch_local_keys();
<<<<<<< HEAD
				if let Some(queued_key) = maybe_queued_key {
					debug!(target: "dkg", "🕸️  QUEUED KEY EXISTS: {:?}", queued_key.round_id);
					if queued_key.round_id == queued.id {
						debug!(target: "dkg", "🕸️  Queued local key exists at same round as queued validator set {:?}", queued.id);
						return
					}
				}
=======
				match maybe_queued_key {
					Some(queued_key) if queued_key.round_id == queued.id => {
						debug!(target: "dkg", "🕸️  QUEUED KEY EXISTS: {:?}", queued_key.round_id);
						debug!(target: "dkg", "🕸️  Queued local key exists at same round as queued validator set {:?}", queued.id);
						return
					},
					Some(k) => {
						debug!(target: "dkg", "🕸️  QUEUED KEY EXISTS: {:?}", k.round_id);
						debug!(target: "dkg", "🕸️  Queued local key exists at different round than queued validator set {:?}", queued.id);
					},
					None => {
						debug!(target: "dkg", "🕸️  QUEUED KEY DOES NOT EXIST");
					},
				};
>>>>>>> ff8f32e8
				// If we are starting a new queued DKG, we rotate the next rounds
				self.rounds = self.next_rounds.take();
				// We also rotate the best authority caches
				self.best_authorities = self.best_next_authorities.clone();
				self.best_next_authorities = self.get_next_best_authorities(header);
				// Rotate the key files
				self.rotate_local_key_files();
				// Start the queued DKG setup for the new queued authorities
				self.handle_queued_dkg_setup(header, queued);
			}
		} else {
			// no queued validator set, so we don't do anything
			debug!(target: "dkg", "🕸️  NO QUEUED VALIDATOR SET");
		}
	}

	fn handle_finality_notification(&mut self, notification: FinalityNotification<B>) {
		trace!(target: "dkg", "🕸️  Finality notification: {:?}", notification);
		// Handle import notifications
		self.process_block_notification(&notification.header);
	}

	fn handle_import_notification(&mut self, notification: BlockImportNotification<B>) {
		trace!(target: "dkg", "🕸️  Finality notification: {:?}", notification);
		// Handle import notification
		self.process_block_notification(&notification.header);
	}

	fn verify_signature_against_authorities(
		&mut self,
		signed_dkg_msg: SignedDKGMessage<Public>,
	) -> Result<DKGMessage<Public>, DKGError> {
		Self::verify_signature_against_authorities_inner(
			signed_dkg_msg,
			&self.latest_header,
			&self.client,
		)
	}

	pub fn verify_signature_against_authorities_inner(
		signed_dkg_msg: SignedDKGMessage<Public>,
		latest_header: &Arc<RwLock<Option<B::Header>>>,
		client: &Arc<C>,
	) -> Result<DKGMessage<Public>, DKGError> {
		let dkg_msg = signed_dkg_msg.msg;
		let encoded = dkg_msg.encode();
		let signature = signed_dkg_msg.signature.unwrap();
		// Get authority accounts
		let mut authorities: Option<(Vec<AuthorityId>, Vec<AuthorityId>)> = None;
		if let Some(header) = latest_header.read().clone() {
			authorities = Self::validator_set_inner(&header, client)
				.map(|a| (a.0.authorities, a.1.authorities));
		}

		if authorities.is_none() {
			return Err(DKGError::GenericError { reason: "No authorities".into() })
		}

		let check_signers = |xs: &[AuthorityId]| {
			return dkg_runtime_primitives::utils::verify_signer_from_set_ecdsa(
				xs.iter()
					.map(|x| ecdsa::Public::from_raw(to_slice_33(&x.encode()).unwrap()))
					.collect(),
				&encoded,
				&signature,
			)
			.1
		};

		if check_signers(&authorities.clone().unwrap().0) || check_signers(&authorities.unwrap().1)
		{
			Ok(dkg_msg)
		} else {
			Err(DKGError::GenericError {
				reason: "Message signature is not from a registered authority or next authority"
					.into(),
			})
		}
	}

	pub fn handle_dkg_error(&mut self, dkg_error: DKGError) {
		log::error!(target: "dkg", "Received error: {:?}", dkg_error);
		let authorities = self.current_validator_set.read().authorities.clone();

		let bad_actors = match dkg_error {
			DKGError::KeygenMisbehaviour { ref bad_actors } => bad_actors.clone(),
			DKGError::KeygenTimeout { ref bad_actors } => bad_actors.clone(),
			DKGError::OfflineMisbehaviour { ref bad_actors } => bad_actors.clone(),
			DKGError::OfflineTimeout { ref bad_actors } => bad_actors.clone(),
			DKGError::SignMisbehaviour { ref bad_actors } => bad_actors.clone(),
			DKGError::SignTimeout { ref bad_actors } => bad_actors.clone(),
			_ => Default::default(),
		};

		let mut offenders: Vec<AuthorityId> = Vec::new();
		for bad_actor in bad_actors {
			let bad_actor = bad_actor as usize;
			if bad_actor > 0 && bad_actor <= authorities.len() {
				if let Some(offender) = authorities.get(bad_actor - 1) {
					offenders.push(offender.clone());
				}
			}
		}

		for offender in offenders {
			match dkg_error {
				DKGError::KeygenMisbehaviour { bad_actors: _ } =>
					self.handle_dkg_report(DKGReport::KeygenMisbehaviour { offender }),
				DKGError::KeygenTimeout { bad_actors: _ } =>
					self.handle_dkg_report(DKGReport::KeygenMisbehaviour { offender }),
				DKGError::OfflineMisbehaviour { bad_actors: _ } =>
					self.handle_dkg_report(DKGReport::SigningMisbehaviour { offender }),
				DKGError::OfflineTimeout { bad_actors: _ } =>
					self.handle_dkg_report(DKGReport::SigningMisbehaviour { offender }),
				DKGError::SignMisbehaviour { bad_actors: _ } =>
					self.handle_dkg_report(DKGReport::SigningMisbehaviour { offender }),
				DKGError::SignTimeout { bad_actors: _ } =>
					self.handle_dkg_report(DKGReport::SigningMisbehaviour { offender }),
				_ => (),
			}
		}
	}

	/// Route messages internally where they need to be routed
	fn process_incoming_dkg_message(&mut self, dkg_msg: SignedDKGMessage<Public>) {
		match &dkg_msg.msg.payload {
			DKGMsgPayload::Keygen(..) => {
				let msg = Arc::new(dkg_msg);
				if let Some(rounds) = self.rounds.as_mut() {
					if rounds.round_id == msg.msg.round_id.clone() {
						// route to async proto
						if let Err(err) = rounds.deliver_message(msg.clone()) {
							self.handle_dkg_error(DKGError::CriticalError {
								reason: err.to_string(),
							})
						}
					}
				}

				if let Some(rounds) = self.next_rounds.as_mut() {
					if rounds.round_id == msg.msg.round_id {
<<<<<<< HEAD
						// route to async proto
						if let Err(err) = rounds.deliver_message(msg.clone()) {
							self.handle_dkg_error(DKGError::CriticalError {
								reason: err.to_string(),
							})
						}
					}
				}
			},
			DKGMsgPayload::Offline(..) | DKGMsgPayload::Vote(..) => {
				let msg = Arc::new(dkg_msg);
				let async_index = msg.msg.payload.get_async_index();
				if let Some(rounds) = self.signing_rounds[async_index as usize].as_mut() {
					if rounds.round_id == msg.msg.round_id.clone() {
						// route to async proto
						if let Err(err) = rounds.deliver_message(msg.clone()) {
=======
						// route to async proto
						if let Err(err) = rounds.deliver_message(msg.clone()) {
							self.handle_dkg_error(DKGError::CriticalError {
								reason: err.to_string(),
							})
						}
					}
				}
			},
			DKGMsgPayload::Offline(..) | DKGMsgPayload::Vote(..) => {
				let msg = Arc::new(dkg_msg);
				let async_index = msg.msg.payload.get_async_index();
				if let Some(rounds) = self.signing_rounds[async_index as usize].as_mut() {
					if rounds.round_id == msg.msg.round_id.clone() {
						// route to async proto
						if let Err(err) = rounds.deliver_message(msg.clone()) {
>>>>>>> ff8f32e8
							self.handle_dkg_error(DKGError::CriticalError {
								reason: err.to_string(),
							})
						}
					}
				}
			},
			DKGMsgPayload::PublicKeyBroadcast(_) => {
				match self.verify_signature_against_authorities(dkg_msg) {
					Ok(dkg_msg) => {
						match handle_public_key_broadcast(self, dkg_msg) {
							Ok(()) => (),
							Err(err) =>
								error!(target: "dkg", "🕸️  Error while handling DKG message {:?}", err),
						};
					},

					Err(err) => {
						log::error!(target: "dkg", "Error while verifying signature against authorities: {:?}", err)
					},
				}
			},
			DKGMsgPayload::MisbehaviourBroadcast(_) => {
				match self.verify_signature_against_authorities(dkg_msg) {
					Ok(dkg_msg) => {
						match handle_misbehaviour_report(self, dkg_msg) {
							Ok(()) => (),
							Err(err) =>
								error!(target: "dkg", "🕸️  Error while handling DKG message {:?}", err),
						};
					},

					Err(err) => {
						log::error!(target: "dkg", "Error while verifying signature against authorities: {:?}", err)
					},
				}
			},
		}
	}

	fn handle_dkg_report(&mut self, dkg_report: DKGReport) {
		let (offender, round_id, misbehaviour_type) = match dkg_report {
			// Keygen misbehaviour possibly leads to keygen failure. This should be slashed
			// more severely than sign misbehaviour events.
			DKGReport::KeygenMisbehaviour { offender } => {
				info!(target: "dkg", "🕸️  DKG Keygen misbehaviour by {}", offender);
				if let Some(rounds) = self.next_rounds.as_mut() {
					(offender, rounds.round_id, MisbehaviourType::Keygen)
				} else {
					(offender, 0, MisbehaviourType::Keygen)
				}
			},
			DKGReport::SigningMisbehaviour { offender } => {
				info!(target: "dkg", "🕸️  DKG Signing misbehaviour by {}", offender);
				if let Some(rounds) = self.rounds.as_mut() {
					(offender, rounds.round_id, MisbehaviourType::Sign)
				} else {
					(offender, 0, MisbehaviourType::Sign)
				}
			},
		};

		let misbehaviour_msg =
			DKGMisbehaviourMessage { misbehaviour_type, round_id, offender, signature: vec![] };
		let hash = sp_core::blake2_128(&misbehaviour_msg.encode());
		let count = *self.has_sent_gossip_msg.get(&hash).unwrap_or(&0u8);
		if count > GOSSIP_MESSAGE_RESENDING_LIMIT {
			return
		}
		gossip_misbehaviour_report(self, misbehaviour_msg);
		self.has_sent_gossip_msg.insert(hash, count + 1);
	}

	pub fn authenticate_msg_origin(
		&self,
		is_main_round: bool,
		authorities: (Vec<Public>, Vec<Public>),
		msg: &[u8],
		signature: &[u8],
	) -> Result<Public, DKGError> {
		let get_keys = |accts: &[Public]| {
			accts
				.iter()
				.map(|x| {
					ecdsa::Public(to_slice_33(&x.encode()).unwrap_or_else(|| {
						panic!("Failed to convert account id to ecdsa public key")
					}))
				})
				.collect::<Vec<ecdsa::Public>>()
		};

		let maybe_signers =
			if is_main_round { get_keys(&authorities.0) } else { get_keys(&authorities.1) };

		let (maybe_signer, success) = dkg_runtime_primitives::utils::verify_signer_from_set_ecdsa(
			maybe_signers,
			msg,
			signature,
		);

		if !success {
			return Err(DKGError::GenericError {
				reason: "Message signature is not from a registered authority".to_string(),
			})
		}

		Ok(Public::from(maybe_signer.unwrap()))
	}

	fn submit_unsigned_proposals(&mut self, header: &B::Header) {
		let round_id =
			if let Some(rounds) = self.rounds.as_ref() { rounds.round_id } else { return };

		let at: BlockId<B> = BlockId::hash(header.hash());
		let unsigned_proposals = match self.client.runtime_api().get_unsigned_proposals(&at) {
			Ok(res) => res,
			Err(_) => return,
		};

		if unsigned_proposals.is_empty() {
			return
		} else {
			debug!(target: "dkg", "Got unsigned proposals count {}", unsigned_proposals.len());
		}

		let best_authorities: Vec<Public> =
			self.get_best_authorities(header).iter().map(|x| x.1.clone()).collect();
		let threshold = self.get_signature_threshold(header);
		let authority_public_key = self.get_authority_public_key();

		let mut signing_sets = Vec::new();
		let (active_local_key, _) = self.fetch_local_keys();
		let local_key =
			if active_local_key.is_none() { return } else { active_local_key.unwrap().local_key };
		let mut count = 0;
		let mut seed = local_key.public_key().to_bytes(true)[1..].to_vec();

		// Generate multiple signing sets for signing the same unsigned proposals.
		// The goal is to successfully sign proposals immediately in the event that
		// some authorities are not present.
		//
		// For example, if we have authorities: [1,2,3] and we only generate a single
		// signing set (1,2), then if either party is absent, we will not be able to sign
		// until we handle a misbehaviour. Instead, we brute force sign with multiple sets.
		// For `n` authorities, to cover all signing sets of size `t+1`, we need to generate
		// (n choose (t+1)) sets.
		//
		// Sets with the same values are not unique. We only care about all unique, unordered
		// permutations of size `t+1`. i.e. (1,2), (2,3), (1,3) === (2,1), (3,2), (3,1)
		while signing_sets.len() <= best_authorities.len() {
			if count > 0 {
				seed = sp_core::keccak_256(&seed).to_vec();
<<<<<<< HEAD
			}
			let maybe_set = self.generate_signers(&seed, threshold, best_authorities.clone()).ok();
			if let Some(set) = maybe_set {
				if !signing_sets.contains(&set) {
					signing_sets.push(set);
				}
			}

			count += 1;
		}

		let mut futures = Vec::with_capacity(signing_sets.len());

		for i in 0..signing_sets.len() {
			log::info!(target: "dkg", "🕸️  Round Id {:?} | {}-out-of-{} signers: ({:?})", round_id, threshold, best_authorities.len(), signing_sets[i].clone());
			match self.create_signing_protocol(
				best_authorities.clone(),
				authority_public_key.clone(),
				round_id,
				threshold,
				None,
				ProtoStageType::Signing,
				unsigned_proposals.clone(),
				signing_sets[i].clone(),
				i as u8,
			) {
				Ok(task) => {
					futures.push(task)
				},

				Err(err) => {
					log::error!(target: "dkg", "Error creating signing protocol: {:?}", &err);
					self.handle_dkg_error(err)
				}
=======
>>>>>>> ff8f32e8
			}
			let maybe_set = self.generate_signers(&seed, threshold, best_authorities.clone()).ok();
			if let Some(set) = maybe_set {
				if !signing_sets.contains(&set) {
					signing_sets.push(set);
				}
			}

			count += 1;
		}

		for i in 0..signing_sets.len() {
			log::info!(target: "dkg", "🕸️  Round Id {:?} | {}-out-of-{} signers: ({:?})", round_id, threshold, best_authorities.len(), signing_sets[i].clone());
			self.spawn_signing_protocol(
				best_authorities.clone(),
				authority_public_key.clone(),
				round_id,
				threshold,
				None,
				ProtoStageType::Signing,
				unsigned_proposals.clone(),
				signing_sets[i].clone(),
				i as u8,
			);
		}

		if futures.is_empty() {
			log::error!(target: "dkg", "While creating the signing protocol, 0 were created");
		} else {
			// the goal of the meta task is to select the first winner
			let meta_signing_protocol = async move {
				// select the first future to return Ok(()), ignoring every failure
				// (note: the errors are not truly ignored since each individual future
				// has logic to handle errors internally, including misbehaviour monitors
				let mut results = futures::future::select_ok(futures).await.into_iter();
				if let Some((_success, _losing_futures)) = results.next() {
					log::info!(target: "dkg", "*** SUCCESSFULLY EXECUTED meta signing protocol ***");
				} else {
					log::warn!(target: "dkg", "*** UNSUCCESSFULLY EXECUTED meta signing protocol");
				}
			};

			// spawn in parallel
			let _handle = tokio::task::spawn(meta_signing_protocol);
		}
	}

	/// After keygen, this should be called to generate a random set of signers
	/// NOTE: since the random set is called using a deterministic seed to and RNG,
	/// the resulting set is deterministic
	fn generate_signers(
		&self,
		seed: &[u8],
		t: u16,
		best_authorities: Vec<Public>,
	) -> Result<Vec<u16>, DKGError> {
		let mut final_set = self.get_unjailed_signers(&best_authorities)?;
		// Mutate the final set if we don't have enough unjailed signers
		if final_set.len() <= t as usize {
			let jailed_set = self.get_jailed_signers(&best_authorities)?;
			let diff = t as usize + 1 - final_set.len();
			final_set = final_set
				.iter()
				.chain(jailed_set.iter().take(diff))
				.cloned()
				.collect::<Vec<u16>>();
		}

		select_random_set(seed, final_set, t + 1).map_err(|err| DKGError::CreateOfflineStage {
			reason: format!("generate_signers failed, reason: {}", err),
		})
	}

	fn get_jailed_signers_inner(
		&self,
		best_authorities: &[Public],
	) -> Result<Vec<Public>, DKGError> {
		let now = self.latest_header.read().clone().ok_or_else(|| DKGError::CriticalError {
			reason: "latest header does not exist!".to_string(),
		})?;
		let at: BlockId<B> = BlockId::hash(now.hash());
		Ok(self
			.client
			.runtime_api()
			.get_signing_jailed(&at, best_authorities.to_vec())
			.unwrap_or_default())
	}
	fn get_unjailed_signers(&self, best_authorities: &[Public]) -> Result<Vec<u16>, DKGError> {
		let jailed_signers = self.get_jailed_signers_inner(best_authorities)?;
		Ok(best_authorities
			.iter()
			.enumerate()
			.filter(|(_, key)| !jailed_signers.contains(key))
			.map(|(i, _)| u16::try_from(i + 1).unwrap_or_default())
			.collect())
	}

	/// Get the jailed signers
	fn get_jailed_signers(&self, best_authorities: &[Public]) -> Result<Vec<u16>, DKGError> {
		let jailed_signers = self.get_jailed_signers_inner(best_authorities)?;
		Ok(best_authorities
			.iter()
			.enumerate()
			.filter(|(_, key)| jailed_signers.contains(key))
			.map(|(i, _)| u16::try_from(i + 1).unwrap_or_default())
			.collect())
	}

	// *** Main run loop ***

	/// Wait for initial block import
	async fn initialization(&mut self) {
		use futures::future;
		self.client
			.import_notification_stream()
			.take_while(|notif| {
				if let Some((active, queued)) = self.validator_set(&notif.header) {
					// TODO: Consider caching this data and loading it here.
					self.best_authorities = self.get_best_authorities(&notif.header);
					self.best_next_authorities = self.get_next_best_authorities(&notif.header);
					*self.current_validator_set.write() = active.clone();
					self.queued_validator_set = queued.clone();
					// Route this to the import notification handler
					self.handle_import_notification(notif.clone());
					future::ready(false)
				} else {
					future::ready(true)
				}
			})
			.for_each(|_| future::ready(()))
			.await;
		// get a new stream that provides _new_ notifications (from here on out)
		self.import_notifications = self.client.import_notification_stream();
	}

	pub(crate) async fn run(mut self) {
		let mut dkg = self.gossip_engine.stream();
		let (misbehaviour_tx, mut misbehaviour_rx) = tokio::sync::mpsc::unbounded_channel();
		self.misbehaviour_tx = Some(misbehaviour_tx);

		let mut error_handler_rx = self.error_handler_rx.take().unwrap();

		self.initialization().await;

		loop {
			futures::select! {
				notification = self.finality_notifications.next().fuse() => {
					if let Some(notification) = notification {
						self.handle_finality_notification(notification);
					} else {
						return;
					}
				},
				notification = self.import_notifications.next().fuse() => {
					if let Some(notification) = notification {
						self.handle_import_notification(notification);
					} else {
						return;
					}
				},

				misbehaviour_msg = misbehaviour_rx.recv().fuse() => {
					if let Some(msg) = misbehaviour_msg {
						gossip_misbehaviour_report(&mut self, msg)
					} else {
						return;
					}
				}

				error = error_handler_rx.recv().fuse() => {
					if let Some(error) = error {
						self.handle_dkg_error(error)
					} else {
						return;
					}
				},

				dkg_msg = dkg.next().fuse() => {
					if let Some(dkg_msg) = dkg_msg {
						if self.rounds.is_none() || self.current_validator_set.read().authorities.is_empty() || self.queued_validator_set.authorities.is_empty() {
							self.msg_cache.push(dkg_msg);
						} else {
							let msgs = self.msg_cache.drain(..).collect::<Vec<_>>();
							for msg in msgs {
								self.process_incoming_dkg_message(msg);
							}

							// send dkg_msg to async_proto
							self.process_incoming_dkg_message(dkg_msg);
						}
					} else {
						return;
					}
				},
			}
		}
	}
}

/// Extension trait for any type that contains a keystore
#[auto_impl::auto_impl(&mut, &, Arc)]
pub trait KeystoreExt {
	fn get_keystore(&self) -> &DKGKeystore;
	fn get_authority_public_key(&self) -> Public {
		self.get_keystore()
			.authority_id(&self.get_keystore().public_keys().unwrap())
			.unwrap_or_else(|| panic!("Could not find authority public key"))
	}

	fn get_sr25519_public_key(&self) -> sp_core::sr25519::Public {
		self.get_keystore()
			.sr25519_public_key(&self.get_keystore().sr25519_public_keys().unwrap_or_default())
			.unwrap_or_else(|| panic!("Could not find sr25519 key in keystore"))
	}
}

impl<B, BE, C, GE> KeystoreExt for DKGWorker<B, BE, C, GE>
where
	B: Block,
	BE: Backend<B>,
	GE: GossipEngineIface,
	C: Client<B, BE>,
{
	fn get_keystore(&self) -> &DKGKeystore {
		&self.key_store
	}
}

impl KeystoreExt for DKGKeystore {
	fn get_keystore(&self) -> &DKGKeystore {
		self
	}
}

#[auto_impl::auto_impl(&mut, &, Arc)]
pub trait HasLatestHeader<B: Block> {
	fn get_latest_header(&self) -> &Arc<RwLock<Option<B::Header>>>;
	/// Gets latest block number from latest block header
	fn get_latest_block_number(&self) -> NumberFor<B> {
		if let Some(latest_header) = self.get_latest_header().read().clone() {
			*latest_header.number()
		} else {
			NumberFor::<B>::from(0u32)
		}
	}
}

impl<B, BE, C, GE> HasLatestHeader<B> for DKGWorker<B, BE, C, GE>
where
	B: Block,
	BE: Backend<B>,
	GE: GossipEngineIface,
	C: Client<B, BE>,
{
	fn get_latest_header(&self) -> &Arc<RwLock<Option<B::Header>>> {
		&self.latest_header
	}
}<|MERGE_RESOLUTION|>--- conflicted
+++ resolved
@@ -26,11 +26,8 @@
 	path::PathBuf,
 	sync::Arc,
 };
-<<<<<<< HEAD
 use std::future::Future;
 use std::pin::Pin;
-=======
->>>>>>> ff8f32e8
 
 use futures::{FutureExt, StreamExt};
 use log::{debug, error, info, trace};
@@ -343,81 +340,6 @@
 						let task = async move {
 							let misbehaviour_monitor =
 								MisbehaviourMonitor::new(remote, engine, misbehaviour_tx);
-<<<<<<< HEAD
-=======
-
-							let res = tokio::select! {
-								res0 = meta_handler => res0,
-								res1 = misbehaviour_monitor => Err(DKGError::CriticalError { reason: format!("Misbehaviour monitor should not finish before meta handler. Reason for exit: {:?}", res1)})
-							};
-
-							match res {
-								Ok(_) => {
-									log::info!(target: "dkg", "The meta handler has executed successfully");
-								},
-
-								Err(err) => {
-									error!(target: "dkg", "Error executing meta handler {:?}", &err);
-									let _ = err_handler_tx.send(err);
-								},
-							}
-						};
-
-						// spawn on parallel thread
-						let _handle = tokio::task::spawn(task);
-					},
-
-					Err(err) => {
-						error!(target: "dkg", "Error starting meta handler {:?}", &err);
-						self.handle_dkg_error(err);
-					},
-				}
-			},
-
-			Err(err) => self.handle_dkg_error(err),
-		}
-	}
-
-	#[allow(clippy::too_many_arguments)]
-	fn spawn_signing_protocol(
-		&mut self,
-		best_authorities: Vec<Public>,
-		authority_public_key: Public,
-		round_id: RoundId,
-		threshold: u16,
-		local_key_path: Option<PathBuf>,
-		stage: ProtoStageType,
-		unsigned_proposals: Vec<UnsignedProposal>,
-		signing_set: Vec<u16>,
-		async_index: u8,
-	) {
-		match self.generate_async_proto_params(
-			best_authorities,
-			authority_public_key,
-			round_id,
-			local_key_path,
-			stage,
-			async_index,
-		) {
-			Ok(async_proto_params) => {
-				let err_handler_tx = self.error_handler_tx.clone();
-				let misbehaviour_tx =
-					self.misbehaviour_tx.clone().expect("Misbehaviour TX not loaded");
-				let remote = async_proto_params.handle.clone();
-				let engine = async_proto_params.engine.clone();
-
-				match GenericAsyncHandler::setup_signing(
-					async_proto_params,
-					threshold,
-					unsigned_proposals,
-					signing_set,
-					async_index,
-				) {
-					Ok(meta_handler) => {
-						let task = async move {
-							let misbehaviour_monitor =
-								MisbehaviourMonitor::new(remote, engine, misbehaviour_tx);
->>>>>>> ff8f32e8
 
 							let res = tokio::select! {
 								res0 = meta_handler => res0,
@@ -867,10 +789,7 @@
 	}
 
 	fn maybe_enact_new_authorities(&mut self, header: &B::Header) {
-<<<<<<< HEAD
-=======
 		debug!(target: "dkg", "🕸️  maybe_enact_new_authorities");
->>>>>>> ff8f32e8
 		// Get the active and queued validators to check for updates
 		if let Some((active, queued)) = self.validator_set(header) {
 			let next_best = self.get_next_best_authorities(header);
@@ -900,15 +819,11 @@
 
 			let queued_keygen_in_progress =
 				self.next_rounds.as_ref().map(|r| !r.is_keygen_finished()).unwrap_or(false);
-<<<<<<< HEAD
-			debug!(target: "dkg", "🕸️  QUEUED KEYGEN IN PROGRESS: {:?}", queued_keygen_in_progress);
-=======
 
 			debug!(target: "dkg", "🕸️  QUEUED KEYGEN IN PROGRESS: {:?}", queued_keygen_in_progress);
 			debug!(target: "dkg", "🕸️  QUEUED DKG ID: {:?}", queued.id);
 			debug!(target: "dkg", "🕸️  QUEUED VALIDATOR SET ID: {:?}", self.queued_validator_set.id);
 			debug!(target: "dkg", "🕸️  QUEUED DKG STATUS: {:?}", self.next_rounds.as_ref().map(|r| r.status.clone()));
->>>>>>> ff8f32e8
 			// If the session has changed and a keygen is not in progress, we rotate
 			if self.queued_validator_set.id != queued.id && !queued_keygen_in_progress {
 				debug!(target: "dkg", "🕸️  ACTIVE ROUND_ID {:?}", active.id);
@@ -922,15 +837,6 @@
 				// round ID then we shouldn't rotate since it means we have shut down
 				// and started up after a previous rotation.
 				let (_, maybe_queued_key) = self.fetch_local_keys();
-<<<<<<< HEAD
-				if let Some(queued_key) = maybe_queued_key {
-					debug!(target: "dkg", "🕸️  QUEUED KEY EXISTS: {:?}", queued_key.round_id);
-					if queued_key.round_id == queued.id {
-						debug!(target: "dkg", "🕸️  Queued local key exists at same round as queued validator set {:?}", queued.id);
-						return
-					}
-				}
-=======
 				match maybe_queued_key {
 					Some(queued_key) if queued_key.round_id == queued.id => {
 						debug!(target: "dkg", "🕸️  QUEUED KEY EXISTS: {:?}", queued_key.round_id);
@@ -945,7 +851,6 @@
 						debug!(target: "dkg", "🕸️  QUEUED KEY DOES NOT EXIST");
 					},
 				};
->>>>>>> ff8f32e8
 				// If we are starting a new queued DKG, we rotate the next rounds
 				self.rounds = self.next_rounds.take();
 				// We also rotate the best authority caches
@@ -1087,7 +992,6 @@
 
 				if let Some(rounds) = self.next_rounds.as_mut() {
 					if rounds.round_id == msg.msg.round_id {
-<<<<<<< HEAD
 						// route to async proto
 						if let Err(err) = rounds.deliver_message(msg.clone()) {
 							self.handle_dkg_error(DKGError::CriticalError {
@@ -1104,24 +1008,6 @@
 					if rounds.round_id == msg.msg.round_id.clone() {
 						// route to async proto
 						if let Err(err) = rounds.deliver_message(msg.clone()) {
-=======
-						// route to async proto
-						if let Err(err) = rounds.deliver_message(msg.clone()) {
-							self.handle_dkg_error(DKGError::CriticalError {
-								reason: err.to_string(),
-							})
-						}
-					}
-				}
-			},
-			DKGMsgPayload::Offline(..) | DKGMsgPayload::Vote(..) => {
-				let msg = Arc::new(dkg_msg);
-				let async_index = msg.msg.payload.get_async_index();
-				if let Some(rounds) = self.signing_rounds[async_index as usize].as_mut() {
-					if rounds.round_id == msg.msg.round_id.clone() {
-						// route to async proto
-						if let Err(err) = rounds.deliver_message(msg.clone()) {
->>>>>>> ff8f32e8
 							self.handle_dkg_error(DKGError::CriticalError {
 								reason: err.to_string(),
 							})
@@ -1274,7 +1160,6 @@
 		while signing_sets.len() <= best_authorities.len() {
 			if count > 0 {
 				seed = sp_core::keccak_256(&seed).to_vec();
-<<<<<<< HEAD
 			}
 			let maybe_set = self.generate_signers(&seed, threshold, best_authorities.clone()).ok();
 			if let Some(set) = maybe_set {
@@ -1309,32 +1194,7 @@
 					log::error!(target: "dkg", "Error creating signing protocol: {:?}", &err);
 					self.handle_dkg_error(err)
 				}
-=======
->>>>>>> ff8f32e8
-			}
-			let maybe_set = self.generate_signers(&seed, threshold, best_authorities.clone()).ok();
-			if let Some(set) = maybe_set {
-				if !signing_sets.contains(&set) {
-					signing_sets.push(set);
-				}
-			}
-
-			count += 1;
-		}
-
-		for i in 0..signing_sets.len() {
-			log::info!(target: "dkg", "🕸️  Round Id {:?} | {}-out-of-{} signers: ({:?})", round_id, threshold, best_authorities.len(), signing_sets[i].clone());
-			self.spawn_signing_protocol(
-				best_authorities.clone(),
-				authority_public_key.clone(),
-				round_id,
-				threshold,
-				None,
-				ProtoStageType::Signing,
-				unsigned_proposals.clone(),
-				signing_sets[i].clone(),
-				i as u8,
-			);
+			}
 		}
 
 		if futures.is_empty() {
