--- conflicted
+++ resolved
@@ -26,7 +26,6 @@
 use futures::{future, FutureExt, StreamExt};
 use log::{debug, error, info, trace};
 use parking_lot::Mutex;
-use futures::lock::Mutex as AsyncMutex;
 
 use sc_client_api::{
 	Backend, BlockImportNotification, FinalityNotification, FinalityNotifications,
@@ -117,14 +116,7 @@
 	pub client: Arc<C>,
 	pub backend: Arc<BE>,
 	pub key_store: DKGKeystore,
-<<<<<<< HEAD
-	pub gossip_engine: Arc<AsyncMutex<GossipEngine<B>>>,
-	gossip_validator: Arc<GossipValidator<B>>,
-	/// Min delta in block numbers between two blocks, DKG should vote on
-	min_block_delta: u32,
-=======
 	pub gossip_engine: Arc<Mutex<GossipEngine<B>>>,
->>>>>>> 98f5b99a
 	metrics: Option<Metrics>,
 	pub rounds: Option<MultiPartyECDSARounds<NumberFor<B>>>,
 	pub next_rounds: Option<MultiPartyECDSARounds<NumberFor<B>>>,
@@ -142,7 +134,7 @@
 	pub queued_validator_set: AuthoritySet<Public>,
 	/// Validator set id for the last signed commitment
 	last_signed_id: u64,
-	/// preserve data of type BE
+	/// keep rustc happy
 	_backend: PhantomData<BE>,
 	/// public key refresh in progress
 	pub refresh_in_progress: bool,
@@ -968,24 +960,14 @@
 		let mut dkg =
 			Box::pin(self.gossip_engine.lock().messages_for(dkg_topic::<B>()).filter_map(
 				|notification| async move {
-<<<<<<< HEAD
-					// debug!(target: "dkg", "🕸️  Got message: {:?}", notification);
-=======
->>>>>>> 98f5b99a
 					SignedDKGMessage::<Public>::decode(&mut &notification.message[..]).ok()
 				},
 			));
 
-		let ref engine = self.gossip_engine.clone();
-		let gossip_engine = future::poll_fn(|cx| engine.lock().poll_unpin(cx));
-
-		let finality_handler = async move {
-			while let Some(finality_notification) = self.finality_notifications.next().await {
-				self.handle_finality_notification()
-			}
-		};
-
 		loop {
+			let engine = self.gossip_engine.clone();
+			let gossip_engine = future::poll_fn(|cx| engine.lock().poll_unpin(cx));
+
 			futures::select! {
 				notification = self.finality_notifications.next().fuse() => {
 					if let Some(notification) = notification {
