--- conflicted
+++ resolved
@@ -1190,11 +1190,7 @@
 					data: finished_round.payload,
 					signature: finished_round.signature,
 				}),
-<<<<<<< HEAD
-			Ok((_chain_id, DKGPayloadKey::RefreshVote(_nonce))) => {
-=======
-			DKGPayloadKey::RefreshVote(nonce) => {
->>>>>>> b707b2c2
+			Ok((_chain_id, DKGPayloadKey::RefreshVote(nonce))) => {
 				let offchain = self.backend.offchain_storage();
 
 				if let Some(mut offchain) = offchain {
@@ -1230,25 +1226,13 @@
 			let pub_key = self.client.runtime_api().next_dkg_pub_key(&at);
 			let refresh_nonce = self.client.runtime_api().refresh_nonce(&at);
 			if let Ok(Some(pub_key)) = pub_key {
-<<<<<<< HEAD
-				let key = (0u32, DKGPayloadKey::RefreshVote(self.current_validator_set.id + 1u64));
-
-				if let Err(err) = self.rounds.as_mut().unwrap().vote(
-					key.encode(),
-					pub_key.clone(),
-					latest_block_num,
-				) {
-					error!(target: "dkg", "🕸️  error creating new vote: {}", err);
-				} else {
-					trace!(target: "dkg", "Started key refresh vote for pub_key {:?}", pub_key);
-=======
 				match refresh_nonce {
 					Ok(nonce) => {
 						let key = DKGPayloadKey::RefreshVote(nonce);
 						let proposal = RefreshProposal { nonce, pub_key: pub_key.clone() };
 
 						if let Err(err) = self.rounds.as_mut().unwrap().vote(
-							key,
+							key.encode(),
 							proposal.encode(),
 							latest_block_num,
 						) {
@@ -1259,7 +1243,6 @@
 						self.send_outgoing_dkg_messages();
 					},
 					_ => {},
->>>>>>> b707b2c2
 				}
 			}
 		}
