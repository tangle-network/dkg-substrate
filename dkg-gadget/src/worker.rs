// Copyright 2022 Webb Technologies Inc.
//
// Licensed under the Apache License, Version 2.0 (the "License");
// you may not use this file except in compliance with the License.
// You may obtain a copy of the License at
//
// http://www.apache.org/licenses/LICENSE-2.0
//
// Unless required by applicable law or agreed to in writing, software
// distributed under the License is distributed on an "AS IS" BASIS,
// WITHOUT WARRANTIES OR CONDITIONS OF ANY KIND, either express or implied.
// See the License for the specific language governing permissions and
// limitations under the License.

#![allow(clippy::collapsible_match)]

use crate::{
	async_protocols::{blockchain_interface::DKGProtocolEngine, KeygenPartyId},
	debug_logger::DebugLogger,
	gossip_messages::proposer_vote_gossip::{self, gossip_proposer_vote, handle_proposer_vote},
	utils::convert_u16_vec_to_usize_vec,
};
use codec::{Codec, Encode};
use curv::elliptic::curves::Secp256k1;
use sc_network::NetworkService;
use sp_consensus::SyncOracle;

use crate::signing_manager::SigningManager;
use futures::StreamExt;
use multi_party_ecdsa::protocols::multi_party_ecdsa::gg_2020::state_machine::keygen::LocalKey;
use parking_lot::RwLock;
use sc_client_api::{Backend, FinalityNotification};
use sc_keystore::LocalKeystore;
use sp_arithmetic::traits::SaturatedConversion;
use sp_core::ecdsa;
use sp_runtime::traits::{Block, Get, Header, NumberFor};
use std::{
	collections::{BTreeSet, HashMap, HashSet},
	marker::PhantomData,
	sync::{
		atomic::{AtomicUsize, Ordering},
		Arc,
	},
};
use tokio::sync::mpsc::{UnboundedReceiver, UnboundedSender};

use dkg_primitives::{
	types::{DKGError, DKGMessage, DKGMsgStatus, NetworkMsgPayload, SessionId, SignedDKGMessage},
	AuthoritySetId, DKGReport, MisbehaviourType,
};
use dkg_runtime_primitives::{
	crypto::{AuthorityId, Public},
	gossip_messages::{MisbehaviourMessage, ProposerVoteMessage},
	utils::to_slice_33,
<<<<<<< HEAD
	AggregatedMisbehaviourReports, AggregatedProposerVotes, AggregatedPublicKeys, AuthoritySet,
	DKGApi, MaxAuthorities, MaxProposalLength, MaxReporters, MaxSignatureLength, MaxVoteLength,
	MaxVotes, ProposerVote, UnsignedProposal, GENESIS_AUTHORITY_SET_ID, KEYGEN_TIMEOUT,
=======
	AggregatedMisbehaviourReports, AggregatedPublicKeys, AuthoritySet, DKGApi, MaxAuthorities,
	MaxProposalLength, MaxReporters, MaxSignatureLength, GENESIS_AUTHORITY_SET_ID, KEYGEN_TIMEOUT,
>>>>>>> aca69437
};

use crate::{
	async_protocols::{remote::AsyncProtocolRemote, AsyncProtocolParameters, GenericAsyncHandler},
	error,
	gossip_engine::GossipEngineIface,
	gossip_messages::{
		misbehaviour_report::{gossip_misbehaviour_report, handle_misbehaviour_report},
		public_key_gossip::handle_public_key_broadcast,
	},
	keystore::DKGKeystore,
	metric_inc, metric_set,
	metrics::Metrics,
	utils::find_authorities_change,
	Client,
};

pub const ENGINE_ID: sp_runtime::ConsensusEngineId = *b"WDKG";

pub const STORAGE_SET_RETRY_NUM: usize = 5;

pub const MAX_SUBMISSION_DELAY: u32 = 3;

pub const MAX_KEYGEN_RETRIES: usize = 5;

/// How many blocks to keep the proposal hash in out local cache.
pub const PROPOSAL_HASH_LIFETIME: u32 = 10;

pub type Shared<T> = Arc<RwLock<T>>;

pub struct WorkerParams<B, BE, C, GE>
where
	B: Block,
	GE: GossipEngineIface,
{
	pub client: Arc<C>,
	pub backend: Arc<BE>,
	pub key_store: DKGKeystore,
	pub keygen_gossip_engine: GE,
	pub signing_gossip_engine: GE,
	pub db_backend: Arc<dyn crate::db::DKGDbBackend>,
	pub metrics: Option<Metrics>,
	pub local_keystore: Option<Arc<LocalKeystore>>,
	pub latest_header: Arc<RwLock<Option<B::Header>>>,
	pub network: Option<Arc<NetworkService<B, B::Hash>>>,
	pub test_bundle: Option<TestBundle>,
	pub _marker: PhantomData<B>,
}

/// A DKG worker plays the DKG protocol
pub struct DKGWorker<B, BE, C, GE>
where
	B: Block,
	BE: Backend<B>,
	C: Client<B, BE>,
	GE: GossipEngineIface,
{
	pub client: Arc<C>,
	pub backend: Arc<BE>,
	pub key_store: DKGKeystore,
	pub keygen_gossip_engine: Arc<GE>,
	pub signing_gossip_engine: Arc<GE>,
	pub db: Arc<dyn crate::db::DKGDbBackend>,
	pub metrics: Arc<Option<Metrics>>,
	// Genesis keygen and rotated round
	pub rounds: Shared<Option<AsyncProtocolRemote<NumberFor<B>>>>,
	// Next keygen round, always taken and restarted each session
	pub next_rounds: Shared<Option<AsyncProtocolRemote<NumberFor<B>>>>,
	/// Cached best authorities
	pub best_authorities: Shared<Vec<(u16, Public)>>,
	/// Cached next best authorities
	pub next_best_authorities: Shared<Vec<(u16, Public)>>,
	/// Latest block header
	pub latest_header: Shared<Option<B::Header>>,
	/// Current validator set
	pub current_validator_set: Shared<AuthoritySet<Public, MaxAuthorities>>,
	/// Queued validator set
	pub queued_validator_set: Shared<AuthoritySet<Public, MaxAuthorities>>,
	/// Tracking for the broadcasted public keys and signatures
	pub aggregated_public_keys: Shared<HashMap<SessionId, AggregatedPublicKeys>>,
	/// Tracking for the misbehaviour reports
	pub aggregated_misbehaviour_reports: Shared<AggregatedMisbehaviourReportStore>,
	/// Tracking for the broadcasting proposer votes in the event of emergency fallback
	pub aggregated_proposer_votes: Shared<AggregatedProposerVotesStore>,
	/// Misbehaviour sending channel
	pub misbehaviour_tx: Option<UnboundedSender<MisbehaviourMessage>>,
	/// A HashSet of the currently being signed proposals.
	/// Note: we only store the hash of the proposal here, not the full proposal.
	pub currently_signing_proposals: Shared<HashSet<[u8; 32]>>,
	/// Concrete type that points to the actual local keystore if it exists
	pub local_keystore: Shared<Option<Arc<LocalKeystore>>>,
	/// For transmitting errors from parallel threads to the DKGWorker
	pub error_handler: tokio::sync::broadcast::Sender<DKGError>,
	/// Keep track of the number of how many times we have tried the keygen protocol.
	pub keygen_retry_count: Arc<AtomicUsize>,
	/// Used to keep track of network status
	pub network: Option<Arc<NetworkService<B, B::Hash>>>,
	pub test_bundle: Option<TestBundle>,
	pub logger: DebugLogger,
	pub signing_manager: SigningManager<B, BE, C, GE>,
	// keep rustc happy
	_backend: PhantomData<(BE, MaxProposalLength)>,
}

/// Used only for tests
#[derive(Clone)]
pub struct TestBundle {
	pub to_test_client: UnboundedSender<TestClientPayload>,
	pub current_test_id: Arc<RwLock<Option<uuid::Uuid>>>,
}

pub type TestClientPayload = (uuid::Uuid, Result<(), String>, Option<Vec<u8>>);

// Implementing Clone for DKGWorker is required for the async protocol
impl<B, BE, C, GE> Clone for DKGWorker<B, BE, C, GE>
where
	B: Block,
	BE: Backend<B>,
	C: Client<B, BE>,
	GE: GossipEngineIface,
{
	fn clone(&self) -> Self {
		Self {
			client: self.client.clone(),
			backend: self.backend.clone(),
			key_store: self.key_store.clone(),
			db: self.db.clone(),
			keygen_gossip_engine: self.keygen_gossip_engine.clone(),
			signing_gossip_engine: self.signing_gossip_engine.clone(),
			metrics: self.metrics.clone(),
			rounds: self.rounds.clone(),
			next_rounds: self.next_rounds.clone(),
			best_authorities: self.best_authorities.clone(),
			next_best_authorities: self.next_best_authorities.clone(),
			latest_header: self.latest_header.clone(),
			current_validator_set: self.current_validator_set.clone(),
			queued_validator_set: self.queued_validator_set.clone(),
			aggregated_public_keys: self.aggregated_public_keys.clone(),
			aggregated_misbehaviour_reports: self.aggregated_misbehaviour_reports.clone(),
			aggregated_proposer_votes: self.aggregated_proposer_votes.clone(),
			misbehaviour_tx: self.misbehaviour_tx.clone(),
			currently_signing_proposals: self.currently_signing_proposals.clone(),
			local_keystore: self.local_keystore.clone(),
			error_handler: self.error_handler.clone(),
			test_bundle: self.test_bundle.clone(),
			keygen_retry_count: self.keygen_retry_count.clone(),
			network: self.network.clone(),
			logger: self.logger.clone(),
			signing_manager: self.signing_manager.clone(),
			_backend: PhantomData,
		}
	}
}

pub type AggregatedMisbehaviourReportStore = HashMap<
	(MisbehaviourType, SessionId, AuthorityId),
	AggregatedMisbehaviourReports<AuthorityId, MaxSignatureLength, MaxReporters>,
>;

pub type AggregatedProposerVotesStore = HashMap<
	(SessionId, Vec<u8>),
	AggregatedProposerVotes<AuthorityId, MaxSignatureLength, MaxAuthorities, MaxVoteLength>,
>;

impl<B, BE, C, GE> DKGWorker<B, BE, C, GE>
where
	B: Block + Codec,
	BE: Backend<B> + Unpin + 'static,
	GE: GossipEngineIface + 'static,
	C: Client<B, BE> + 'static,
	C::Api: DKGApi<B, AuthorityId, NumberFor<B>, MaxProposalLength, MaxAuthorities>,
{
	/// Return a new DKG worker instance.
	///
	/// Note that a DKG worker is only fully functional if a corresponding
	/// DKG pallet has been deployed on-chain.
	///
	/// The DKG pallet is needed in order to keep track of the DKG authority set.
	pub fn new(worker_params: WorkerParams<B, BE, C, GE>, logger: DebugLogger) -> Self {
		let WorkerParams {
			client,
			backend,
			key_store,
			db_backend,
			keygen_gossip_engine,
			signing_gossip_engine,
			metrics,
			local_keystore,
			latest_header,
			network,
			test_bundle,
			..
		} = worker_params;

		let (error_handler, _) = tokio::sync::broadcast::channel(1024);
		let clock = Clock { latest_header: latest_header.clone() };
		let signing_manager = SigningManager::<B, BE, C, GE>::new(logger.clone(), clock);
		DKGWorker {
			client,
			misbehaviour_tx: None,
			backend,
			key_store,
			db: db_backend,
			keygen_gossip_engine: Arc::new(keygen_gossip_engine),
			signing_gossip_engine: Arc::new(signing_gossip_engine),
			metrics: Arc::new(metrics),
			rounds: Arc::new(RwLock::new(None)),
			next_rounds: Arc::new(RwLock::new(None)),
			best_authorities: Arc::new(RwLock::new(vec![])),
			next_best_authorities: Arc::new(RwLock::new(vec![])),
			current_validator_set: Arc::new(RwLock::new(AuthoritySet::empty())),
			queued_validator_set: Arc::new(RwLock::new(AuthoritySet::empty())),
			latest_header,
			aggregated_public_keys: Arc::new(RwLock::new(HashMap::new())),
			aggregated_misbehaviour_reports: Arc::new(RwLock::new(HashMap::new())),
			aggregated_proposer_votes: Arc::new(RwLock::new(HashMap::new())),
			currently_signing_proposals: Arc::new(RwLock::new(HashSet::new())),
			local_keystore: Arc::new(RwLock::new(local_keystore)),
			test_bundle,
			error_handler,
			keygen_retry_count: Arc::new(AtomicUsize::new(0)),
			logger,
			network,
			signing_manager,
			_backend: PhantomData,
		}
	}
}

#[derive(Copy, Clone, Debug, Eq, PartialEq)]
pub enum ProtoStageType {
	Genesis,
	Queued,
	Signing { unsigned_proposal_hash: [u8; 32] },
}

impl<B, BE, C, GE> DKGWorker<B, BE, C, GE>
where
	B: Block,
	BE: Backend<B> + Unpin + 'static,
	GE: GossipEngineIface + 'static,
	C: Client<B, BE> + 'static,
	C::Api: DKGApi<B, AuthorityId, NumberFor<B>, MaxProposalLength, MaxAuthorities>,
{
	// NOTE: This must be ran at the start of each epoch since best_authorities may change
	// if "current" is true, this will set the "rounds" field in the dkg worker, otherwise,
	// it well set the "next_rounds" field
	#[allow(clippy::too_many_arguments, clippy::type_complexity)]
	pub(crate) fn generate_async_proto_params(
		&self,
		best_authorities: Vec<(KeygenPartyId, Public)>,
		authority_public_key: Public,
		party_i: KeygenPartyId,
		session_id: SessionId,
		stage: ProtoStageType,
		protocol_name: &str,
		associated_block: NumberFor<B>,
	) -> Result<
		AsyncProtocolParameters<
			DKGProtocolEngine<B, BE, C, GE, MaxProposalLength, MaxAuthorities>,
			MaxAuthorities,
		>,
		DKGError,
	> {
		let best_authorities = Arc::new(best_authorities);
		let authority_public_key = Arc::new(authority_public_key);

		let now = self.get_latest_block_number();
		let associated_block_id: u64 = associated_block.saturated_into();
		let mut status_handle =
			AsyncProtocolRemote::new(now, session_id, self.logger.clone(), associated_block_id);
		// Fetch the active key. This requires rotating the key to have happened with
		// full certainty in order to ensure the right key is being used to make signatures.
		let active_local_key = match stage {
			ProtoStageType::Genesis => None,
			ProtoStageType::Queued => None,
			ProtoStageType::Signing { .. } => {
				let optional_session_id = Some(session_id);
				let (active_local_key, _) = self.fetch_local_keys(optional_session_id);
				active_local_key
			},
		};
		self.logger.debug(format!(
			"Active local key enabled for stage {:?}? {}",
			stage,
			active_local_key.is_some()
		));

		let params = AsyncProtocolParameters {
			engine: Arc::new(DKGProtocolEngine {
				backend: self.backend.clone(),
				latest_header: self.latest_header.clone(),
				client: self.client.clone(),
				keystore: self.key_store.clone(),
				db: self.db.clone(),
				gossip_engine: self.get_gossip_engine_from_protocol_name(protocol_name),
				aggregated_public_keys: self.aggregated_public_keys.clone(),
				best_authorities: best_authorities.clone(),
				authority_public_key: authority_public_key.clone(),
				current_validator_set: self.current_validator_set.clone(),
				local_keystore: self.local_keystore.clone(),
				vote_results: Arc::new(Default::default()),
				is_genesis: stage == ProtoStageType::Genesis,
				metrics: self.metrics.clone(),
				test_bundle: self.test_bundle.clone(),
				logger: self.logger.clone(),
				_pd: Default::default(),
			}),
			session_id,
			db: self.db.clone(),
			keystore: self.key_store.clone(),
			current_validator_set: self.current_validator_set.clone(),
			best_authorities,
			party_i,
			authority_public_key,
			batch_id_gen: Arc::new(Default::default()),
			handle: status_handle.clone(),
			logger: self.logger.clone(),
			local_key: active_local_key,
			associated_block_id,
		};

		if let ProtoStageType::Signing { unsigned_proposal_hash } = &stage {
			self.logger.debug(format!("Signing protocol for proposal hash {unsigned_proposal_hash:?} will start later in the work manager"));
			return Ok(params)
		}

		// Set the status handle as primary, implying that once it drops, it will stop the async
		// protocol
		status_handle.set_as_primary();
		// Cache the rounds, respectively
		match stage {
			ProtoStageType::Genesis => {
				self.logger.debug("Starting genesis protocol (obtaining the lock)".to_string());
				let mut lock = self.rounds.write();
				self.logger.debug("Starting genesis protocol (got the lock)".to_string());
				if lock.is_some() {
					self.logger.warn(
						"Overwriting rounds will result in termination of previous rounds!"
							.to_string(),
					);
				}
				*lock = Some(status_handle);
			},
			ProtoStageType::Queued => {
				self.logger.debug("Starting queued protocol (obtaining the lock)".to_string());
				let mut lock = self.next_rounds.write();
				self.logger.debug("Starting queued protocol (got the lock)".to_string());
				if lock.is_some() {
					self.logger.warn(
						"Overwriting rounds will result in termination of previous rounds!"
							.to_string(),
					);
				}
				*lock = Some(status_handle);
			},
			ProtoStageType::Signing { .. } => {
				unreachable!("Signing stage should not be handled here!")
			},
		}

		Ok(params)
	}

	/// Returns the gossip engine based on the protocol_name
	fn get_gossip_engine_from_protocol_name(&self, protocol_name: &str) -> Arc<GE> {
		match protocol_name {
			crate::DKG_KEYGEN_PROTOCOL_NAME => self.keygen_gossip_engine.clone(),
			crate::DKG_SIGNING_PROTOCOL_NAME => self.signing_gossip_engine.clone(),
			_ => panic!("Protocol name not found!"),
		}
	}

	#[allow(clippy::too_many_arguments)]
	async fn spawn_keygen_protocol(
		&self,
		best_authorities: Vec<(KeygenPartyId, Public)>,
		authority_public_key: Public,
		party_i: KeygenPartyId,
		session_id: SessionId,
		associated_block: NumberFor<B>,
		threshold: u16,
		stage: ProtoStageType,
	) {
		match self.generate_async_proto_params(
			best_authorities,
			authority_public_key,
			party_i,
			session_id,
			stage,
			crate::DKG_KEYGEN_PROTOCOL_NAME,
			associated_block,
		) {
			Ok(async_proto_params) => {
				let err_handler_tx = self.error_handler.clone();
				// Check first from the rounds object, if any.
				let status = if let Some(rounds) = self.rounds.read().as_ref() {
					if rounds.session_id == session_id {
						DKGMsgStatus::ACTIVE
					} else {
						DKGMsgStatus::QUEUED
					}
				} else if session_id == GENESIS_AUTHORITY_SET_ID {
					// We are likely crashed and restarted, so we do not have the rounds object,
					// yet. We can safely assume that we are in the genesis stage since we are
					// session 0.
					DKGMsgStatus::ACTIVE
				} else {
					// We are likely crashed and restarted, and we are not in the genesis stage,
					// so we can safely assume that we are in the queued state.
					DKGMsgStatus::QUEUED
				};
				let start_handle = async_proto_params.handle.clone();
				match GenericAsyncHandler::setup_keygen(async_proto_params, threshold, status) {
					Ok(meta_handler) => {
						let logger = self.logger.clone();
						let task = async move {
							if let Err(err) = start_handle.start() {
								logger.error_keygen(format!(
									"Error starting keygen protocol: {err:?}"
								));
								return
							}

							match meta_handler.await {
								Ok(_) => {
									logger.info(
										"The meta handler has executed successfully".to_string(),
									);
								},

								Err(err) => {
									logger
										.error(format!("Error executing meta handler {:?}", &err));
									let _ = err_handler_tx.send(err);
								},
							}
						};

						self.logger.debug(format!("Started Keygen Protocol for session {session_id} with status {status:?}"));
						// spawn on parallel thread
						self.logger.info("Started a new thread for task".to_string());
						let _handle = tokio::task::spawn(task);
					},

					Err(err) => {
						self.logger.error(format!("Error starting meta handler {:?}", &err));
						self.handle_dkg_error(err).await;
					},
				}
			},

			Err(err) => {
				self.handle_dkg_error(err).await;
			},
		}
	}

	/// Fetch the stored local keys if they exist.
	///
	/// The `optional_session_id` is used to fetch the keys for a specific session, only in case
	/// if `self.rounds` is `None`. This is useful when the node is restarted and we need to fetch
	/// the keys for the current session.
	fn fetch_local_keys(
		&self,
		optional_session_id: Option<SessionId>,
	) -> (Option<LocalKey<Secp256k1>>, Option<LocalKey<Secp256k1>>) {
		let current_session_id = if let Some(sid) = optional_session_id {
			Some(sid)
		} else {
			self.rounds.read().as_ref().map(|r| r.session_id).or(optional_session_id)
		};

		let next_session_id = current_session_id.map(|s| s + 1);
		let active_local_key =
			current_session_id.and_then(|s| self.db.get_local_key(s).ok().flatten());
		let next_local_key = next_session_id.and_then(|s| self.db.get_local_key(s).ok().flatten());
		(active_local_key, next_local_key)
	}

	/// Get the party index of our worker
	///
	/// Returns `None` if we are not in the best authority set
	pub async fn get_party_index(&self, header: &B::Header) -> Option<u16> {
		let public = self.get_authority_public_key();
		let best_authorities = self.get_best_authorities(header).await;
		for elt in best_authorities {
			if elt.1 == public {
				return Some(elt.0)
			}
		}

		None
	}

	/// Get the next party index of our worker for possible queued keygen
	///
	/// Returns `None` if we are not in the next best authority set
	pub async fn get_next_party_index(&self, header: &B::Header) -> Option<u16> {
		let public = self.get_authority_public_key();
		let next_best_authorities = self.get_next_best_authorities(header).await;
		for elt in next_best_authorities {
			if elt.1 == public {
				return Some(elt.0)
			}
		}

		None
	}

	/// Get the signature threshold at a specific block
	pub async fn get_signature_threshold(&self, header: &B::Header) -> u16 {
		let at = header.hash();
		self.exec_client_function(move |client| {
			client.runtime_api().signature_threshold(at).unwrap_or_default()
		})
		.await
	}

	/// Get the next signature threshold at a specific block
	pub async fn get_next_signature_threshold(&self, header: &B::Header) -> u16 {
		let at = header.hash();
		self.exec_client_function(move |client| {
			client.runtime_api().next_signature_threshold(at).unwrap_or_default()
		})
		.await
	}

	/// Get the active DKG public key
	pub async fn get_dkg_pub_key(&self, header: &B::Header) -> (AuthoritySetId, Vec<u8>) {
		let at = header.hash();
		self.exec_client_function(move |client| {
			client.runtime_api().dkg_pub_key(at).unwrap_or_default()
		})
		.await
	}

	/// Get the next DKG public key
	pub async fn get_next_dkg_pub_key(
		&self,
		header: &B::Header,
	) -> Option<(AuthoritySetId, Vec<u8>)> {
		let at = header.hash();
		self.exec_client_function(move |client| {
			client.runtime_api().next_dkg_pub_key(at).unwrap_or_default()
		})
		.await
	}

	/// Get the jailed keygen authorities
	#[allow(dead_code)]
	pub async fn get_keygen_jailed(
		&self,
		header: &B::Header,
		set: &[AuthorityId],
	) -> Vec<AuthorityId> {
		let at = header.hash();
		let set = set.to_vec();
		self.exec_client_function(move |client| {
			client.runtime_api().get_keygen_jailed(at, set).unwrap_or_default()
		})
		.await
	}

	/// Get the best authorities for keygen
	pub async fn get_best_authorities(&self, header: &B::Header) -> Vec<(u16, AuthorityId)> {
		let at = header.hash();
		self.exec_client_function(move |client| {
			client.runtime_api().get_best_authorities(at).unwrap_or_default()
		})
		.await
	}

	/// Get the next best authorities for keygen
	pub async fn get_next_best_authorities(&self, header: &B::Header) -> Vec<(u16, AuthorityId)> {
		let at = header.hash();
		self.exec_client_function(move |client| {
			client.runtime_api().get_next_best_authorities(at).unwrap_or_default()
		})
		.await
	}

	/// Return the next and queued validator set at header `header`.
	///
	/// Note that the validator set could be `None`. This is the case if we don't find
	/// a DKG authority set change and we can't fetch the authority set from the
	/// DKG on-chain state.
	///
	/// Such a failure is usually an indication that the DKG pallet has not been deployed (yet).
	///
	/// If the validators are None, we use the arbitrary validators gotten from the authority set
	/// and queued authority set in the given header
	pub async fn validator_set(
		&self,
		header: &B::Header,
	) -> Option<(AuthoritySet<Public, MaxAuthorities>, AuthoritySet<Public, MaxAuthorities>)> {
		Self::validator_set_inner(&self.logger, header, &self.client).await
	}

	async fn validator_set_inner(
		logger: &DebugLogger,
		header: &B::Header,
		client: &Arc<C>,
	) -> Option<(AuthoritySet<Public, MaxAuthorities>, AuthoritySet<Public, MaxAuthorities>)> {
		let new = if let Some((new, queued)) = find_authorities_change::<B>(header) {
			Some((new, queued))
		} else {
			let at = header.hash();
			let current_authority_set = exec_client_function(client, move |client| {
				client.runtime_api().authority_set(at).ok()
			})
			.await;

			let queued_authority_set = exec_client_function(client, move |client| {
				client.runtime_api().queued_authority_set(at).ok()
			})
			.await;

			match (current_authority_set, queued_authority_set) {
				(Some(current), Some(queued)) => Some((current, queued)),
				_ => None,
			}
		};

		logger.trace(format!("🕸️  active validator set: {new:?}"));

		new
	}

	/// Verify `active` validator set for `block` against the key store
	///
	/// The critical case is, if we do have a public key in the key store which is not
	/// part of the active validator set.
	///
	/// Note that for a non-authority node there will be no keystore, and we will
	/// return an error and don't check. The error can usually be ignored.
	fn verify_validator_set(
		&self,
		block: &NumberFor<B>,
		mut active: AuthoritySet<Public, MaxAuthorities>,
	) -> Result<(), error::Error> {
		let active: BTreeSet<Public> = active.authorities.drain(..).collect();

		let store: BTreeSet<Public> = self.key_store.public_keys()?.drain(..).collect();

		let missing: Vec<_> = store.difference(&active).cloned().collect();

		if !missing.is_empty() {
			self.logger.debug(format!(
				"🕸️  for block {block:?}, public key missing in validator set is: {missing:?}"
			));
		}

		Ok(())
	}

	async fn handle_genesis_dkg_setup(
		&self,
		header: &B::Header,
		genesis_authority_set: AuthoritySet<Public, MaxAuthorities>,
	) -> Result<(), DKGError> {
		// Check if the authority set is empty or if this authority set isn't actually the genesis
		// set
		if genesis_authority_set.authorities.is_empty() {
			return Err(DKGError::StartKeygen {
				reason: String::from("Empty Genesis authority set"),
			})
		}
		// If the rounds is none and we are not using the genesis authority set ID
		// there is a critical error. I'm not sure how this can happen but it should
		// prevent an edge case.
		match self.rounds.read().as_ref() {
			None if genesis_authority_set.id != GENESIS_AUTHORITY_SET_ID => {
				self.logger.error(
					"🕸️  Rounds is None and authority set is not genesis set ID 0".to_string(),
				);
				return Err(DKGError::StartKeygen {
					reason: String::from(
						"Rounds is None and authority set is not genesis set ID 0",
					),
				})
			},
			_ => {},
		}

		let latest_block_num = self.get_latest_block_number();

		// Check if we've already set up the DKG for this authority set
		// if the active is currently running, and, the keygen has stalled, create one anew
		match self.rounds.read().as_ref() {
			Some(rounds) if rounds.is_active() && !rounds.keygen_has_stalled(latest_block_num) => {
				self.logger.debug(format!(
					"🕸️  Rounds exists and is active, latest block number: {latest_block_num:?}"
				));
				return Ok(())
			},
			// For when we already completed the DKG, no need to do it again.
			Some(rounds) if rounds.is_completed() => {
				self.logger.debug(format!(
					"🕸️  Rounds exists and is completed, latest block number: {latest_block_num:?}"
				));
				return Ok(())
			},
			_ => {},
		}

		// DKG keygen authorities are always taken from the best set of authorities
		let session_id = genesis_authority_set.id;
		// Check whether the worker is in the best set or return
		let party_i = match self.get_party_index(header).await {
			Some(party_index) => {
				self.logger.info(format!("🕸️  PARTY {party_index} | SESSION {session_id} | IN THE SET OF BEST GENESIS AUTHORITIES: session: {session_id}"));
				KeygenPartyId::try_from(party_index)?
			},
			None => {
				self.logger.info(format!(
					"🕸️  NOT IN THE SET OF BEST GENESIS AUTHORITIES: session: {session_id}"
				));
				*self.rounds.write() = None;
				return Ok(())
			},
		};

		let best_authorities = self
			.get_best_authorities(header)
			.await
			.into_iter()
			.flat_map(|(i, p)| KeygenPartyId::try_from(i).map(|i| (i, p)))
			.collect();
		let threshold = self.get_signature_threshold(header).await;
		let authority_public_key = self.get_authority_public_key();
		self.logger.debug(format!("🕸️  PARTY {party_i} | SPAWNING KEYGEN SESSION {session_id} | BEST AUTHORITIES: {best_authorities:?}"));
		self.spawn_keygen_protocol(
			best_authorities,
			authority_public_key,
			party_i,
			session_id,
			*header.number(),
			threshold,
			ProtoStageType::Genesis,
		)
		.await;
		Ok(())
	}

	async fn handle_queued_dkg_setup(
		&self,
		header: &B::Header,
		queued: AuthoritySet<Public, MaxAuthorities>,
	) -> Result<(), DKGError> {
		// Check if the authority set is empty, return or proceed
		if queued.authorities.is_empty() {
			self.logger.debug("🕸️  queued authority set is empty".to_string());
			return Err(DKGError::StartKeygen { reason: String::from("Empty queued authority set") })
		}
		// Handling edge cases when the rounds exists, is currently active, and not stalled
		if let Some(rounds) = self.next_rounds.read().as_ref() {
			// Check if the next rounds exists and has processed for this next queued round id
			if rounds.is_active() && !rounds.keygen_has_stalled(*header.number()) {
				self.logger.debug(format!(
					"🕸️  Next rounds exists and is active, latest block number: {:?}",
					*header.number()
				));
				return Ok(())
			} else {
				// Proceed to clear the next rounds.
				self.logger
					.debug(" Next rounds keygen has stalled, creating new rounds...".to_string());
			}
		}
		// Get the best next authorities using the keygen threshold
		let session_id = queued.id;
		// Check whether the worker is in the best set or return
		let party_i = match self.get_next_party_index(header).await {
			Some(party_index) => {
				self.logger.info(format!("🕸️  PARTY {party_index} | SESSION {session_id} | IN THE SET OF BEST NEXT AUTHORITIES"));
				KeygenPartyId::try_from(party_index)?
			},
			None => {
				self.logger.info(format!(
					"🕸️  NOT IN THE SET OF BEST NEXT AUTHORITIES: session {session_id:?}"
				));
				*self.next_rounds.write() = None;
				return Ok(())
			},
		};

		*self.next_best_authorities.write() = self.get_next_best_authorities(header).await;
		let next_best_authorities = self
			.get_next_best_authorities(header)
			.await
			.into_iter()
			.flat_map(|(i, p)| KeygenPartyId::try_from(i).map(|i| (i, p)))
			.collect();
		let threshold = self.get_next_signature_threshold(header).await;

		let authority_public_key = self.get_authority_public_key();
		// spawn the Keygen protocol for the Queued DKG.
		self.logger.debug(format!("🕸️  PARTY {party_i} | SPAWNING KEYGEN SESSION {session_id} | BEST AUTHORITIES: {next_best_authorities:?}"));
		self.spawn_keygen_protocol(
			next_best_authorities,
			authority_public_key,
			party_i,
			session_id,
			*header.number(),
			threshold,
			ProtoStageType::Queued,
		)
		.await;
		Ok(())
	}

	// *** Block notifications ***
	async fn process_block_notification(&self, header: &B::Header) {
		if let Some(latest_header) = self.latest_header.read().clone() {
			if latest_header.number() >= header.number() {
				// We've already seen this block, ignore it.
				self.logger.debug(
					format!("🕸️  Latest header {} is greater than or equal to current header {}, returning...",
					latest_header.number(),
					header.number()
					)
				);
				return
			}
		}
		self.logger
			.debug(format!("🕸️  Processing block notification for block {}", header.number()));
		metric_set!(self, dkg_latest_block_height, header.number());
		*self.latest_header.write() = Some(header.clone());
		self.logger.debug(format!("🕸️  Latest header is now: {:?}", header.number()));

		// if we are still syncing, return immediately
		if let Some(network) = &self.network {
			if network.is_major_syncing() {
				self.logger.debug("🕸️  Chain not fully synced, skipping block processing!");
				return
			}
		}

		// Attempt to enact new DKG authorities if sessions have changed
		// The Steps for enacting new DKG authorities are:
		// 1. Check if the DKG Public Key are not yet set on chain (or not yet generated)
		// 2. if yes, we start enacting authorities on genesis flow.
		// 3. if no, we start enacting authorities on queued flow and submit any unsigned
		//          proposals.
		if self.get_dkg_pub_key(header).await.1.is_empty() {
			self.logger
				.debug("🕸️  Maybe enacting genesis authorities since dkg pub key is empty");
			self.maybe_enact_genesis_authorities(header).await;
		} else {
			self.maybe_enact_next_authorities(header).await;
			self.maybe_rotate_local_sessions(header).await;
			if let Err(e) = self.handle_unsigned_proposals(header).await {
				self.logger.error(format!("🕸️  Error running handle_unsigned_proposals: {e:?}"));
			}
		}

		// Attempt to run the proposer set vote protocol in an emergency fallback case
		// for any application leveraging the DKG. This process effectively falls back
		// to a multi-sig vote if the DKG has a critical issue, requiring the chain
		// to `force_change_authorities`.
		if self.should_submit_proposer_vote(header) {
			self.submit_proposer_vote(header);
		}
	}

	fn submit_proposer_vote(&self, header: &B::Header) {
		let proposer_vote_msg = ProposerVoteMessage {
			session_id: todo!(),
			proposer_leaf_index: todo!(),
			new_governor: todo!(),
			proposer_merkle_path: todo!(),
			signature: todo!(),
		};
		gossip_proposer_vote(self, proposer_vote_msg);
	}

	async fn maybe_enact_genesis_authorities(&self, header: &B::Header) {
		// Get the active and queued validators to check for updates
		if let Some((active, _queued)) = self.validator_set(header).await {
			// If we are in the genesis state, we need to enact the genesis authorities
			if active.id == GENESIS_AUTHORITY_SET_ID {
				self.logger.debug(format!("🕸️  GENESIS SESSION ID {:?}", active.id));
				metric_set!(self, dkg_validator_set_id, active.id);
				// verify the new validator set
				let _ = self.verify_validator_set(header.number(), active.clone());
				// Setting new validator set id as current
				*self.current_validator_set.write() = active.clone();
				*self.best_authorities.write() = self.get_best_authorities(header).await;
				*self.next_best_authorities.write() = self.get_next_best_authorities(header).await;
				// Setting up the DKG
				if let Err(e) = self.handle_genesis_dkg_setup(header, active).await {
					self.logger.error(format!("🕸️  Error handling genesis DKG setup: {e:?}"));
				}
			} else {
				self.logger.debug(format!("🕸️  NOT IN GENESIS SESSION ID {:?}", active.id));
			}
		} else {
			self.logger.debug("🕸️  No active validators");
		}
	}

	/// Should enact next authorities will check for the follwoing situations:
	///
	/// If the session period has not elapsed, we will return early.
	///
	/// 1. If we detect a change in the best authorities, we should enact the next authorities with
	/// the new ones.
	/// 2. If the session progress is greater than the threshold, we should enact the next
	/// authorities.
	///
	/// Edge cases:
	/// 1. If we already running a keygen protocol, and we detected that we are stalled, this
	///    method will try to restart the keygen protocol.
	async fn maybe_enact_next_authorities(&self, header: &B::Header) {
		let (execute_keygen, force_execute_keygen) = self.should_execute_new_keygen(header).await;

		if !execute_keygen {
			self.logger.debug("🕸️  Not executing new keygen protocol");
			return
		}

		self.logger.debug("Running maybe_enact_next_authorities");

		// Get the active and queued validators to check for updates
		if let Some((_active, queued)) = self.validator_set(header).await {
			self.logger
				.debug("🕸️  should_execute_new_keygen is true, proceed with enact new authorities");

			// for force_execute_keygen, bypass all checks and regenerate the keygen
			if force_execute_keygen {
				self.logger
					.debug("🕸️  force_execute_keygen is true, executing new keygen protocol");
				// Start the queued DKG setup for the new queued authorities
				if let Err(e) = self.handle_queued_dkg_setup(header, queued).await {
					self.logger.error(format!("🕸️  Error handling queued DKG setup: {e:?}"));
				}
				// Reset the Retry counter.
				self.keygen_retry_count.store(0, Ordering::SeqCst);
				return
			}

			// Check if there is a keygen is finished:
			let queued_keygen_finished = self
				.next_rounds
				.read()
				.as_ref()
				.map(|r| r.is_keygen_finished())
				.unwrap_or(false);
			self.logger
				.debug(format!("🕸️  QUEUED KEYGEN FINISHED: {queued_keygen_finished:?}"));
			self.logger.debug(format!(
				"🕸️  QUEUED DKG STATUS: {:?}",
				self.next_rounds.read().as_ref().map(|r| r.status.clone())
			));
			let test_harness_mode = self.test_bundle.is_some();

			if queued_keygen_finished && !test_harness_mode {
				self.logger.debug("🕸️  QUEUED KEYGEN FINISHED: EXITING".to_string());
				return
			}

			let has_next_rounds = self.next_rounds.read().is_some();
			self.logger.debug(format!("🕸️  HAS NEXT ROUND KEYGEN: {has_next_rounds:?}"));
			// Check if there is a next DKG Key on-chain.
			let next_dkg_key = self.get_next_dkg_pub_key(header).await;

			self.logger
				.debug(format!("🕸️  NEXT DKG KEY ON CHAIN: {}", next_dkg_key.is_some()));
			// Start a keygen if we don't have one OR if there is no queued key on chain.
			if (!has_next_rounds && next_dkg_key.is_none()) || test_harness_mode {
				self.logger.debug(format!(
					"🕸️  NO NEXT ROUND KEYGEN AND NO NEXT DKG | STARTING A NEW QUEUED DKG: {}",
					next_dkg_key.is_some()
				));
				// Start the queued DKG setup for the new queued authorities
				if let Err(e) = self.handle_queued_dkg_setup(header, queued).await {
					self.logger.error(format!("🕸️  Error handling queued DKG setup: {e:?}"));
				}
				// Reset the Retry counter.
				self.keygen_retry_count.store(0, Ordering::SeqCst);
				return
			} else {
				self.logger.debug(
					"🕸️  NEXT ROUND KEYGEN OR NEXT DKG KEY ON CHAIN | NOT STARTING A NEW QUEUED DKG",
				);
			}

			// Check if we are stalled:
			// a read only clone, to avoid holding the lock for the whole duration of the function
			let next_rounds_clone = {
				let lock = self.next_rounds.read();
				(*lock).clone()
			};

			if let Some(ref rounds) = next_rounds_clone {
				self.logger.debug(format!(
					"🕸️  Status: {:?}, Now: {:?}, Started At: {:?}, Timeout length: {:?}",
					rounds.status,
					header.number(),
					rounds.started_at,
					KEYGEN_TIMEOUT,
				));
				let keygen_stalled = rounds.keygen_has_stalled(*header.number());
				let (current_attmp, max, should_retry) = {
					// check how many authorities are in the next best authorities
					// and then check the signature threshold `t`, if `t+1` is greater than the
					// number of authorities and we still have not reached the maximum number of
					// retries, we should retry the keygen
					let next_best = self.get_next_best_authorities(header).await;
					let n = next_best.len();
					let t = self.get_next_signature_threshold(header).await as usize;
					// in this case, if t + 1 is equal to n, we should retry the keygen
					// indefinitely.
					// For example, if we are running a 3 node network, with 1-of-2 DKG, it will not
					// be possible to successfully report the DKG Misbehavior on chain.
					let max_retries = if t + 1 == n { 0 } else { MAX_KEYGEN_RETRIES };
					let v = self.keygen_retry_count.load(Ordering::SeqCst);
					let should_retry = v < max_retries || max_retries == 0;
					if keygen_stalled {
						self.logger.debug(format!(
							"🕸️  Keygen has stalled, retry conditions => n: {n}, t: {t}, current_attempt: {v}/{max_retries}, should_retry: {should_retry}"
						));
					}
					(v, max_retries, should_retry)
				};
				if keygen_stalled && should_retry {
					self.logger.debug(format!(
						"🕸️  Queued Keygen has stalled, retrying (attempt: {current_attmp}/{max})"
					));
					metric_inc!(self, dkg_keygen_retry_counter);
					// Start the queued Keygen protocol again.
					if let Err(e) = self.handle_queued_dkg_setup(header, queued).await {
						self.logger.error(format!("🕸️  Error handling queued DKG setup: {e:?}"));
					}
					// Increment the retry count
					self.keygen_retry_count.fetch_add(1, Ordering::SeqCst);
				} else if keygen_stalled && !should_retry {
					self.logger.debug("🕸️  Queued Keygen has stalled, but we have reached the maximum number of retries will report bad actors.");
					self.handle_dkg_error(DKGError::KeygenTimeout {
						bad_actors: convert_u16_vec_to_usize_vec(
							rounds.current_round_blame().blamed_parties,
						),
						session_id: rounds.session_id,
					})
					.await
				}
			}
		}
	}

	async fn maybe_rotate_local_sessions(&self, header: &B::Header) {
		if let Some((active, queued)) = self.validator_set(header).await {
			self.logger.debug(format!("🕸️  ACTIVE SESSION ID {:?}", active.id));
			metric_set!(self, dkg_validator_set_id, active.id);
			// verify the new validator set
			let _ = self.verify_validator_set(header.number(), active.clone());
			// Check if the on chain authority_set_id is the same as the queued_authority_set_id.
			let (set_id, _) = self.get_dkg_pub_key(header).await;
			let queued_authority_set_id = self.queued_validator_set.read().id;
			self.logger.debug(format!("🕸️  CURRENT SET ID: {set_id:?}"));
			self.logger
				.debug(format!("🕸️  QUEUED AUTHORITY SET ID: {queued_authority_set_id:?}"));
			if set_id != queued_authority_set_id {
				self.logger.debug(format!("🕸️  Queued authority set id {queued_authority_set_id} is not the same as the on chain authority set id {set_id}, will not rotate the local sessions."));
				return
			}
			// Update the validator sets
			*self.current_validator_set.write() = active;
			*self.queued_validator_set.write() = queued;
			self.logger.debug("🕸️  Rotating next round this will result in a drop/termination of the current rounds!");
			match self.rounds.read().as_ref() {
				Some(r) if r.is_active() => {
					self.logger.warn(
						"🕸️  Current rounds is active, rotating next round will terminate it!!"
							.to_string(),
					);
				},
				Some(_) | None => {
					self.logger.warn(
						"🕸️  Current rounds is not active, rotating next rounds is okay".to_string(),
					);
				},
			};
			*self.rounds.write() = self.next_rounds.write().take();
			// We also rotate the best authority caches
			*self.best_authorities.write() = self.next_best_authorities.read().clone();
			*self.next_best_authorities.write() = self.get_next_best_authorities(header).await;
			// since we just rotate, we reset the keygen retry counter
			self.keygen_retry_count.store(0, Ordering::Relaxed);
			// clear the currently being signing proposals cache.
			self.currently_signing_proposals.write().clear();
			// Reset per session metrics
			if let Some(metrics) = self.metrics.as_ref() {
				metrics.reset_session_metrics();
			}
		} else {
			self.logger.info(
				"🕸️  No update to local session found, not rotation local session".to_string(),
			);
		}
	}

	async fn handle_finality_notification(&self, notification: FinalityNotification<B>) {
		self.logger.trace(format!("🕸️  Finality notification: {notification:?}"));
		// Handle finality notifications
		self.process_block_notification(&notification.header).await;
	}

	#[cfg_attr(
		feature = "debug-tracing",
		dkg_logging::instrument(target = "dkg", skip_all, ret, err, fields(signed_dkg_message))
	)]
	async fn verify_signature_against_authorities(
		&self,
		signed_dkg_msg: SignedDKGMessage<Public>,
	) -> Result<DKGMessage<Public>, DKGError> {
		Self::verify_signature_against_authorities_inner(
			&self.logger,
			signed_dkg_msg,
			&self.latest_header,
			&self.client,
		)
		.await
	}

	pub async fn verify_signature_against_authorities_inner(
		logger: &DebugLogger,
		signed_dkg_msg: SignedDKGMessage<Public>,
		latest_header: &Arc<RwLock<Option<B::Header>>>,
		client: &Arc<C>,
	) -> Result<DKGMessage<Public>, DKGError> {
		let dkg_msg = signed_dkg_msg.msg;
		let encoded = dkg_msg.encode();
		let signature = signed_dkg_msg.signature.ok_or(DKGError::GenericError {
			reason: "Signature not found in signed_dkg_msg".into(),
		})?;
		// Get authority accounts
		let mut authorities: Option<(Vec<AuthorityId>, Vec<AuthorityId>)> = None;
		let latest_header = { latest_header.read().clone() };

		if let Some(header) = latest_header {
			authorities = Self::validator_set_inner(logger, &header, client)
				.await
				.map(|a| (a.0.authorities.into(), a.1.authorities.into()));
		}

		if authorities.is_none() {
			return Err(DKGError::GenericError { reason: "No authorities".into() })
		}

		let check_signers = |xs: &[AuthorityId]| {
			return dkg_runtime_primitives::utils::verify_signer_from_set_ecdsa(
				xs.iter()
					.map(|x| {
						let slice_33 =
							to_slice_33(&x.encode()).expect("AuthorityId encoding failed!");
						ecdsa::Public::from_raw(slice_33)
					})
					.collect(),
				&encoded,
				&signature,
			)
			.1
		};

		if check_signers(&authorities.clone().expect("Checked for empty authorities above").0) ||
			check_signers(&authorities.expect("Checked for empty authorities above").1)
		{
			Ok(dkg_msg)
		} else {
			Err(DKGError::GenericError {
				reason: "Message signature is not from a registered authority or next authority"
					.into(),
			})
		}
	}

	#[cfg_attr(
		feature = "debug-tracing",
		dkg_logging::instrument(target = "dkg", skip_all, fields(dkg_error))
	)]
	pub async fn handle_dkg_error(&self, dkg_error: DKGError) {
		self.logger.error(format!("Received error: {dkg_error:?}"));
		metric_inc!(self, dkg_error_counter);
		let authorities: Vec<Public> =
			self.best_authorities.read().iter().map(|x| x.1.clone()).collect();

		let (bad_actors, session_id) = match dkg_error {
			DKGError::KeygenMisbehaviour { ref bad_actors, .. } => {
				metric_inc!(self, dkg_keygen_misbehaviour_error);
				(bad_actors.clone(), 0)
			},
			DKGError::KeygenTimeout { ref bad_actors, session_id, .. } => {
				metric_inc!(self, dkg_keygen_timeout_error);
				(bad_actors.clone(), session_id)
			},
			// Todo: Handle Signing Timeout as a separate case
			DKGError::SignMisbehaviour { ref bad_actors, .. } => {
				metric_inc!(self, dkg_sign_misbehaviour_error);
				(bad_actors.clone(), 0)
			},
			_ => Default::default(),
		};

		self.logger
			.error(format!("Bad Actors : {bad_actors:?}, Session Id : {session_id:?}"));

		let mut offenders: Vec<AuthorityId> = Vec::new();
		for bad_actor in bad_actors {
			let bad_actor = bad_actor;
			if bad_actor > 0 && bad_actor <= authorities.len() {
				if let Some(offender) = authorities.get(bad_actor - 1) {
					offenders.push(offender.clone());
				}
			}
		}

		for offender in offenders {
			match dkg_error {
				DKGError::KeygenMisbehaviour { bad_actors: _, .. } =>
					self.handle_dkg_report(DKGReport::KeygenMisbehaviour { offender, session_id })
						.await,
				DKGError::KeygenTimeout { .. } =>
					self.handle_dkg_report(DKGReport::KeygenMisbehaviour { offender, session_id })
						.await,
				DKGError::SignMisbehaviour { bad_actors: _, .. } =>
					self.handle_dkg_report(DKGReport::SignMisbehaviour { offender, session_id })
						.await,
				_ => (),
			}
		}
	}

	/// Route messages internally where they need to be routed
	#[cfg_attr(
		feature = "debug-tracing",
		dkg_logging::instrument(target = "dkg", skip_all, ret, err, fields(dkg_msg))
	)]
	async fn process_incoming_dkg_message(
		&self,
		dkg_msg: SignedDKGMessage<Public>,
	) -> Result<(), DKGError> {
		metric_inc!(self, dkg_inbound_messages);
		let rounds = self.rounds.read().clone();
		let next_rounds = self.next_rounds.read().clone();
		let is_keygen_type = matches!(dkg_msg.msg.payload, DKGMsgPayload::Keygen { .. });
		self.logger.info(format!(
			"Processing incoming DKG message: {:?} | {:?}",
			dkg_msg.msg.session_id,
			rounds.as_ref().map(|x| x.session_id)
		));

		// discard the message if from previous round (keygen checking only. SigningManagerV2
		// internally handles session checks)
		if let Some(current_round) = &rounds {
			if dkg_msg.msg.session_id < current_round.session_id && is_keygen_type {
				self.logger.warn(format!(
					"Message is for already completed round: {}, Discarding message",
					dkg_msg.msg.session_id
				));
				return Ok(())
			}
		}

<<<<<<< HEAD
		match &dkg_msg.msg.payload {
			NetworkMsgPayload::Keygen(_) => {
				let msg = Arc::new(dkg_msg);
				if let Some(rounds) = self.rounds.read().as_ref() {
					if rounds.session_id == msg.msg.session_id {
						if let Err(err) = rounds.deliver_message(msg) {
=======
		let is_delivery_type = matches!(
			dkg_msg.msg.payload,
			DKGMsgPayload::Keygen(..) | DKGMsgPayload::Offline(..) | DKGMsgPayload::Vote(..)
		);

		let res = match &dkg_msg.msg.payload {
			DKGMsgPayload::Keygen(_) => {
				if let Some(rounds) = &rounds {
					if rounds.session_id == dkg_msg.msg.session_id {
						if let Err(err) = rounds.deliver_message(dkg_msg) {
>>>>>>> aca69437
							self.handle_dkg_error(DKGError::CriticalError {
								reason: err.to_string(),
							})
							.await
						}
						return Ok(())
					}
				}

				if let Some(next_rounds) = next_rounds {
					if next_rounds.session_id == dkg_msg.msg.session_id {
						if let Err(err) = next_rounds.deliver_message(dkg_msg) {
							self.handle_dkg_error(DKGError::CriticalError {
								reason: err.to_string(),
							})
							.await
						}
						return Ok(())
					}
				}

				// TODO: if the message belongs to neither, investigate if we maybe need to enqueue
				// the message (did someone else's protocol start before ours, and neither of our
				// rounds are set-up?)

				Ok(())
			},
<<<<<<< HEAD
			NetworkMsgPayload::Offline(..) | NetworkMsgPayload::Vote(..) => {
				let msg = Arc::new(dkg_msg);
				let async_index = msg.msg.payload.get_async_index();
				self.logger.debug(format!("Received message for async index {async_index}"));
				if let Some(Some(rounds)) = self.signing_rounds.read().get(async_index as usize) {
					self.logger.debug(format!(
						"Message is for signing execution in session {}",
						rounds.session_id
					));
					if rounds.session_id == msg.msg.session_id {
						self.logger.debug(format!(
							"Message is for this signing execution in session: {}",
							rounds.session_id
						));
						if let Err(err) = rounds.deliver_message(msg) {
							self.handle_dkg_error(DKGError::CriticalError {
								reason: err.to_string(),
							})
						}
					} else {
						let message =
							format!("Message is for another signing round: {}", rounds.session_id);
						self.logger.error(&message);
						return Err(DKGError::GenericError { reason: message })
					}
				} else {
					let message = format!("No signing rounds for async index {async_index}");
					self.logger.error(&message);
					return Err(DKGError::GenericError { reason: message })
				}
				Ok(())
			},
			NetworkMsgPayload::PublicKeyBroadcast(_) => {
				match self.verify_signature_against_authorities(dkg_msg) {
=======
			DKGMsgPayload::Offline(..) | DKGMsgPayload::Vote(..) => {
				self.signing_manager.deliver_message(dkg_msg);
				return Ok(())
			},
			DKGMsgPayload::PublicKeyBroadcast(_) => {
				match self.verify_signature_against_authorities(dkg_msg).await {
>>>>>>> aca69437
					Ok(dkg_msg) => {
						match handle_public_key_broadcast(self, dkg_msg).await {
							Ok(()) => (),
							Err(err) => self
								.logger
								.error(format!("🕸️  Error while handling DKG message {err:?}")),
						};
					},

					Err(err) => self.logger.error(format!(
						"Error while verifying signature against authorities: {err:?}"
					)),
				}
				Ok(())
			},
<<<<<<< HEAD
			NetworkMsgPayload::MisbehaviourBroadcast(_) => {
				match self.verify_signature_against_authorities(dkg_msg) {
=======
			DKGMsgPayload::MisbehaviourBroadcast(_) => {
				match self.verify_signature_against_authorities(dkg_msg).await {
>>>>>>> aca69437
					Ok(dkg_msg) => {
						match handle_misbehaviour_report(self, dkg_msg).await {
							Ok(()) => (),
							Err(err) => self.logger.error(format!(
								"🕸️  Error while handling misbehaviour message {err:?}"
							)),
						};
					},

					Err(err) => self.logger.error(format!(
						"Error while verifying signature against authorities: {err:?}"
					)),
				}

				Ok(())
			},
			NetworkMsgPayload::ProposerVote(_) => {
				match self.verify_signature_against_authorities(dkg_msg) {
					Ok(dkg_msg) => {
						match handle_proposer_vote(self, dkg_msg) {
							Ok(()) => (),
							Err(err) => self.logger.error(format!(
								"🕸️  Error while handling proposer vote message {err:?}"
							)),
						};
					},

					Err(err) => self.logger.error(format!(
						"Error while verifying signature against authorities: {err:?}"
					)),
				}

				Ok(())
			},
		};

		if is_delivery_type {
			self.logger.warn(format!("Did not deliver message! res: {res:?}"));
		}

		res
	}

	async fn handle_dkg_report(&self, dkg_report: DKGReport) {
		let (offender, session_id, misbehaviour_type) = match dkg_report {
			// Keygen misbehaviour possibly leads to keygen failure. This should be slashed
			// more severely than sign misbehaviour events.
			DKGReport::KeygenMisbehaviour { offender, session_id } => {
				self.logger.info(format!(
					"🕸️  DKG Keygen misbehaviour @ Session ({session_id}) by {offender}"
				));
				(offender, session_id, MisbehaviourType::Keygen)
			},
			DKGReport::SignMisbehaviour { offender, session_id } => {
				self.logger.info(format!(
					"🕸️  DKG Signing misbehaviour @ Session ({session_id}) by {offender}"
				));
				(offender, session_id, MisbehaviourType::Sign)
			},
		};

		let misbehaviour_msg =
<<<<<<< HEAD
			MisbehaviourMessage { misbehaviour_type, session_id, offender, signature: vec![] };
		let gossip = gossip_misbehaviour_report(self, misbehaviour_msg);
=======
			DKGMisbehaviourMessage { misbehaviour_type, session_id, offender, signature: vec![] };
		let gossip = gossip_misbehaviour_report(self, misbehaviour_msg).await;
>>>>>>> aca69437
		if gossip.is_err() {
			self.logger.info("🕸️  DKG gossip_misbehaviour_report failed!");
		}
	}

	pub fn authenticate_msg_origin(
		&self,
		is_main_round: bool,
		authorities: (Vec<Public>, Vec<Public>),
		msg: &[u8],
		signature: &[u8],
	) -> Result<Public, DKGError> {
		let get_keys = |accts: &[Public]| {
			accts
				.iter()
				.map(|x| {
					ecdsa::Public(to_slice_33(&x.encode()).unwrap_or_else(|| {
						panic!("Failed to convert account id to ecdsa public key")
					}))
				})
				.collect::<Vec<ecdsa::Public>>()
		};

		let maybe_signers =
			if is_main_round { get_keys(&authorities.0) } else { get_keys(&authorities.1) };

		let (maybe_signer, success) = dkg_runtime_primitives::utils::verify_signer_from_set_ecdsa(
			maybe_signers,
			msg,
			signature,
		);

		if !success {
			return Err(DKGError::GenericError {
				reason: "Message signature is not from a registered authority".to_string(),
			})
		}

		let signer = maybe_signer.ok_or(DKGError::GenericError {
			reason: "verify_signer_from_set_ecdsa could not determin signer!".to_string(),
		})?;

		Ok(Public::from(signer))
	}

	async fn handle_unsigned_proposals(&self, header: &B::Header) -> Result<(), DKGError> {
		self.signing_manager.on_block_finalized(header, self).await
	}

	fn get_jailed_signers_inner(
		&self,
		best_authorities: &[Public],
	) -> Result<Vec<Public>, DKGError> {
		let now = self.latest_header.read().clone().ok_or_else(|| DKGError::CriticalError {
			reason: "latest header does not exist!".to_string(),
		})?;
		let at = now.hash();
		Ok(self
			.client
			.runtime_api()
			.get_signing_jailed(at, best_authorities.to_vec())
			.unwrap_or_default())
	}
	pub(crate) fn get_unjailed_signers(
		&self,
		best_authorities: &[Public],
	) -> Result<Vec<u16>, DKGError> {
		let jailed_signers = self.get_jailed_signers_inner(best_authorities)?;
		Ok(best_authorities
			.iter()
			.enumerate()
			.filter(|(_, key)| !jailed_signers.contains(key))
			.map(|(i, _)| u16::try_from(i + 1).unwrap_or_default())
			.collect())
	}

	/// Get the jailed signers
	pub(crate) fn get_jailed_signers(
		&self,
		best_authorities: &[Public],
	) -> Result<Vec<u16>, DKGError> {
		let jailed_signers = self.get_jailed_signers_inner(best_authorities)?;
		Ok(best_authorities
			.iter()
			.enumerate()
			.filter(|(_, key)| jailed_signers.contains(key))
			.map(|(i, _)| u16::try_from(i + 1).unwrap_or_default())
			.collect())
	}

	async fn should_execute_new_keygen(&self, header: &B::Header) -> (bool, bool) {
		// query runtime api to check if we should execute new keygen.
		let at = header.hash();
		self.exec_client_function(move |client| {
			client.runtime_api().should_execute_new_keygen(at).unwrap_or_default()
		})
		.await
	}

	/// Wraps the call in a SpawnBlocking task
	pub async fn exec_client_function<F, T>(&self, function: F) -> T
	where
		for<'a> F: FnOnce(&'a C) -> T,
		T: Send + 'static,
		F: Send + 'static,
	{
		let client = &self.client;
		exec_client_function(client, function).await
	}

	fn should_submit_proposer_vote(&self, header: &B::Header) -> bool {
		// query runtime api to check if we should execute new keygen.
		let at = header.hash();
		self.client
			.runtime_api()
			.should_submit_proposer_set_vote(at)
			.unwrap_or_default()
	}

	/// Wait for initial finalized block
	async fn initialization(&mut self) {
		let mut stream = self.client.finality_notification_stream();
		while let Some(notif) = stream.next().await {
			if let Some((active, queued)) = self.validator_set(&notif.header).await {
				// Cache the authority sets and best authorities
				*self.best_authorities.write() = self.get_best_authorities(&notif.header).await;
				*self.current_validator_set.write() = active;
				*self.queued_validator_set.write() = queued;
				// Route this to the finality notification handler
				self.handle_finality_notification(notif.clone()).await;
				self.logger.debug("Initialization complete");
				// End the initialization stream
				return
			}
		}
	}

	// *** Main run loop ***
	pub async fn run(mut self) {
		crate::deadlock_detection::deadlock_detect();
		let (misbehaviour_tx, misbehaviour_rx) = tokio::sync::mpsc::unbounded_channel();
		self.misbehaviour_tx = Some(misbehaviour_tx);
		self.initialization().await;
		self.logger.debug("Starting DKG Iteration loop");
		// We run all these tasks in parallel and wait for any of them to complete.
		// If any of them completes, we stop all the other tasks since this means a fatal error has
		// occurred and we need to shut down.
		let (first, n, ..) = futures::future::select_all(vec![
			self.spawn_finality_notification_task(),
			self.spawn_keygen_messages_stream_task(),
			self.spawn_signing_messages_stream_task(),
			self.spawn_error_handling_task(),
			self.spawn_misbehaviour_report_task(misbehaviour_rx),
		])
		.await;
		self.logger
			.error(format!("DKG Worker finished; the reason that task({n}) ended with: {first:?}"));
	}

	fn spawn_finality_notification_task(&self) -> tokio::task::JoinHandle<()> {
		let mut stream = self.client.finality_notification_stream();
		let self_ = self.clone();
		tokio::spawn(async move {
			while let Some(notification) = stream.next().await {
				dkg_logging::debug!("Going to handle Finality notification");
				self_.handle_finality_notification(notification).await;
			}

			self_.logger.error("Finality notification stream ended");
		})
	}

	fn spawn_keygen_messages_stream_task(&self) -> tokio::task::JoinHandle<()> {
		let keygen_gossip_engine = self.keygen_gossip_engine.clone();
		let mut keygen_stream =
			keygen_gossip_engine.get_stream().expect("keygen gossip stream already taken");
		let self_ = self.clone();
		tokio::spawn(async move {
			while let Some(msg) = keygen_stream.recv().await {
				let msg_hash = crate::debug_logger::raw_message_to_hash(msg.msg.payload.payload());
				self_.logger.debug(format!(
					"Going to handle keygen message for session {} | hash: {msg_hash}",
					msg.msg.session_id
				));
				self_.logger.checkpoint_message_raw(msg.msg.payload.payload(), "CP1-keygen");
				match self_.process_incoming_dkg_message(msg).await {
					Ok(_) => {},
					Err(e) => {
						self_.logger.error(format!("Error processing keygen message: {e:?}"));
					},
				}
			}
		})
	}

	fn spawn_signing_messages_stream_task(&self) -> tokio::task::JoinHandle<()> {
		let signing_gossip_engine = self.signing_gossip_engine.clone();
		let mut signing_stream =
			signing_gossip_engine.get_stream().expect("signing gossip stream already taken");
		let self_ = self.clone();
		tokio::spawn(async move {
			while let Some(msg) = signing_stream.recv().await {
				self_.logger.debug(format!(
					"Going to handle signing message for session {}",
					msg.msg.session_id
				));
				self_.logger.checkpoint_message_raw(msg.msg.payload.payload(), "CP1-signing");
				match self_.process_incoming_dkg_message(msg).await {
					Ok(_) => {},
					Err(e) => {
						self_.logger.error(format!("Error processing signing message: {e:?}"));
					},
				}
			}
		})
	}

	fn spawn_misbehaviour_report_task(
		&self,
		mut misbehaviour_rx: UnboundedReceiver<MisbehaviourMessage>,
	) -> tokio::task::JoinHandle<()> {
		let self_ = self.clone();
		tokio::spawn(async move {
			while let Some(misbehaviour) = misbehaviour_rx.recv().await {
				self_.logger.debug("Going to handle Misbehaviour");
				let gossip = gossip_misbehaviour_report(&self_, misbehaviour).await;
				if gossip.is_err() {
					self_.logger.info("🕸️  DKG gossip_misbehaviour_report failed!");
				}
			}
		})
	}

	fn spawn_error_handling_task(&self) -> tokio::task::JoinHandle<()> {
		let self_ = self.clone();
		let mut error_handler_rx = self.error_handler.subscribe();
		let logger = self.logger.clone();
		tokio::spawn(async move {
			while let Ok(error) = error_handler_rx.recv().await {
				logger.debug("Going to handle Error");
				self_.handle_dkg_error(error).await;
			}
		})
	}
}

/// Extension trait for any type that contains a keystore
#[auto_impl::auto_impl(&mut, &, Arc)]
pub trait KeystoreExt {
	fn get_keystore(&self) -> &DKGKeystore;
	fn get_authority_public_key(&self) -> Public {
		self.get_keystore()
			.authority_id(
				&self.get_keystore().public_keys().expect("Could not find authority public key"),
			)
			.unwrap_or_else(|| panic!("Could not find authority public key"))
	}

	fn get_sr25519_public_key(&self) -> sp_core::sr25519::Public {
		self.get_keystore()
			.sr25519_public_key(&self.get_keystore().sr25519_public_keys().unwrap_or_default())
			.unwrap_or_else(|| panic!("Could not find sr25519 key in keystore"))
	}
}

impl<B, BE, C, GE> KeystoreExt for DKGWorker<B, BE, C, GE>
where
	B: Block,
	BE: Backend<B>,
	GE: GossipEngineIface,
	C: Client<B, BE>,
	MaxProposalLength: Get<u32>,
	MaxAuthorities: Get<u32>,
{
	fn get_keystore(&self) -> &DKGKeystore {
		&self.key_store
	}
}

impl KeystoreExt for DKGKeystore {
	fn get_keystore(&self) -> &DKGKeystore {
		self
	}
}

#[auto_impl::auto_impl(&mut, &, Arc)]
pub trait HasLatestHeader<B: Block>: Send + Sync + 'static {
	fn get_latest_header(&self) -> &Arc<RwLock<Option<B::Header>>>;
	/// Gets latest block number from latest block header
	fn get_latest_block_number(&self) -> NumberFor<B> {
		if let Some(latest_header) = self.get_latest_header().read().clone() {
			*latest_header.number()
		} else {
			NumberFor::<B>::from(0u32)
		}
	}
}

impl<B, BE, C, GE> HasLatestHeader<B> for DKGWorker<B, BE, C, GE>
where
	B: Block,
	BE: Backend<B> + 'static,
	GE: GossipEngineIface,
	C: Client<B, BE> + 'static,
	MaxProposalLength: Get<u32>,
	MaxAuthorities: Get<u32>,
{
	fn get_latest_header(&self) -> &Arc<RwLock<Option<B::Header>>> {
		&self.latest_header
	}
}

pub struct Clock<B: Block> {
	pub latest_header: Arc<RwLock<Option<B::Header>>>,
}

impl<B: Block> HasLatestHeader<B> for Clock<B> {
	fn get_latest_header(&self) -> &Arc<RwLock<Option<B::Header>>> {
		&self.latest_header
	}
}

/// Wraps the call in a SpawnBlocking task
async fn exec_client_function<B, C, BE, F, T>(client: &Arc<C>, function: F) -> T
where
	for<'a> F: FnOnce(&'a C) -> T,
	B: Block,
	BE: Backend<B>,
	C: Client<B, BE> + 'static,
	T: Send + 'static,
	F: Send + 'static,
{
	let client = client.clone();
	tokio::task::spawn_blocking(move || function(&client))
		.await
		.expect("Failed to spawn blocking task")
}<|MERGE_RESOLUTION|>--- conflicted
+++ resolved
@@ -52,14 +52,8 @@
 	crypto::{AuthorityId, Public},
 	gossip_messages::{MisbehaviourMessage, ProposerVoteMessage},
 	utils::to_slice_33,
-<<<<<<< HEAD
-	AggregatedMisbehaviourReports, AggregatedProposerVotes, AggregatedPublicKeys, AuthoritySet,
-	DKGApi, MaxAuthorities, MaxProposalLength, MaxReporters, MaxSignatureLength, MaxVoteLength,
-	MaxVotes, ProposerVote, UnsignedProposal, GENESIS_AUTHORITY_SET_ID, KEYGEN_TIMEOUT,
-=======
 	AggregatedMisbehaviourReports, AggregatedPublicKeys, AuthoritySet, DKGApi, MaxAuthorities,
 	MaxProposalLength, MaxReporters, MaxSignatureLength, GENESIS_AUTHORITY_SET_ID, KEYGEN_TIMEOUT,
->>>>>>> aca69437
 };
 
 use crate::{
@@ -1326,14 +1320,6 @@
 			}
 		}
 
-<<<<<<< HEAD
-		match &dkg_msg.msg.payload {
-			NetworkMsgPayload::Keygen(_) => {
-				let msg = Arc::new(dkg_msg);
-				if let Some(rounds) = self.rounds.read().as_ref() {
-					if rounds.session_id == msg.msg.session_id {
-						if let Err(err) = rounds.deliver_message(msg) {
-=======
 		let is_delivery_type = matches!(
 			dkg_msg.msg.payload,
 			DKGMsgPayload::Keygen(..) | DKGMsgPayload::Offline(..) | DKGMsgPayload::Vote(..)
@@ -1344,7 +1330,6 @@
 				if let Some(rounds) = &rounds {
 					if rounds.session_id == dkg_msg.msg.session_id {
 						if let Err(err) = rounds.deliver_message(dkg_msg) {
->>>>>>> aca69437
 							self.handle_dkg_error(DKGError::CriticalError {
 								reason: err.to_string(),
 							})
@@ -1372,49 +1357,12 @@
 
 				Ok(())
 			},
-<<<<<<< HEAD
-			NetworkMsgPayload::Offline(..) | NetworkMsgPayload::Vote(..) => {
-				let msg = Arc::new(dkg_msg);
-				let async_index = msg.msg.payload.get_async_index();
-				self.logger.debug(format!("Received message for async index {async_index}"));
-				if let Some(Some(rounds)) = self.signing_rounds.read().get(async_index as usize) {
-					self.logger.debug(format!(
-						"Message is for signing execution in session {}",
-						rounds.session_id
-					));
-					if rounds.session_id == msg.msg.session_id {
-						self.logger.debug(format!(
-							"Message is for this signing execution in session: {}",
-							rounds.session_id
-						));
-						if let Err(err) = rounds.deliver_message(msg) {
-							self.handle_dkg_error(DKGError::CriticalError {
-								reason: err.to_string(),
-							})
-						}
-					} else {
-						let message =
-							format!("Message is for another signing round: {}", rounds.session_id);
-						self.logger.error(&message);
-						return Err(DKGError::GenericError { reason: message })
-					}
-				} else {
-					let message = format!("No signing rounds for async index {async_index}");
-					self.logger.error(&message);
-					return Err(DKGError::GenericError { reason: message })
-				}
-				Ok(())
-			},
-			NetworkMsgPayload::PublicKeyBroadcast(_) => {
-				match self.verify_signature_against_authorities(dkg_msg) {
-=======
 			DKGMsgPayload::Offline(..) | DKGMsgPayload::Vote(..) => {
 				self.signing_manager.deliver_message(dkg_msg);
 				return Ok(())
 			},
 			DKGMsgPayload::PublicKeyBroadcast(_) => {
 				match self.verify_signature_against_authorities(dkg_msg).await {
->>>>>>> aca69437
 					Ok(dkg_msg) => {
 						match handle_public_key_broadcast(self, dkg_msg).await {
 							Ok(()) => (),
@@ -1430,13 +1378,8 @@
 				}
 				Ok(())
 			},
-<<<<<<< HEAD
-			NetworkMsgPayload::MisbehaviourBroadcast(_) => {
-				match self.verify_signature_against_authorities(dkg_msg) {
-=======
 			DKGMsgPayload::MisbehaviourBroadcast(_) => {
 				match self.verify_signature_against_authorities(dkg_msg).await {
->>>>>>> aca69437
 					Ok(dkg_msg) => {
 						match handle_misbehaviour_report(self, dkg_msg).await {
 							Ok(()) => (),
@@ -1499,13 +1442,8 @@
 		};
 
 		let misbehaviour_msg =
-<<<<<<< HEAD
-			MisbehaviourMessage { misbehaviour_type, session_id, offender, signature: vec![] };
-		let gossip = gossip_misbehaviour_report(self, misbehaviour_msg);
-=======
 			DKGMisbehaviourMessage { misbehaviour_type, session_id, offender, signature: vec![] };
 		let gossip = gossip_misbehaviour_report(self, misbehaviour_msg).await;
->>>>>>> aca69437
 		if gossip.is_err() {
 			self.logger.info("🕸️  DKG gossip_misbehaviour_report failed!");
 		}
