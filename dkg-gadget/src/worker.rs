// Copyright 2022 Webb Technologies Inc.
//
// Licensed under the Apache License, Version 2.0 (the "License");
// you may not use this file except in compliance with the License.
// You may obtain a copy of the License at
//
// http://www.apache.org/licenses/LICENSE-2.0
//
// Unless required by applicable law or agreed to in writing, software
// distributed under the License is distributed on an "AS IS" BASIS,
// WITHOUT WARRANTIES OR CONDITIONS OF ANY KIND, either express or implied.
// See the License for the specific language governing permissions and
// limitations under the License.

#![allow(clippy::collapsible_match)]

use crate::{
	async_protocols::blockchain_interface::DKGProtocolEngine, utils::convert_u16_vec_to_usize_vec,
};
use codec::{Codec, Encode};
use dkg_primitives::utils::select_random_set;
use dkg_runtime_primitives::KEYGEN_TIMEOUT;
use futures::StreamExt;
use itertools::Itertools;
use log::{debug, error, info, trace};
use sc_keystore::LocalKeystore;
use sp_core::ecdsa;
use std::{
	collections::{BTreeSet, HashMap, HashSet},
	future::Future,
	marker::PhantomData,
	path::PathBuf,
	pin::Pin,
	sync::{
		atomic::{AtomicUsize, Ordering},
		Arc,
	},
};

use parking_lot::RwLock;

use sc_client_api::{Backend, FinalityNotification};

use sp_api::BlockId;
use sp_runtime::traits::{Block, Header, NumberFor};
use tokio::sync::mpsc::{UnboundedReceiver, UnboundedSender};

use crate::keystore::DKGKeystore;

use crate::gossip_messages::misbehaviour_report::{
	gossip_misbehaviour_report, handle_misbehaviour_report,
};

use crate::{gossip_engine::GossipEngineIface, storage::clear::listen_and_clear_offchain_storage};

use dkg_primitives::{
	types::{DKGError, DKGMisbehaviourMessage, DKGMsgStatus, SessionId},
	utils::StoredLocalKey,
	AuthoritySetId, DKGReport, MisbehaviourType, GOSSIP_MESSAGE_RESENDING_LIMIT,
};

use dkg_runtime_primitives::{
	crypto::{AuthorityId, Public},
	utils::to_slice_33,
	AggregatedMisbehaviourReports, AggregatedPublicKeys, UnsignedProposal,
	GENESIS_AUTHORITY_SET_ID,
};

use crate::{
	error, metric_set,
	metrics::Metrics,
	persistence::{load_saved_rounds, load_stored_key, store_saved_rounds},
	utils::{find_authorities_change, get_key_path},
	Client,
};

use crate::gossip_messages::public_key_gossip::handle_public_key_broadcast;
use dkg_primitives::{
	types::{DKGMessage, DKGMsgPayload, SignedDKGMessage},
	utils::{
		cleanup, ACTIVE_ROUNDS_METADATA_FILE, DKG_LOCAL_KEY_FILE, QUEUED_DKG_LOCAL_KEY_FILE,
		QUEUED_ROUNDS_METADATA_FILE,
	},
};
use dkg_runtime_primitives::{AuthoritySet, DKGApi};

use crate::async_protocols::{
	remote::{AsyncProtocolRemote, MetaHandlerStatus},
	AsyncProtocolParameters, GenericAsyncHandler,
};

pub const ENGINE_ID: sp_runtime::ConsensusEngineId = *b"WDKG";

pub const STORAGE_SET_RETRY_NUM: usize = 5;

pub const MAX_SUBMISSION_DELAY: u32 = 3;

pub const MAX_SIGNING_SETS: u64 = 16;

pub const MAX_KEYGEN_RETRIES: usize = 5;

pub const SESSION_PROGRESS_THRESHOLD: sp_runtime::Permill = sp_runtime::Permill::from_percent(90);

pub type Shared<T> = Arc<RwLock<T>>;

pub(crate) struct WorkerParams<B, BE, C, GE>
where
	B: Block,
	GE: GossipEngineIface,
{
	pub client: Arc<C>,
	pub backend: Arc<BE>,
	pub key_store: DKGKeystore,
	pub keygen_gossip_engine: GE,
	pub signing_gossip_engine: GE,
	pub metrics: Option<Metrics>,
	pub base_path: Option<PathBuf>,
	pub local_keystore: Option<Arc<LocalKeystore>>,
	pub latest_header: Arc<RwLock<Option<B::Header>>>,
	pub _marker: PhantomData<B>,
}

/// A DKG worker plays the DKG protocol
pub(crate) struct DKGWorker<B, BE, C, GE>
where
	B: Block,
	BE: Backend<B>,
	C: Client<B, BE>,
	GE: GossipEngineIface,
{
	pub client: Arc<C>,
	pub backend: Arc<BE>,
	pub key_store: DKGKeystore,
	pub keygen_gossip_engine: Arc<GE>,
	pub signing_gossip_engine: Arc<GE>,
	pub metrics: Arc<Option<Metrics>>,
	// Genesis keygen and rotated round
	pub rounds: Shared<Option<AsyncProtocolRemote<NumberFor<B>>>>,
	// Next keygen round, always taken and restarted each session
	pub next_rounds: Shared<Option<AsyncProtocolRemote<NumberFor<B>>>>,
	// Signing rounds, created everytime there are unique unsigned proposals
	pub signing_rounds: Shared<Vec<Option<AsyncProtocolRemote<NumberFor<B>>>>>,
	/// Best block a DKG voting round has been concluded for
	pub best_dkg_block: Shared<Option<NumberFor<B>>>,
	/// Cached best authorities
	pub best_authorities: Shared<Vec<(u16, Public)>>,
	/// Cached next best authorities
	pub best_next_authorities: Shared<Vec<(u16, Public)>>,
	/// Latest block header
	pub latest_header: Shared<Option<B::Header>>,
	/// Current validator set
	pub current_validator_set: Shared<AuthoritySet<Public>>,
	/// Queued validator set
	pub queued_validator_set: Shared<AuthoritySet<Public>>,
	/// Tracking for the broadcasted public keys and signatures
	pub aggregated_public_keys: Shared<HashMap<SessionId, AggregatedPublicKeys>>,
	/// Tracking for the misbehaviour reports
	pub aggregated_misbehaviour_reports: Shared<AggregatedMisbehaviourReportStore>,
	pub misbehaviour_tx: Option<UnboundedSender<DKGMisbehaviourMessage>>,
	/// Tracking for sent gossip messages: using blake2_128 for message hashes
	/// The value is the number of times the message has been sent.
	pub has_sent_gossip_msg: Shared<HashMap<[u8; 16], u8>>,
	/// Local keystore for DKG data
	pub base_path: Shared<Option<PathBuf>>,
	/// Concrete type that points to the actual local keystore if it exists
	pub local_keystore: Shared<Option<Arc<LocalKeystore>>>,
	/// For transmitting errors from parallel threads to the DKGWorker
	pub error_handler: tokio::sync::broadcast::Sender<DKGError>,
	/// Keep track of the number of how many times we have tried the keygen protocol.
	pub keygen_retry_count: Arc<AtomicUsize>,
	// keep rustc happy
	_backend: PhantomData<BE>,
}

// Implementing Clone for DKGWorker is required for the async protocol
impl<B, BE, C, GE> Clone for DKGWorker<B, BE, C, GE>
where
	B: Block,
	BE: Backend<B>,
	C: Client<B, BE>,
	GE: GossipEngineIface,
{
	fn clone(&self) -> Self {
		Self {
			client: self.client.clone(),
			backend: self.backend.clone(),
			key_store: self.key_store.clone(),
			keygen_gossip_engine: self.keygen_gossip_engine.clone(),
			signing_gossip_engine: self.signing_gossip_engine.clone(),
			metrics: self.metrics.clone(),
			rounds: self.rounds.clone(),
			next_rounds: self.next_rounds.clone(),
			signing_rounds: self.signing_rounds.clone(),
			best_dkg_block: self.best_dkg_block.clone(),
			best_authorities: self.best_authorities.clone(),
			best_next_authorities: self.best_next_authorities.clone(),
			latest_header: self.latest_header.clone(),
			current_validator_set: self.current_validator_set.clone(),
			queued_validator_set: self.queued_validator_set.clone(),
			aggregated_public_keys: self.aggregated_public_keys.clone(),
			aggregated_misbehaviour_reports: self.aggregated_misbehaviour_reports.clone(),
			misbehaviour_tx: self.misbehaviour_tx.clone(),
			has_sent_gossip_msg: self.has_sent_gossip_msg.clone(),
			base_path: self.base_path.clone(),
			local_keystore: self.local_keystore.clone(),
			error_handler: self.error_handler.clone(),
			keygen_retry_count: self.keygen_retry_count.clone(),
			_backend: PhantomData,
		}
	}
}

pub type AggregatedMisbehaviourReportStore =
	HashMap<(MisbehaviourType, SessionId, AuthorityId), AggregatedMisbehaviourReports<AuthorityId>>;

impl<B, BE, C, GE> DKGWorker<B, BE, C, GE>
where
	B: Block + Codec,
	BE: Backend<B> + 'static,
	GE: GossipEngineIface + 'static,
	C: Client<B, BE> + 'static,
	C::Api: DKGApi<B, AuthorityId, NumberFor<B>>,
{
	/// Return a new DKG worker instance.
	///
	/// Note that a DKG worker is only fully functional if a corresponding
	/// DKG pallet has been deployed on-chain.
	///
	/// The DKG pallet is needed in order to keep track of the DKG authority set.
	pub(crate) fn new(worker_params: WorkerParams<B, BE, C, GE>) -> Self {
		let WorkerParams {
			client,
			backend,
			key_store,
			keygen_gossip_engine,
			signing_gossip_engine,
			metrics,
			base_path,
			local_keystore,
			latest_header,
			..
		} = worker_params;

		let (error_handler, _) = tokio::sync::broadcast::channel(1024);

		DKGWorker {
			client,
			misbehaviour_tx: None,
			backend,
			key_store,
			keygen_gossip_engine: Arc::new(keygen_gossip_engine),
			signing_gossip_engine: Arc::new(signing_gossip_engine),
			metrics: Arc::new(metrics),
			rounds: Arc::new(RwLock::new(None)),
			next_rounds: Arc::new(RwLock::new(None)),
			signing_rounds: Arc::new(RwLock::new(vec![None; MAX_SIGNING_SETS as _])),
			best_dkg_block: Arc::new(RwLock::new(None)),
			best_authorities: Arc::new(RwLock::new(vec![])),
			best_next_authorities: Arc::new(RwLock::new(vec![])),
			current_validator_set: Arc::new(RwLock::new(AuthoritySet::empty())),
			queued_validator_set: Arc::new(RwLock::new(AuthoritySet::empty())),
			latest_header,
			aggregated_public_keys: Arc::new(RwLock::new(HashMap::new())),
			aggregated_misbehaviour_reports: Arc::new(RwLock::new(HashMap::new())),
			has_sent_gossip_msg: Arc::new(RwLock::new(HashMap::new())),
			base_path: Arc::new(RwLock::new(base_path)),
			local_keystore: Arc::new(RwLock::new(local_keystore)),
			error_handler,
			keygen_retry_count: Arc::new(AtomicUsize::new(0)),
			_backend: PhantomData,
		}
	}
}

#[derive(Copy, Clone, Debug, Eq, PartialEq)]
enum ProtoStageType {
	Genesis,
	Queued,
	Signing,
}

impl<B, BE, C, GE> DKGWorker<B, BE, C, GE>
where
	B: Block,
	BE: Backend<B> + 'static,
	GE: GossipEngineIface + 'static,
	C: Client<B, BE> + 'static,
	C::Api: DKGApi<B, AuthorityId, NumberFor<B>>,
{
	// NOTE: This must be ran at the start of each epoch since best_authorities may change
	// if "current" is true, this will set the "rounds" field in the dkg worker, otherwise,
	// it well set the "next_rounds" field
	#[allow(clippy::too_many_arguments, clippy::type_complexity)]
	fn generate_async_proto_params(
		&self,
		best_authorities: Vec<Public>,
		authority_public_key: Public,
		session_id: SessionId,
		local_key_path: Option<PathBuf>,
		stage: ProtoStageType,
		async_index: u8,
		protocol_name: &str,
	) -> Result<AsyncProtocolParameters<DKGProtocolEngine<B, BE, C, GE>>, DKGError> {
		let best_authorities = Arc::new(best_authorities);
		let authority_public_key = Arc::new(authority_public_key);

		let now = self.get_latest_block_number();
		let status_handle = AsyncProtocolRemote::new(now, session_id);
		// Fetch the active key. This requires rotating the key to have happened with
		// full certainty in order to ensure the right key is being used to make signatures.
		let (active_local_key, _) = self.fetch_local_keys();
		let params = AsyncProtocolParameters {
			engine: Arc::new(DKGProtocolEngine {
				backend: self.backend.clone(),
				latest_header: self.latest_header.clone(),
				client: self.client.clone(),
				keystore: self.key_store.clone(),
				gossip_engine: self.get_gossip_engine_from_protocol_name(protocol_name),
				aggregated_public_keys: self.aggregated_public_keys.clone(),
				best_authorities: best_authorities.clone(),
				authority_public_key: authority_public_key.clone(),
				current_validator_set: self.current_validator_set.clone(),
				local_keystore: self.local_keystore.clone(),
				vote_results: Arc::new(Default::default()),
				local_key_path: Arc::new(RwLock::new(local_key_path)),
				is_genesis: stage == ProtoStageType::Genesis,
				_pd: Default::default(),
			}),
			session_id,
			keystore: self.key_store.clone(),
			current_validator_set: self.current_validator_set.clone(),
			best_authorities,
			authority_public_key,
			batch_id_gen: Arc::new(Default::default()),
			handle: status_handle.clone(),
			local_key: active_local_key.map(|k| k.local_key),
		};
		// Start the respective protocol
		status_handle.start()?;
		// Cache the rounds, respectively
		match stage {
			ProtoStageType::Genesis => {
				debug!(target: "dkg_gadget::worker", "Starting genesis protocol (obtaing the lock)");
				let mut lock = self.rounds.write();
				debug!(target: "dkg_gadget::worker", "Starting genesis protocol (got the lock)");
				if lock.is_some() {
					log::warn!(target: "dkg_gadget::worker", "Overwriting rounds will result in termination of previous rounds!");
				}
				*lock = Some(status_handle);
				// Store the saved rounds with Keygen status since we've executed the start handler
				store_saved_rounds::<B>(
					session_id,
					now,
					MetaHandlerStatus::Keygen,
					self.base_path
						.read()
						.as_ref()
						.map(|path| path.join(ACTIVE_ROUNDS_METADATA_FILE)),
				)
				.map_err(|e| DKGError::GenericError {
					reason: format!("Failed to store saved rounds: {}", e),
				})?;
			},
			ProtoStageType::Queued => {
				debug!(target: "dkg_gadget::worker", "Starting queued protocol (obtaing the lock)");
				let mut lock = self.next_rounds.write();
				debug!(target: "dkg_gadget::worker", "Starting queued protocol (got the lock)");
				if lock.is_some() {
					log::warn!(target: "dkg_gadget::worker", "Overwriting rounds will result in termination of previous rounds!");
				}
				*lock = Some(status_handle);
				// Store the saved rounds with Keygen status since we've executed the start handler
				store_saved_rounds::<B>(
					session_id,
					now,
					MetaHandlerStatus::Keygen,
					self.base_path
						.read()
						.as_ref()
						.map(|path| path.join(QUEUED_ROUNDS_METADATA_FILE)),
				)
				.map_err(|e| DKGError::GenericError {
					reason: format!("Failed to store saved rounds: {}", e),
				})?;
			},
			// When we are at signing stage, it is using the active rounds.
			ProtoStageType::Signing => {
				debug!(target: "dkg_gadget::worker", "Starting signing protocol: async_index #{}", async_index);
				let mut lock = self.signing_rounds.write();
				// first, check if the async_index is already in use and if so, and it is still
				// running, return an error and print a warning that we will overwrite the previous
				// round.
				if let Some(Some(current_round)) = lock.get(async_index as usize) {
					// check if it has stalled or not, if so, we can overwrite it
					// TODO: Write more on what we should be going here since it's all the same
					if current_round.signing_has_stalled(now) {
						// the round has stalled, so we can overwrite it
						log::warn!(target: "dkg_gadget::worker", "signing round async index #{} has stalled, overwriting it", async_index);
						lock[async_index as usize] = Some(status_handle)
					} else if current_round.is_active() {
						// we will allow overwriting the round, but we will print a warning
						log::warn!(target: "dkg_gadget::worker", "Overwriting rounds will result in termination of previous rounds!");
						lock[async_index as usize] = Some(status_handle)
					} else {
						// the round is not active, nor has it stalled, so we can overwrite it.
						log::debug!(target: "dkg_gadget::worker", "signing round async index #{} is not active, overwriting it", async_index);
						lock[async_index as usize] = Some(status_handle)
					}
				} else {
					// otherwise, we can safely write to this slot.
					lock[async_index as usize] = Some(status_handle);
				}
			},
		}

		Ok(params)
	}

	/// Returns the gossip engine based on the protocol_name
	fn get_gossip_engine_from_protocol_name(&self, protocol_name: &str) -> Arc<GE> {
		match protocol_name {
			crate::DKG_KEYGEN_PROTOCOL_NAME => self.keygen_gossip_engine.clone(),
			crate::DKG_SIGNING_PROTOCOL_NAME => self.signing_gossip_engine.clone(),
			_ => panic!("Protocol name not found!"),
		}
	}

	fn spawn_keygen_protocol(
		&self,
		best_authorities: Vec<Public>,
		authority_public_key: Public,
		session_id: SessionId,
		threshold: u16,
		local_key_path: Option<PathBuf>,
		stage: ProtoStageType,
	) {
		match self.generate_async_proto_params(
			best_authorities,
			authority_public_key,
			session_id,
			local_key_path,
			stage,
			0u8,
			crate::DKG_KEYGEN_PROTOCOL_NAME,
		) {
			Ok(async_proto_params) => {
				let err_handler_tx = self.error_handler.clone();
				let status = if let Some(rounds) = self.rounds.read().as_ref() {
					if rounds.session_id == session_id {
						DKGMsgStatus::ACTIVE
					} else {
						DKGMsgStatus::QUEUED
					}
				} else {
					DKGMsgStatus::UNKNOWN
				};
				match GenericAsyncHandler::setup_keygen(async_proto_params, threshold, status) {
					Ok(meta_handler) => {
						let task = async move {
							match meta_handler.await {
								Ok(_) => {
									log::info!(target: "dkg_gadget::worker", "The meta handler has executed successfully");
								},

								Err(err) => {
									error!(target: "dkg_gadget::worker", "Error executing meta handler {:?}", &err);
									let _ = err_handler_tx.send(err);
								},
							}
						};

						// spawn on parallel thread
						let _handle = tokio::task::spawn(task);
					},

					Err(err) => {
						error!(target: "dkg_gadget::worker", "Error starting meta handler {:?}", &err);
						self.handle_dkg_error(err);
					},
				}
			},

			Err(err) => {
				self.handle_dkg_error(err);
			},
		}
	}

	#[allow(clippy::too_many_arguments, clippy::type_complexity)]
	fn create_signing_protocol(
		&self,
		best_authorities: Vec<Public>,
		authority_public_key: Public,
		session_id: SessionId,
		threshold: u16,
		local_key_path: Option<PathBuf>,
		stage: ProtoStageType,
		unsigned_proposals: Vec<UnsignedProposal>,
		signing_set: Vec<u16>,
		async_index: u8,
	) -> Result<Pin<Box<dyn Future<Output = Result<u8, DKGError>> + Send + 'static>>, DKGError> {
		let async_proto_params = self.generate_async_proto_params(
			best_authorities,
			authority_public_key,
			session_id,
			local_key_path,
			stage,
			async_index,
			crate::DKG_SIGNING_PROTOCOL_NAME,
		)?;

		let err_handler_tx = self.error_handler.clone();
		let meta_handler = GenericAsyncHandler::setup_signing(
			async_proto_params,
			threshold,
			unsigned_proposals,
			signing_set,
			async_index,
		)?;
		let task = async move {
			match meta_handler.await {
				Ok(_) => {
					log::info!(target: "dkg_gadget::worker", "The meta handler has executed successfully");
					Ok(async_index)
				},

				Err(err) => {
					error!(target: "dkg_gadget::worker", "Error executing meta handler {:?}", &err);
					let _ = err_handler_tx.send(err.clone());
					Err(err)
				},
			}
		};

		Ok(Box::pin(task))
	}

	/// Rotates the contents of the DKG local key files from the queued file to the active file.
	///
	/// This is meant to be used when rotating the DKG. During a rotation, we begin generating
	/// a new queued DKG local key for the new queued authority set. The previously queued set
	/// is now the active set and so we transition their local key data into the active file path.
	///
	/// `DKG_LOCAL_KEY_FILE` - the active file path for the active local key (DKG public key)
	/// `QUEUED_DKG_LOCAL_KEY_FILE` - the queued file path for the queued local key (DKG public key)
	///
	/// This should never execute unless we are certain that the rotation will succeed, i.e.
	/// that the signature of the next DKG public key has been created and stored on-chain.
	fn rotate_local_key_files(&self) -> bool {
		let local_key_path = get_key_path(&self.base_path.read().clone(), DKG_LOCAL_KEY_FILE);
		let queued_local_key_path =
			get_key_path(&self.base_path.read().clone(), QUEUED_DKG_LOCAL_KEY_FILE);
		debug!(target: "dkg_gadget::worker", "Rotating local key files");
		debug!(target: "dkg_gadget::worker", "Local key path: {:?}", local_key_path);
		debug!(target: "dkg_gadget::worker", "Queued local key path: {:?}", queued_local_key_path);
		if let (Some(path), Some(queued_path)) = (local_key_path, queued_local_key_path) {
			if let Err(err) = std::fs::copy(queued_path, path) {
				error!("Error copying queued key {:?}", &err);
				return false
			} else {
				debug!("Successfully copied queued key to current key");
				return true
			}
		}

		false
	}

	/// Fetch the local stored keys if they exist.
	fn fetch_local_keys(&self) -> (Option<StoredLocalKey>, Option<StoredLocalKey>) {
		let local_key_path = get_key_path(&self.base_path.read().clone(), DKG_LOCAL_KEY_FILE);
		let queued_local_key_path =
			get_key_path(&self.base_path.read().clone(), QUEUED_DKG_LOCAL_KEY_FILE);

		let sr_pub = self.get_sr25519_public_key();
		match (local_key_path, queued_local_key_path) {
			(Some(path), Some(queued_path)) => (
				load_stored_key(path, self.local_keystore.read().as_ref(), sr_pub).ok(),
				load_stored_key(queued_path, self.local_keystore.read().as_ref(), sr_pub).ok(),
			),
			(Some(path), None) =>
				(load_stored_key(path, self.local_keystore.read().as_ref(), sr_pub).ok(), None),
			(None, Some(queued_path)) => (
				None,
				load_stored_key(queued_path, self.local_keystore.read().as_ref(), sr_pub).ok(),
			),
			(None, None) => (None, None),
		}
	}

	/// Get the party index of our worker
	///
	/// Returns `None` if we are not in the best authority set
	pub fn get_party_index(&self, header: &B::Header) -> Option<u16> {
		let public = self.get_authority_public_key();
		let best_authorities = self.get_best_authorities(header);
		for elt in best_authorities {
			if elt.1 == public {
				return Some(elt.0)
			}
		}

		None
	}

	/// Get the next party index of our worker for possible queued keygen
	///
	/// Returns `None` if we are not in the next best authority set
	pub fn get_next_party_index(&self, header: &B::Header) -> Option<u16> {
		let public = self.get_authority_public_key();
		let next_best_authorities = self.get_next_best_authorities(header);
		for elt in next_best_authorities {
			if elt.1 == public {
				return Some(elt.0)
			}
		}

		None
	}

	/// Get the signature threshold at a specific block
	pub fn get_signature_threshold(&self, header: &B::Header) -> u16 {
		let at: BlockId<B> = BlockId::hash(header.hash());
		return self.client.runtime_api().signature_threshold(&at).unwrap_or_default()
	}

	/// Get the next signature threshold at a specific block
	pub fn get_next_signature_threshold(&self, header: &B::Header) -> u16 {
		let at: BlockId<B> = BlockId::hash(header.hash());
		return self.client.runtime_api().next_signature_threshold(&at).unwrap_or_default()
	}

	/// Get the active DKG public key
	pub fn get_dkg_pub_key(&self, header: &B::Header) -> (AuthoritySetId, Vec<u8>) {
		let at: BlockId<B> = BlockId::hash(header.hash());
		return self.client.runtime_api().dkg_pub_key(&at).ok().unwrap_or_default()
	}

	/// Get the next DKG public key
	#[allow(dead_code)]
	pub fn get_next_dkg_pub_key(&self, header: &B::Header) -> Option<(AuthoritySetId, Vec<u8>)> {
		let at: BlockId<B> = BlockId::hash(header.hash());
		return self.client.runtime_api().next_dkg_pub_key(&at).ok().unwrap_or_default()
	}

	/// Get the jailed keygen authorities
	#[allow(dead_code)]
	pub fn get_keygen_jailed(&self, header: &B::Header, set: &[AuthorityId]) -> Vec<AuthorityId> {
		let at: BlockId<B> = BlockId::hash(header.hash());
		return self
			.client
			.runtime_api()
			.get_keygen_jailed(&at, set.to_vec())
			.unwrap_or_default()
	}

	/// Get the best authorities for keygen
	pub fn get_best_authorities(&self, header: &B::Header) -> Vec<(u16, AuthorityId)> {
		let at: BlockId<B> = BlockId::hash(header.hash());
		return self.client.runtime_api().get_best_authorities(&at).unwrap_or_default()
	}

	/// Get the next best authorities for keygen
	pub fn get_next_best_authorities(&self, header: &B::Header) -> Vec<(u16, AuthorityId)> {
		let at: BlockId<B> = BlockId::hash(header.hash());
		return self.client.runtime_api().get_next_best_authorities(&at).unwrap_or_default()
	}

	/// Returns the progress of current session
	pub fn get_current_session_progress(&self, header: &B::Header) -> Option<sp_runtime::Permill> {
		let at: BlockId<B> = BlockId::hash(header.hash());
		return self
			.client
			.runtime_api()
			.get_current_session_progress(&at, *header.number())
			.unwrap_or_default()
	}

	/// Return the next and queued validator set at header `header`.
	///
	/// Note that the validator set could be `None`. This is the case if we don't find
	/// a DKG authority set change and we can't fetch the authority set from the
	/// DKG on-chain state.
	///
	/// Such a failure is usually an indication that the DKG pallet has not been deployed (yet).
	///
	/// If the validators are None, we use the arbitrary validators gotten from the authority set
	/// and queued authority set in the given header
	pub fn validator_set(
		&self,
		header: &B::Header,
	) -> Option<(AuthoritySet<Public>, AuthoritySet<Public>)> {
		Self::validator_set_inner(header, &self.client)
	}

	fn validator_set_inner(
		header: &B::Header,
		client: &Arc<C>,
	) -> Option<(AuthoritySet<Public>, AuthoritySet<Public>)> {
		let new = if let Some((new, queued)) = find_authorities_change::<B>(header) {
			Some((new, queued))
		} else {
			let at: BlockId<B> = BlockId::hash(header.hash());
			let current_authority_set = client.runtime_api().authority_set(&at).ok();
			let queued_authority_set = client.runtime_api().queued_authority_set(&at).ok();
			match (current_authority_set, queued_authority_set) {
				(Some(current), Some(queued)) => Some((current, queued)),
				_ => None,
			}
		};

		trace!(target: "dkg_gadget::worker", "🕸️  active validator set: {:?}", new);

		new
	}

	/// Verify `active` validator set for `block` against the key store
	///
	/// The critical case is, if we do have a public key in the key store which is not
	/// part of the active validator set.
	///
	/// Note that for a non-authority node there will be no keystore, and we will
	/// return an error and don't check. The error can usually be ignored.
	fn verify_validator_set(
		&self,
		block: &NumberFor<B>,
		mut active: AuthoritySet<Public>,
	) -> Result<(), error::Error> {
		let active: BTreeSet<Public> = active.authorities.drain(..).collect();

		let store: BTreeSet<Public> = self.key_store.public_keys()?.drain(..).collect();

		let missing: Vec<_> = store.difference(&active).cloned().collect();

		if !missing.is_empty() {
			debug!(target: "dkg_gadget::worker", "🕸️  for block {:?}, public key missing in validator set is: {:?}", block, missing);
		}

		Ok(())
	}

	fn handle_genesis_dkg_setup(
		&self,
		header: &B::Header,
		genesis_authority_set: AuthoritySet<Public>,
	) {
		// Check if the authority set is empty or if this authority set isn't actually the genesis
		// set
		if genesis_authority_set.authorities.is_empty() {
			return
		}
		// If the rounds is none and we are not using the genesis authority set ID
		// there is a critical error. I'm not sure how this can happen but it should
		// prevent an edge case.
		match self.rounds.read().as_ref() {
			None if genesis_authority_set.id != GENESIS_AUTHORITY_SET_ID => {
				error!(target: "dkg_gadget::worker", "🕸️  Rounds is not and authority set is not genesis set ID 0");
				return
			},
			_ => {},
		}

		let latest_block_num = self.get_latest_block_number();

		// Check if we've already set up the DKG for this authority set
		// if the active is currently running, and, the keygen has stalled, create one anew
		match self.rounds.read().as_ref() {
			Some(rounds) if rounds.is_active() && !rounds.keygen_has_stalled(latest_block_num) => {
				debug!(target: "dkg_gadget::worker", "🕸️  Rounds exists and is active");
				return
			},
			_ => {},
		}

		let local_key_path = get_key_path(&self.base_path.read(), DKG_LOCAL_KEY_FILE);
		if let Some(local_key) = local_key_path.as_ref() {
			let _ = cleanup(local_key.clone());
		}
		// DKG keygen authorities are always taken from the best set of authorities
		let session_id = genesis_authority_set.id;
		let maybe_party_index = self.get_party_index(header);
		// Check whether the worker is in the best set or return
		if maybe_party_index.is_none() {
			info!(target: "dkg_gadget::worker", "🕸️  NOT IN THE SET OF BEST GENESIS AUTHORITIES: session {:?}", session_id);
			*self.rounds.write() = None;
			return
		} else {
			info!(target: "dkg_gadget::worker", "🕸️  IN THE SET OF BEST GENESIS AUTHORITIES: session {:?}", session_id);
		}

		let best_authorities: Vec<Public> =
			self.get_best_authorities(header).iter().map(|x| x.1.clone()).collect();
		let threshold = self.get_signature_threshold(header);
		let authority_public_key = self.get_authority_public_key();
		self.spawn_keygen_protocol(
			best_authorities,
			authority_public_key,
			session_id,
			threshold,
			local_key_path,
			ProtoStageType::Genesis,
		);
	}

	fn handle_queued_dkg_setup(&self, header: &B::Header, queued: AuthoritySet<Public>) {
		// Check if the authority set is empty, return or proceed
		if queued.authorities.is_empty() {
			debug!(target: "dkg_gadget::worker", "🕸️  queued authority set is empty");
			return
		}
		// Handling edge cases when the rounds exists, is currently active, and not stalled
		if let Some(rounds) = self.next_rounds.read().as_ref() {
			// Check if the next rounds exists and has processed for this next queued round id
			if rounds.is_active() && !rounds.keygen_has_stalled(*header.number()) {
				debug!(target: "dkg_gadget::worker", "🕸️  Next rounds exists and is active, returning...");
				return
			} else {
				debug!(target: "dkg_gadget::worker", "🕸️  Next rounds keygen has stalled, creating new rounds...");
				// clear the next rounds.
			}
		}

		let queued_local_key_path =
			get_key_path(&*self.base_path.read(), QUEUED_DKG_LOCAL_KEY_FILE);
		if let Some(path) = queued_local_key_path.as_ref() {
			let _ = cleanup(path.clone());
		}

		// Get the best next authorities using the keygen threshold
		let session_id = queued.id;
		let maybe_party_index = self.get_next_party_index(header);
		// Check whether the worker is in the best set or return
		if maybe_party_index.is_none() {
			info!(target: "dkg_gadget::worker", "🕸️  NOT IN THE SET OF BEST NEXT AUTHORITIES: session {:?}", session_id);
			*self.next_rounds.write() = None;
			return
		} else {
			info!(target: "dkg_gadget::worker", "🕸️  IN THE SET OF BEST NEXT AUTHORITIES: session {:?}", session_id);
		}

		let best_authorities: Vec<Public> =
			self.get_next_best_authorities(header).iter().map(|x| x.1.clone()).collect();
		let threshold = self.get_next_signature_threshold(header);

		let authority_public_key = self.get_authority_public_key();
		// spawn the Keygen protocol for the Queued DKG.
		debug!(target: "dkg_gadget::worker", "🕸️  Spawning keygen protocol for queued DKG");
		self.spawn_keygen_protocol(
			best_authorities,
			authority_public_key,
			session_id,
			threshold,
			queued_local_key_path,
			ProtoStageType::Queued,
		);
	}

	// *** Block notifications ***
	fn process_block_notification(&self, header: &B::Header) {
		if let Some(latest_header) = self.latest_header.read().clone() {
			if latest_header.number() >= header.number() {
				// We've already seen this block, ignore it.
				debug!(target: "dkg_gadget::worker", "🕸️  Latest header is greater than or equal to current header, returning...");
				return
			}
		}
		debug!(target: "dkg_gadget::worker", "🕸️  Processing block notification for block {}", header.number());
		*self.latest_header.write() = Some(header.clone());
		debug!(target: "dkg_gadget::worker", "🕸️  Latest header is now: {:?}", header.number());
		// Clear offchain storage
		listen_and_clear_offchain_storage(self, header);
		// Attempt to enact new DKG authorities if sessions have changed

		// The Steps for enacting new DKG authorities are:
		// 1. Check if the DKG Public Key are not yet set on chain (or not yet generated)
		// 2. if yes, we start enacting authorities on genesis flow.
		// 3. if no, we start enacting authorities on queued flow and submit any unsigned
		//          proposals.
		if self.get_dkg_pub_key(header).1.is_empty() {
			self.maybe_enact_genesis_authorities(header);
		} else {
			self.maybe_enact_new_authorities(header);
			self.submit_unsigned_proposals(header);
		}
	}

	fn maybe_enact_genesis_authorities(&self, header: &B::Header) {
		// Get the active and queued validators to check for updates
		if let Some((active, queued)) = self.validator_set(header) {
			// If we are in the genesis state, we need to enact the genesis authorities
			if active.id == GENESIS_AUTHORITY_SET_ID && self.best_dkg_block.read().is_none() {
				debug!(target: "dkg_gadget::worker", "🕸️  GENESIS SESSION ID {:?}", active.id);
				metric_set!(self, dkg_validator_set_id, active.id);
				// Setting new validator set id as current
				*self.current_validator_set.write() = active.clone();
				*self.queued_validator_set.write() = queued.clone();
				// verify the new validator set
				let _ = self.verify_validator_set(header.number(), active.clone());
				*self.best_dkg_block.write() = Some(*header.number());
				*self.best_authorities.write() = self.get_best_authorities(header);
				*self.best_next_authorities.write() = self.get_next_best_authorities(header);
				// Setting up the DKG
				self.handle_genesis_dkg_setup(header, active);
				self.handle_queued_dkg_setup(header, queued);
			}
		}
	}

	fn maybe_enact_new_authorities(&self, header: &B::Header) {
		// Get the active and queued validators to check for updates
		if let Some((active, queued)) = self.validator_set(header) {
			// Query the current state of session progress, we will proceed with enact new
			// authorities if the session progress has passed threshold
			if let Some(session_progress) = self.get_current_session_progress(header) {
				debug!(target: "dkg_gadget::worker", "🕸️  Session progress percentage : {:?}", session_progress);
				if session_progress < SESSION_PROGRESS_THRESHOLD {
					debug!(target: "dkg_gadget::worker", "🕸️  Session progress percentage below threshold!");
					return
				}
			} else {
				debug!(target: "dkg_gadget::worker", "🕸️  Unable to retrive session progress percentage!");
				return
			}

			debug!(target: "dkg_gadget::worker", "🕸️  Session progress percentage above threshold, proceed with enact new authorities");

			let next_best = self.get_next_best_authorities(header);
			debug!(target: "dkg_gadget::worker", "🕸️  Next Best Authorities {:?}", next_best);
			let next_best_has_changed = next_best != *self.best_next_authorities.read();
			if next_best_has_changed && self.queued_validator_set.read().id == queued.id {
				debug!(target: "dkg_gadget::worker", "🕸️  Best authorities has changed on-chain\nOLD {:?}\nNEW: {:?}", self.best_next_authorities, next_best);
				// Update the next best authorities
				*self.best_next_authorities.write() = next_best;
				// Start the queued DKG setup for the new queued authorities
				self.handle_queued_dkg_setup(header, queued);
				return
			}
			// a read only clone, to avoid holding the lock for the whole duration of the function
			let lock = self.next_rounds.read();
			let next_rounds_clone = (*lock).clone();
			drop(lock);
			// If the next rounds have stalled, we restart similarly to above.
			if let Some(rounds) = next_rounds_clone {
				debug!(target: "dkg_gadget::worker", "🕸️  Status: {:?}, Now: {:?}, Started At: {:?}, Timeout length: {:?}", rounds.status, header.number(), rounds.started_at, KEYGEN_TIMEOUT);
				let keygen_stalled = rounds.keygen_has_stalled(*header.number());
				let (current_attmp, max, should_retry) = {
					// check how many authorities are in the next best authorities
					// and then check the signature threshold `t`, if `t+1` is greater than the
					// number of authorities and we still have not reached the maximum number of
					// retries, we should retry the keygen
					let n = next_best.len();
					let t = self.get_next_signature_threshold(header) as usize;
					// in this case, if t + 1 is equal to n, we should retry the keygen
					// indefinitely.
					// For example, if we are running a 3 node network, with 1-of-2 DKG, it will not
					// be possible to successfully report the DKG Misbehavior on chain.
					let max_retries = if t + 1 == n { 0 } else { MAX_KEYGEN_RETRIES };
					let v = self.keygen_retry_count.load(Ordering::SeqCst);
					let should_retry = v < max_retries || max_retries == 0;
					if keygen_stalled {
						debug!(
							target: "dkg_gadget::worker",
							"Calculated retry conditions => n: {n}, t: {t}, current_attempt: {v}, max: {max_retries}, should_retry: {should_retry}"
						);
					}
					(v, max_retries, should_retry)
				};
				if keygen_stalled && should_retry {
					debug!(target: "dkg_gadget::worker", "🕸️  Queued Keygen has stalled, retrying (attempt: {}/{})", current_attmp, max);
					// Update the next best authorities
					*self.best_next_authorities.write() = next_best;
					// Start the queued Keygen protocol again.
					self.handle_queued_dkg_setup(header, queued);
					// Increment the retry count
					self.keygen_retry_count.fetch_add(1, Ordering::SeqCst);
					return
				} else if keygen_stalled && !should_retry {
					debug!(target: "dkg_gadget::worker", "🕸️  Queued Keygen has stalled, but we have reached the maximum number of retries will report bad actors.");
					return self.handle_dkg_error(DKGError::KeygenTimeout {
						bad_actors: convert_u16_vec_to_usize_vec(
							rounds.current_round_blame().blamed_parties,
						),
					})
				}
			}

			let queued_keygen_in_progress = self
				.next_rounds
				.read()
				.as_ref()
				.map(|r| !r.is_keygen_finished())
				.unwrap_or(false);

			debug!(target: "dkg_gadget::worker", "🕸️  QUEUED KEYGEN IN PROGRESS: {:?}", queued_keygen_in_progress);
			debug!(target: "dkg_gadget::worker", "🕸️  QUEUED DKG ID: {:?}", queued.id);
			debug!(target: "dkg_gadget::worker", "🕸️  QUEUED VALIDATOR SET ID: {:?}", self.queued_validator_set.read().id);
			debug!(target: "dkg_gadget::worker", "🕸️  QUEUED DKG STATUS: {:?}", self.next_rounds.read().as_ref().map(|r| r.status.clone()));

			// If the session has changed and a keygen is not in progress, we rotate
			if self.queued_validator_set.read().id != queued.id && !queued_keygen_in_progress {
				debug!(target: "dkg_gadget::worker", "🕸️  ACTIVE SESSION ID {:?}", active.id);
				metric_set!(self, dkg_validator_set_id, active.id);
				// verify the new validator set
				let _ = self.verify_validator_set(header.number(), active.clone());
				// Update the validator sets
				*self.current_validator_set.write() = active;
				*self.queued_validator_set.write() = queued.clone();
				// Check the local keystore, if a queued key exists with the same
				// round ID then we shouldn't rotate since it means we have shut down
				// and started up after a previous rotation.
				let (_, maybe_queued_key) = self.fetch_local_keys();
				match maybe_queued_key {
					Some(queued_key) if queued_key.session_id == queued.id => {
						debug!(target: "dkg_gadget::worker", "🕸️  QUEUED KEY EXISTS: {:?}", queued_key.session_id);
						debug!(target: "dkg_gadget::worker", "🕸️  Queued local key exists at same round as queued validator set {:?}", queued.id);
						return
					},
					Some(k) => {
						debug!(target: "dkg_gadget::worker", "🕸️  QUEUED KEY EXISTS: {:?}", k.session_id);
						debug!(target: "dkg_gadget::worker", "🕸️  Queued local key exists at different round than queued validator set {:?}", queued.id);
					},
					None => {
						debug!(target: "dkg_gadget::worker", "🕸️  QUEUED KEY DOES NOT EXIST");
					},
				};
				// If we are starting a new queued DKG, we rotate the next rounds
				log::warn!(target: "dkg_gadget::worker", "🕸️  Rotating next round this will result in a drop/termination of the current rounds!");
				match self.rounds.read().as_ref() {
					Some(r) if r.is_active() => {
						log::warn!(target: "dkg_gadget::worker", "🕸️  Current rounds is active, rotating next round will terminate it!!");
					},
					Some(_) | None => {
						log::warn!(target: "dkg_gadget::worker", "🕸️  Current rounds is not active, rotating next rounds is okay");
					},
				};
				*self.rounds.write() = self.next_rounds.write().take();
				// We also rotate the best authority caches
				*self.best_authorities.write() = self.best_next_authorities.read().clone();
				*self.best_next_authorities.write() = self.get_next_best_authorities(header);
				// Rotate the key files
				let success = self.rotate_local_key_files();
				debug!(target: "dkg_gadget::worker", "🕸️  ROTATED LOCAL KEY FILES: {:?}", success);
				// since we just rotate, we rest the keygen retry counter
				self.keygen_retry_count.store(0, Ordering::Relaxed);
				// Start the queued DKG setup for the new queued authorities
				self.handle_queued_dkg_setup(header, queued);
			}
		} else {
			// no queued validator set, so we don't do anything
			debug!(target: "dkg_gadget::worker", "🕸️  NO QUEUED VALIDATOR SET");
		}
	}

	fn handle_finality_notification(&self, notification: FinalityNotification<B>) {
		trace!(target: "dkg_gadget::worker", "🕸️  Finality notification: {:?}", notification);
		// Handle finality notifications
		self.process_block_notification(&notification.header);
	}

	fn verify_signature_against_authorities(
		&self,
		signed_dkg_msg: SignedDKGMessage<Public>,
	) -> Result<DKGMessage<Public>, DKGError> {
		Self::verify_signature_against_authorities_inner(
			signed_dkg_msg,
			&self.latest_header,
			&self.client,
		)
	}

	pub fn verify_signature_against_authorities_inner(
		signed_dkg_msg: SignedDKGMessage<Public>,
		latest_header: &Arc<RwLock<Option<B::Header>>>,
		client: &Arc<C>,
	) -> Result<DKGMessage<Public>, DKGError> {
		let dkg_msg = signed_dkg_msg.msg;
		let encoded = dkg_msg.encode();
		let signature = signed_dkg_msg.signature.unwrap();
		// Get authority accounts
		let mut authorities: Option<(Vec<AuthorityId>, Vec<AuthorityId>)> = None;
		if let Some(header) = latest_header.read().clone() {
			authorities = Self::validator_set_inner(&header, client)
				.map(|a| (a.0.authorities, a.1.authorities));
		}

		if authorities.is_none() {
			return Err(DKGError::GenericError { reason: "No authorities".into() })
		}

		let check_signers = |xs: &[AuthorityId]| {
			return dkg_runtime_primitives::utils::verify_signer_from_set_ecdsa(
				xs.iter()
					.map(|x| ecdsa::Public::from_raw(to_slice_33(&x.encode()).unwrap()))
					.collect(),
				&encoded,
				&signature,
			)
			.1
		};

		if check_signers(&authorities.clone().unwrap().0) || check_signers(&authorities.unwrap().1)
		{
			Ok(dkg_msg)
		} else {
			Err(DKGError::GenericError {
				reason: "Message signature is not from a registered authority or next authority"
					.into(),
			})
		}
	}

	pub fn handle_dkg_error(&self, dkg_error: DKGError) {
		log::error!(target: "dkg_gadget", "Received error: {:?}", dkg_error);
		let authorities: Vec<Public> =
			self.best_authorities.read().iter().map(|x| x.1.clone()).collect();

		let bad_actors = match dkg_error {
			DKGError::KeygenMisbehaviour { ref bad_actors, .. } => bad_actors.clone(),
			DKGError::KeygenTimeout { ref bad_actors } => bad_actors.clone(),
			DKGError::SignMisbehaviour { ref bad_actors, .. } => bad_actors.clone(),
			_ => Default::default(),
		};

		let mut offenders: Vec<AuthorityId> = Vec::new();
		for bad_actor in bad_actors {
			let bad_actor = bad_actor as usize;
			if bad_actor > 0 && bad_actor <= authorities.len() {
				if let Some(offender) = authorities.get(bad_actor - 1) {
					offenders.push(offender.clone());
				}
			}
		}

		for offender in offenders {
			match dkg_error {
				DKGError::KeygenMisbehaviour { bad_actors: _, .. } =>
					self.handle_dkg_report(DKGReport::KeygenMisbehaviour { offender }),
				DKGError::KeygenTimeout { .. } =>
					self.handle_dkg_report(DKGReport::KeygenMisbehaviour { offender }),
				DKGError::SignMisbehaviour { bad_actors: _, .. } =>
					self.handle_dkg_report(DKGReport::SignMisbehaviour { offender }),
				_ => (),
			}
		}
	}

	/// Route messages internally where they need to be routed
	fn process_incoming_dkg_message(
		&self,
		dkg_msg: SignedDKGMessage<Public>,
	) -> Result<(), DKGError> {
		// discard the message if from previous round
		if let Some(current_round) = self.rounds.read().as_ref() {
			if dkg_msg.msg.session_id < current_round.session_id {
				log::warn!(target: "dkg_gadget::worker", "Message is for already completed round: {}, Discarding message", dkg_msg.msg.session_id);
				return Ok(())
			}
		}

		match &dkg_msg.msg.payload {
			DKGMsgPayload::Keygen(kg) => {
				let sender_id = kg.clone().sender_id;
				let msg = Arc::new(dkg_msg);
				if let Some(rounds) = self.rounds.read().as_ref() {
<<<<<<< HEAD
					if rounds.session_id == msg.msg.session_id {
=======
					if rounds.round_id == msg.msg.round_id {
						debug!(
							"Receiving keygen message for round {} from party {}",
							rounds.round_id, sender_id
						);
>>>>>>> 999928ad
						if let Err(err) = rounds.deliver_message(msg) {
							self.handle_dkg_error(DKGError::CriticalError {
								reason: err.to_string(),
							})
						}
						return Ok(())
					}
				}

				if let Some(rounds) = self.next_rounds.read().as_ref() {
					if rounds.session_id == msg.msg.session_id {
						if let Err(err) = rounds.deliver_message(msg) {
							self.handle_dkg_error(DKGError::CriticalError {
								reason: err.to_string(),
							})
						}
						return Ok(())
					}
				}

				Ok(())
			},
			DKGMsgPayload::Offline(..) | DKGMsgPayload::Vote(..) => {
				let msg = Arc::new(dkg_msg);
				let async_index = msg.msg.payload.get_async_index();
				log::debug!(target: "dkg_gadget::worker", "Received message for async index {}", async_index);
				if let Some(Some(rounds)) = self.signing_rounds.read().get(async_index as usize) {
					log::debug!(target: "dkg_gadget::worker", "Message is for signing execution in session {}", rounds.session_id);
					if rounds.session_id == msg.msg.session_id {
						log::debug!(target: "dkg_gadget::worker", "Message is for this signing execution in session: {}", rounds.session_id);
						if let Err(err) = rounds.deliver_message(msg) {
							self.handle_dkg_error(DKGError::CriticalError {
								reason: err.to_string(),
							})
						}
					} else {
						log::warn!(target: "dkg_gadget::worker", "Message is for another signing round: {}", rounds.session_id);
					}
				} else {
					log::warn!(target: "dkg_gadget::worker", "No signing rounds for async index {}", async_index);
				}
				Ok(())
			},
			DKGMsgPayload::PublicKeyBroadcast(_) => {
				match self.verify_signature_against_authorities(dkg_msg) {
					Ok(dkg_msg) => {
						match handle_public_key_broadcast(self, dkg_msg) {
							Ok(()) => (),
							Err(err) =>
								error!(target: "dkg_gadget::worker", "🕸️  Error while handling DKG message {:?}", err),
						};
					},

					Err(err) => {
						log::error!(target: "dkg_gadget::worker", "Error while verifying signature against authorities: {:?}", err)
					},
				}
				Ok(())
			},
			DKGMsgPayload::MisbehaviourBroadcast(_) => {
				match self.verify_signature_against_authorities(dkg_msg) {
					Ok(dkg_msg) => {
						match handle_misbehaviour_report(self, dkg_msg) {
							Ok(()) => (),
							Err(err) =>
								error!(target: "dkg_gadget::worker", "🕸️  Error while handling DKG message {:?}", err),
						};
					},

					Err(err) => {
						log::error!(target: "dkg_gadget::worker", "Error while verifying signature against authorities: {:?}", err)
					},
				}

				Ok(())
			},
		}
	}

	fn handle_dkg_report(&self, dkg_report: DKGReport) {
		let (offender, session_id, misbehaviour_type) = match dkg_report {
			// Keygen misbehaviour possibly leads to keygen failure. This should be slashed
			// more severely than sign misbehaviour events.
			DKGReport::KeygenMisbehaviour { offender } => {
				info!(target: "dkg_gadget::worker", "🕸️  DKG Keygen misbehaviour by {}", offender);
				if let Some(rounds) = self.next_rounds.read().as_ref() {
					(offender, rounds.session_id, MisbehaviourType::Keygen)
				} else {
					(offender, 0, MisbehaviourType::Keygen)
				}
			},
			DKGReport::SignMisbehaviour { offender } => {
				info!(target: "dkg_gadget::worker", "🕸️  DKG Signing misbehaviour by {}", offender);
				if let Some(rounds) = self.rounds.read().as_ref() {
					(offender, rounds.session_id, MisbehaviourType::Sign)
				} else {
					(offender, 0, MisbehaviourType::Sign)
				}
			},
		};

		let misbehaviour_msg =
			DKGMisbehaviourMessage { misbehaviour_type, session_id, offender, signature: vec![] };
		let hash = sp_core::blake2_128(&misbehaviour_msg.encode());
		let count = *self.has_sent_gossip_msg.read().get(&hash).unwrap_or(&0u8);
		if count > GOSSIP_MESSAGE_RESENDING_LIMIT {
			return
		}
		gossip_misbehaviour_report(self, misbehaviour_msg);
		self.has_sent_gossip_msg.write().insert(hash, count + 1);
	}

	pub fn authenticate_msg_origin(
		&self,
		is_main_round: bool,
		authorities: (Vec<Public>, Vec<Public>),
		msg: &[u8],
		signature: &[u8],
	) -> Result<Public, DKGError> {
		let get_keys = |accts: &[Public]| {
			accts
				.iter()
				.map(|x| {
					ecdsa::Public(to_slice_33(&x.encode()).unwrap_or_else(|| {
						panic!("Failed to convert account id to ecdsa public key")
					}))
				})
				.collect::<Vec<ecdsa::Public>>()
		};

		let maybe_signers =
			if is_main_round { get_keys(&authorities.0) } else { get_keys(&authorities.1) };

		let (maybe_signer, success) = dkg_runtime_primitives::utils::verify_signer_from_set_ecdsa(
			maybe_signers,
			msg,
			signature,
		);

		if !success {
			return Err(DKGError::GenericError {
				reason: "Message signature is not from a registered authority".to_string(),
			})
		}

		Ok(Public::from(maybe_signer.unwrap()))
	}

	fn submit_unsigned_proposals(&self, header: &B::Header) {
		let session_id = self.current_validator_set.read().id;
		let at: BlockId<B> = BlockId::hash(header.hash());
		let maybe_party_index = self.get_party_index(header);
		// Check whether the worker is in the best set or return
		if maybe_party_index.is_none() {
			info!(target: "dkg_gadget::worker", "🕸️  NOT IN THE SET OF BEST AUTHORITIES: session {:?}", session_id);
			return
		} else {
			info!(target: "dkg_gadget::worker", "🕸️  IN THE SET OF BEST AUTHORITIES: session {:?}", session_id);
		}

		let unsigned_proposals = match self.client.runtime_api().get_unsigned_proposals(&at) {
			Ok(res) => res,
			Err(_) => return,
		};
		if unsigned_proposals.is_empty() {
			return
		} else {
			debug!(target: "dkg_gadget::worker", "Got unsigned proposals count {}", unsigned_proposals.len());
		}

		let best_authorities: Vec<Public> =
			self.get_best_authorities(header).iter().map(|x| x.1.clone()).collect();
		let threshold = self.get_signature_threshold(header);
		let authority_public_key = self.get_authority_public_key();

		let (active_local_key, _) = self.fetch_local_keys();
		let local_key = if let Some(active_local_key) = active_local_key {
			active_local_key.local_key
		} else {
			return
		};

		let mut count = 0;
		let mut seed = local_key.public_key().to_bytes(true)[1..].to_vec();

		// Generate multiple signing sets for signing the same unsigned proposals.
		// The goal is to successfully sign proposals immediately in the event that
		// some authorities are not present.
		//
		// For example, if we have authorities: [1,2,3] and we only generate a single
		// signing set (1,2), then if either party is absent, we will not be able to sign
		// until we handle a misbehaviour. Instead, we brute force sign with multiple sets.
		// For `n` authorities, to cover all signing sets of size `t+1`, we need to generate
		// (n choose (t+1)) sets.
		//
		// Sets with the same values are not unique. We only care about all unique, unordered
		// permutations of size `t+1`. i.e. (1,2), (2,3), (1,3) === (2,1), (3,2), (3,1)
		let factorial = |num: u64| match num {
			0 => 1,
			1.. => (1..num + 1).product(),
		};
		// TODO: Modify this to not blow up as n, t grow.
		let mut signing_sets = Vec::new();
		let n = factorial(best_authorities.len() as u64);
		let k = factorial((threshold + 1) as u64);
		let n_minus_k = factorial((best_authorities.len() - threshold as usize - 1) as u64);
		let num_combinations = std::cmp::min(n / (k * n_minus_k), MAX_SIGNING_SETS);
		debug!(target: "dkg_gadget::worker", "Generating {} signing sets", num_combinations);
		while signing_sets.len() < num_combinations as usize {
			if count > 0 {
				seed = sp_core::keccak_256(&seed).to_vec();
			}
			let maybe_set = self.generate_signers(&seed, threshold, best_authorities.clone()).ok();
			if let Some(set) = maybe_set {
				let set = HashSet::<u16>::from_iter(set.iter().cloned());
				if !signing_sets.contains(&set) {
					signing_sets.push(set);
				}
			}

			count += 1;
		}

		let mut futures = Vec::with_capacity(signing_sets.len());
		#[allow(clippy::needless_range_loop)]
		for i in 0..signing_sets.len() {
			// Filter for only the signing sets that contain our party index.
			if signing_sets[i].contains(&maybe_party_index.unwrap()) {
				log::info!(target: "dkg_gadget::worker", "🕸️  Session Id {:?} | Async index {:?} | {}-out-of-{} signers: ({:?})", session_id, i, threshold, best_authorities.len(), signing_sets[i].clone());
				match self.create_signing_protocol(
					best_authorities.clone(),
					authority_public_key.clone(),
					session_id,
					threshold,
					None,
					ProtoStageType::Signing,
					unsigned_proposals.clone(),
					signing_sets[i].clone().into_iter().sorted().collect::<Vec<_>>(),
					// using i here as the async index is not correct at all,
					// instead we should find a free index in the `signing_rounds` and use that
					//
					// FIXME: use a free index in the `signing_rounds` instead of `i`
					i as _,
				) {
					Ok(task) => futures.push(task),
					Err(err) => {
						log::error!(target: "dkg_gadget::worker", "Error creating signing protocol: {:?}", &err);
						self.handle_dkg_error(err)
					},
				}
			}
		}

		if futures.is_empty() {
			log::error!(target: "dkg_gadget::worker", "While creating the signing protocol, 0 were created");
		} else {
			// the goal of the meta task is to select the first winner
			let meta_signing_protocol = async move {
				// select the first future to return Ok(()), ignoring every failure
				// (note: the errors are not truly ignored since each individual future
				// has logic to handle errors internally, including misbehaviour monitors
				let mut results = futures::future::select_ok(futures).await.into_iter();
				if let Some((_success, _losing_futures)) = results.next() {
					log::info!(target: "dkg_gadget::worker", "*** SUCCESSFULLY EXECUTED meta signing protocol {:?} ***", _success);
				} else {
					log::warn!(target: "dkg_gadget::worker", "*** UNSUCCESSFULLY EXECUTED meta signing protocol");
				}
			};

			// spawn in parallel
			let _handle = tokio::task::spawn(meta_signing_protocol);
		}
	}

	/// After keygen, this should be called to generate a random set of signers
	/// NOTE: since the random set is called using a deterministic seed to and RNG,
	/// the resulting set is deterministic
	fn generate_signers(
		&self,
		seed: &[u8],
		t: u16,
		best_authorities: Vec<Public>,
	) -> Result<Vec<u16>, DKGError> {
		let mut final_set = self.get_unjailed_signers(&best_authorities)?;
		// Mutate the final set if we don't have enough unjailed signers
		if final_set.len() <= t as usize {
			let jailed_set = self.get_jailed_signers(&best_authorities)?;
			let diff = t as usize + 1 - final_set.len();
			final_set = final_set
				.iter()
				.chain(jailed_set.iter().take(diff))
				.cloned()
				.collect::<Vec<u16>>();
		}

		select_random_set(seed, final_set, t + 1).map_err(|err| DKGError::CreateOfflineStage {
			reason: format!("generate_signers failed, reason: {}", err),
		})
	}

	fn get_jailed_signers_inner(
		&self,
		best_authorities: &[Public],
	) -> Result<Vec<Public>, DKGError> {
		let now = self.latest_header.read().clone().ok_or_else(|| DKGError::CriticalError {
			reason: "latest header does not exist!".to_string(),
		})?;
		let at: BlockId<B> = BlockId::hash(now.hash());
		Ok(self
			.client
			.runtime_api()
			.get_signing_jailed(&at, best_authorities.to_vec())
			.unwrap_or_default())
	}
	fn get_unjailed_signers(&self, best_authorities: &[Public]) -> Result<Vec<u16>, DKGError> {
		let jailed_signers = self.get_jailed_signers_inner(best_authorities)?;
		Ok(best_authorities
			.iter()
			.enumerate()
			.filter(|(_, key)| !jailed_signers.contains(key))
			.map(|(i, _)| u16::try_from(i + 1).unwrap_or_default())
			.collect())
	}

	/// Get the jailed signers
	fn get_jailed_signers(&self, best_authorities: &[Public]) -> Result<Vec<u16>, DKGError> {
		let jailed_signers = self.get_jailed_signers_inner(best_authorities)?;
		Ok(best_authorities
			.iter()
			.enumerate()
			.filter(|(_, key)| jailed_signers.contains(key))
			.map(|(i, _)| u16::try_from(i + 1).unwrap_or_default())
			.collect())
	}

	// *** Main run loop ***
	#[allow(dead_code)]
	fn initialize_saved_rounds(&mut self) -> Result<(), DKGError> {
		let active_rounds_metadata_path =
			get_key_path(&self.base_path.read(), ACTIVE_ROUNDS_METADATA_FILE);
		let queued_rounds_metadata_path =
			get_key_path(&self.base_path.read(), QUEUED_ROUNDS_METADATA_FILE);

		if let Ok(stored_active_rounds) = load_saved_rounds::<B>(active_rounds_metadata_path) {
			let remote = AsyncProtocolRemote::new(
				stored_active_rounds.started_at,
				stored_active_rounds.session_id,
			);
			remote.set_status(stored_active_rounds.status);
			*self.rounds.write() = Some(remote);
		};

		if let Ok(stored_queued_rounds) = load_saved_rounds::<B>(queued_rounds_metadata_path) {
			let remote = AsyncProtocolRemote::new(
				stored_queued_rounds.started_at,
				stored_queued_rounds.session_id,
			);
			remote.set_status(stored_queued_rounds.status);
			*self.next_rounds.write() = Some(remote);
		};

		Ok(())
	}

	/// Wait for initial finalized block
	async fn initialization(&mut self) {
		use futures::future;
		self.client
			.finality_notification_stream()
			.take_while(|notif| {
				if let Some((active, queued)) = self.validator_set(&notif.header) {
					// Cache the authority sets and best authorities
					*self.best_authorities.write() = self.get_best_authorities(&notif.header);
					*self.best_next_authorities.write() =
						self.get_next_best_authorities(&notif.header);
					*self.current_validator_set.write() = active;
					*self.queued_validator_set.write() = queued;
					// Route this to the import notification handler
					self.handle_finality_notification(notif.clone());
					log::debug!(target: "dkg_gadget::worker", "Initialization complete");
					// End the initialization stream
					future::ready(false)
				} else {
					future::ready(true)
				}
			})
			.for_each(|_| future::ready(()))
			.await;
	}

	// *** Main run loop ***
	pub(crate) async fn run(mut self) {
		let (misbehaviour_tx, misbehaviour_rx) = tokio::sync::mpsc::unbounded_channel();
		self.misbehaviour_tx = Some(misbehaviour_tx);
		self.initialization().await;
		log::debug!(target: "dkg_gadget::worker", "Starting DKG Iteration loop");
		// We run all these tasks in parallel and wait for any of them to complete.
		// If any of them completes, we stop all the other tasks since this means a fatal error has
		// occurred and we need to shut down.
		let (first, n, ..) = futures::future::select_all(vec![
			self.spawn_finality_notification_task(),
			self.spawn_keygen_messages_stream_task(),
			self.spawn_signing_messages_stream_task(),
			self.spawn_error_handling_task(),
			self.spawn_misbehaviour_report_task(misbehaviour_rx),
		])
		.await;
		log::error!(target: "dkg_gadget::worker", "DKG Worker finished; the reason that task({n}) ended with: {:?}", first);
	}

	fn spawn_finality_notification_task(&self) -> tokio::task::JoinHandle<()> {
		let mut stream = self.client.finality_notification_stream();
		let self_ = self.clone();
		tokio::spawn(async move {
			while let Some(notification) = stream.next().await {
				log::debug!(target: "dkg_gadget::worker", "Going to handle Finality notification");
				self_.handle_finality_notification(notification);
			}
		})
	}

	fn spawn_keygen_messages_stream_task(&self) -> tokio::task::JoinHandle<()> {
		let keygen_gossip_engine = self.keygen_gossip_engine.clone();
		let mut keygen_stream = keygen_gossip_engine
			.message_available_notification()
			.filter_map(move |_| futures::future::ready(keygen_gossip_engine.peek_last_message()));
		let self_ = self.clone();
		tokio::spawn(async move {
			while let Some(msg) = keygen_stream.next().await {
				log::debug!(target: "dkg_gadget::worker", "Going to handle keygen message for session {}", msg.msg.session_id);
				match self_.process_incoming_dkg_message(msg) {
					Ok(_) => {
						self_.keygen_gossip_engine.acknowledge_last_message();
					},
					Err(e) => {
						log::error!(target: "dkg_gadget::worker", "Error processing keygen message: {:?}", e);
					},
				}
			}
		})
	}

	fn spawn_signing_messages_stream_task(&self) -> tokio::task::JoinHandle<()> {
		let signing_gossip_engine = self.signing_gossip_engine.clone();
		let mut signing_stream = signing_gossip_engine
			.message_available_notification()
			.filter_map(move |_| futures::future::ready(signing_gossip_engine.peek_last_message()));
		let self_ = self.clone();
		tokio::spawn(async move {
			while let Some(msg) = signing_stream.next().await {
				log::debug!(target: "dkg_gadget::worker", "Going to handle signing message for session {}", msg.msg.session_id);
				match self_.process_incoming_dkg_message(msg) {
					Ok(_) => {
						self_.signing_gossip_engine.acknowledge_last_message();
					},
					Err(e) => {
						log::error!(target: "dkg_gadget::worker", "Error processing signing message: {:?}", e);
					},
				}
			}
		})
	}

	fn spawn_misbehaviour_report_task(
		&self,
		mut misbehaviour_rx: UnboundedReceiver<DKGMisbehaviourMessage>,
	) -> tokio::task::JoinHandle<()> {
		let self_ = self.clone();
		tokio::spawn(async move {
			while let Some(misbehaviour) = misbehaviour_rx.recv().await {
				log::debug!(target: "dkg_gadget::worker", "Going to handle Misbehaviour");
				gossip_misbehaviour_report(&self_, misbehaviour);
			}
		})
	}

	fn spawn_error_handling_task(&self) -> tokio::task::JoinHandle<()> {
		let self_ = self.clone();
		let mut error_handler_rx = self.error_handler.subscribe();
		tokio::spawn(async move {
			while let Ok(error) = error_handler_rx.recv().await {
				log::debug!(target: "dkg_gadget::worker", "Going to handle Error");
				self_.handle_dkg_error(error);
			}
		})
	}
}

/// Extension trait for any type that contains a keystore
#[auto_impl::auto_impl(&mut, &, Arc)]
pub trait KeystoreExt {
	fn get_keystore(&self) -> &DKGKeystore;
	fn get_authority_public_key(&self) -> Public {
		self.get_keystore()
			.authority_id(&self.get_keystore().public_keys().unwrap())
			.unwrap_or_else(|| panic!("Could not find authority public key"))
	}

	fn get_sr25519_public_key(&self) -> sp_core::sr25519::Public {
		self.get_keystore()
			.sr25519_public_key(&self.get_keystore().sr25519_public_keys().unwrap_or_default())
			.unwrap_or_else(|| panic!("Could not find sr25519 key in keystore"))
	}
}

impl<B, BE, C, GE> KeystoreExt for DKGWorker<B, BE, C, GE>
where
	B: Block,
	BE: Backend<B>,
	GE: GossipEngineIface,
	C: Client<B, BE>,
{
	fn get_keystore(&self) -> &DKGKeystore {
		&self.key_store
	}
}

impl KeystoreExt for DKGKeystore {
	fn get_keystore(&self) -> &DKGKeystore {
		self
	}
}

#[auto_impl::auto_impl(&mut, &, Arc)]
pub trait HasLatestHeader<B: Block> {
	fn get_latest_header(&self) -> &Arc<RwLock<Option<B::Header>>>;
	/// Gets latest block number from latest block header
	fn get_latest_block_number(&self) -> NumberFor<B> {
		if let Some(latest_header) = self.get_latest_header().read().clone() {
			*latest_header.number()
		} else {
			NumberFor::<B>::from(0u32)
		}
	}
}

impl<B, BE, C, GE> HasLatestHeader<B> for DKGWorker<B, BE, C, GE>
where
	B: Block,
	BE: Backend<B>,
	GE: GossipEngineIface,
	C: Client<B, BE>,
{
	fn get_latest_header(&self) -> &Arc<RwLock<Option<B::Header>>> {
		&self.latest_header
	}
}<|MERGE_RESOLUTION|>--- conflicted
+++ resolved
@@ -1162,15 +1162,7 @@
 				let sender_id = kg.clone().sender_id;
 				let msg = Arc::new(dkg_msg);
 				if let Some(rounds) = self.rounds.read().as_ref() {
-<<<<<<< HEAD
 					if rounds.session_id == msg.msg.session_id {
-=======
-					if rounds.round_id == msg.msg.round_id {
-						debug!(
-							"Receiving keygen message for round {} from party {}",
-							rounds.round_id, sender_id
-						);
->>>>>>> 999928ad
 						if let Err(err) = rounds.deliver_message(msg) {
 							self.handle_dkg_error(DKGError::CriticalError {
 								reason: err.to_string(),
