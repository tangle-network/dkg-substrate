// Copyright 2022 Webb Technologies Inc.
//
// Licensed under the Apache License, Version 2.0 (the "License");
// you may not use this file except in compliance with the License.
// You may obtain a copy of the License at
//
// http://www.apache.org/licenses/LICENSE-2.0
//
// Unless required by applicable law or agreed to in writing, software
// distributed under the License is distributed on an "AS IS" BASIS,
// WITHOUT WARRANTIES OR CONDITIONS OF ANY KIND, either express or implied.
// See the License for the specific language governing permissions and
// limitations under the License.

#![allow(clippy::collapsible_match)]

use crate::{
	async_protocols::{blockchain_interface::DKGProtocolEngine, KeygenPartyId},
	debug_logger::DebugLogger,
};
use codec::{Codec, Encode};
use curv::elliptic::curves::Secp256k1;
use sc_network::NetworkService;
use sp_consensus::SyncOracle;

use crate::signing_manager::SigningManager;
use futures::StreamExt;
use multi_party_ecdsa::protocols::multi_party_ecdsa::gg_2020::state_machine::keygen::LocalKey;
use parking_lot::RwLock;
use sc_client_api::{Backend, FinalityNotification};
use sc_keystore::LocalKeystore;
use sp_arithmetic::traits::SaturatedConversion;
use sp_core::ecdsa;
use sp_runtime::traits::{Block, Get, Header, NumberFor};
use std::{
	collections::{BTreeSet, HashMap},
	marker::PhantomData,
	pin::Pin,
	sync::Arc,
};
use tokio::sync::mpsc::{UnboundedReceiver, UnboundedSender};

use dkg_primitives::{
	types::{
		DKGError, DKGMessage, DKGMisbehaviourMessage, DKGMsgPayload, SessionId, SignedDKGMessage,
	},
	AuthoritySetId, DKGReport, MisbehaviourType,
};
use dkg_runtime_primitives::{
	crypto::{AuthorityId, Public},
	utils::to_slice_33,
	AggregatedMisbehaviourReports, AggregatedPublicKeys, AuthoritySet, DKGApi, MaxAuthorities,
	MaxProposalLength, MaxReporters, MaxSignatureLength, GENESIS_AUTHORITY_SET_ID,
};

use crate::{
	async_protocols::{
		remote::AsyncProtocolRemote, AsyncProtocolParameters, GenericAsyncHandler, KeygenRound,
	},
	error,
	gossip_engine::GossipEngineIface,
	gossip_messages::{
		misbehaviour_report::{gossip_misbehaviour_report, handle_misbehaviour_report},
		public_key_gossip::handle_public_key_broadcast,
	},
	keygen_manager::{KeygenManager, KeygenState},
	keystore::DKGKeystore,
	metric_inc, metric_set,
	metrics::Metrics,
	utils::{find_authorities_change, SendFuture},
	Client,
};

pub const ENGINE_ID: sp_runtime::ConsensusEngineId = *b"WDKG";

pub const STORAGE_SET_RETRY_NUM: usize = 5;

pub const MAX_SUBMISSION_DELAY: u32 = 3;

pub const MAX_KEYGEN_RETRIES: usize = 5;

/// How many blocks to keep the proposal hash in out local cache.
pub const PROPOSAL_HASH_LIFETIME: u32 = 10;

pub type Shared<T> = Arc<RwLock<T>>;

pub struct WorkerParams<B, BE, C, GE>
where
	B: Block,
	GE: GossipEngineIface,
{
	pub client: Arc<C>,
	pub backend: Arc<BE>,
	pub key_store: DKGKeystore,
	pub keygen_gossip_engine: GE,
	pub signing_gossip_engine: GE,
	pub db_backend: Arc<dyn crate::db::DKGDbBackend>,
	pub metrics: Option<Metrics>,
	pub local_keystore: Option<Arc<LocalKeystore>>,
	pub latest_header: Arc<RwLock<Option<B::Header>>>,
	pub network: Option<Arc<NetworkService<B, B::Hash>>>,
	pub test_bundle: Option<TestBundle>,
	pub _marker: PhantomData<B>,
}

/// A DKG worker plays the DKG protocol
pub struct DKGWorker<B, BE, C, GE>
where
	B: Block,
	BE: Backend<B>,
	C: Client<B, BE>,
	GE: GossipEngineIface,
{
	pub client: Arc<C>,
	pub backend: Arc<BE>,
	pub key_store: DKGKeystore,
	pub keygen_gossip_engine: Arc<GE>,
	pub signing_gossip_engine: Arc<GE>,
	pub db: Arc<dyn crate::db::DKGDbBackend>,
	pub metrics: Arc<Option<Metrics>>,
	/// Cached best authorities
	pub best_authorities: Shared<Vec<(u16, Public)>>,
	/// Cached next best authorities
	pub next_best_authorities: Shared<Vec<(u16, Public)>>,
	/// Latest block header
	pub latest_header: Shared<Option<B::Header>>,
	/// Current validator set
	pub current_validator_set: Shared<AuthoritySet<Public, MaxAuthorities>>,
	/// Queued validator set
	pub queued_validator_set: Shared<AuthoritySet<Public, MaxAuthorities>>,
	/// Tracking for the broadcasted public keys and signatures
	pub aggregated_public_keys: Shared<HashMap<SessionId, AggregatedPublicKeys>>,
	/// Tracking for the misbehaviour reports
	pub aggregated_misbehaviour_reports: Shared<AggregatedMisbehaviourReportStore>,
	pub misbehaviour_tx: Option<UnboundedSender<DKGMisbehaviourMessage>>,
	/// Concrete type that points to the actual local keystore if it exists
	pub local_keystore: Shared<Option<Arc<LocalKeystore>>>,
	/// For transmitting errors from parallel threads to the DKGWorker
	pub error_handler: tokio::sync::broadcast::Sender<DKGError>,
	/// Used to keep track of network status
	pub network: Option<Arc<NetworkService<B, B::Hash>>>,
	pub test_bundle: Option<TestBundle>,
	pub logger: DebugLogger,
	pub signing_manager: SigningManager<B, BE, C, GE>,
	pub keygen_manager: KeygenManager<B, BE, C, GE>,
	// keep rustc happy
	_backend: PhantomData<(BE, MaxProposalLength)>,
}

/// Used only for tests
#[derive(Clone)]
pub struct TestBundle {
	pub to_test_client: UnboundedSender<TestClientPayload>,
	pub current_test_id: Arc<RwLock<Option<uuid::Uuid>>>,
}

pub type TestClientPayload = (uuid::Uuid, Result<(), String>, Option<Vec<u8>>);

// Implementing Clone for DKGWorker is required for the async protocol
impl<B, BE, C, GE> Clone for DKGWorker<B, BE, C, GE>
where
	B: Block,
	BE: Backend<B>,
	C: Client<B, BE>,
	GE: GossipEngineIface,
{
	fn clone(&self) -> Self {
		Self {
			client: self.client.clone(),
			backend: self.backend.clone(),
			key_store: self.key_store.clone(),
			db: self.db.clone(),
			keygen_gossip_engine: self.keygen_gossip_engine.clone(),
			signing_gossip_engine: self.signing_gossip_engine.clone(),
			metrics: self.metrics.clone(),
			best_authorities: self.best_authorities.clone(),
			next_best_authorities: self.next_best_authorities.clone(),
			latest_header: self.latest_header.clone(),
			current_validator_set: self.current_validator_set.clone(),
			queued_validator_set: self.queued_validator_set.clone(),
			aggregated_public_keys: self.aggregated_public_keys.clone(),
			aggregated_misbehaviour_reports: self.aggregated_misbehaviour_reports.clone(),
			misbehaviour_tx: self.misbehaviour_tx.clone(),
			local_keystore: self.local_keystore.clone(),
			error_handler: self.error_handler.clone(),
			test_bundle: self.test_bundle.clone(),
			network: self.network.clone(),
			logger: self.logger.clone(),
			signing_manager: self.signing_manager.clone(),
			keygen_manager: self.keygen_manager.clone(),
			_backend: PhantomData,
		}
	}
}

pub type AggregatedMisbehaviourReportStore = HashMap<
	(MisbehaviourType, SessionId, AuthorityId),
	AggregatedMisbehaviourReports<AuthorityId, MaxSignatureLength, MaxReporters>,
>;

impl<B, BE, C, GE> DKGWorker<B, BE, C, GE>
where
	B: Block + Codec,
	BE: Backend<B> + Unpin + 'static,
	GE: GossipEngineIface + 'static,
	C: Client<B, BE> + 'static,
	C::Api: DKGApi<B, AuthorityId, NumberFor<B>, MaxProposalLength, MaxAuthorities>,
{
	/// Return a new DKG worker instance.
	///
	/// Note that a DKG worker is only fully functional if a corresponding
	/// DKG pallet has been deployed on-chain.
	///
	/// The DKG pallet is needed in order to keep track of the DKG authority set.
	pub fn new(worker_params: WorkerParams<B, BE, C, GE>, logger: DebugLogger) -> Self {
		let WorkerParams {
			client,
			backend,
			key_store,
			db_backend,
			keygen_gossip_engine,
			signing_gossip_engine,
			metrics,
			local_keystore,
			latest_header,
			network,
			test_bundle,
			..
		} = worker_params;

		let (error_handler, _) = tokio::sync::broadcast::channel(1024);
		let clock = Clock { latest_header: latest_header.clone() };
		let signing_manager = SigningManager::<B, BE, C, GE>::new(logger.clone(), clock.clone());
		// 2 tasks max: 1 for current, 1 for queued
		let keygen_manager = KeygenManager::new(logger.clone(), clock);

		DKGWorker {
			client,
			misbehaviour_tx: None,
			backend,
			key_store,
			db: db_backend,
			keygen_manager,
			keygen_gossip_engine: Arc::new(keygen_gossip_engine),
			signing_gossip_engine: Arc::new(signing_gossip_engine),
			metrics: Arc::new(metrics),
			best_authorities: Arc::new(RwLock::new(vec![])),
			next_best_authorities: Arc::new(RwLock::new(vec![])),
			current_validator_set: Arc::new(RwLock::new(AuthoritySet::empty())),
			queued_validator_set: Arc::new(RwLock::new(AuthoritySet::empty())),
			latest_header,
			aggregated_public_keys: Arc::new(RwLock::new(HashMap::new())),
			aggregated_misbehaviour_reports: Arc::new(RwLock::new(HashMap::new())),
			local_keystore: Arc::new(RwLock::new(local_keystore)),
			test_bundle,
			error_handler,
			logger,
			network,
			signing_manager,
			_backend: PhantomData,
		}
	}
}

#[derive(Copy, Clone, Debug, Eq, PartialEq)]
pub enum ProtoStageType {
	KeygenGenesis,
	KeygenStandard,
	Signing { unsigned_proposal_hash: [u8; 32] },
}

impl<B, BE, C, GE> DKGWorker<B, BE, C, GE>
where
	B: Block,
	BE: Backend<B> + Unpin + 'static,
	GE: GossipEngineIface + 'static,
	C: Client<B, BE> + 'static,
	C::Api: DKGApi<B, AuthorityId, NumberFor<B>, MaxProposalLength, MaxAuthorities>,
{
	// NOTE: This must be ran at the start of each epoch since best_authorities may change
	// if "current" is true, this will set the "rounds" field in the dkg worker, otherwise,
	// it well set the "next_rounds" field
	#[allow(clippy::too_many_arguments, clippy::type_complexity)]
	pub(crate) fn generate_async_proto_params(
		&self,
		best_authorities: Vec<(KeygenPartyId, Public)>,
		authority_public_key: Public,
		party_i: KeygenPartyId,
		session_id: SessionId,
		stage: ProtoStageType,
		protocol_name: &str,
		associated_block: NumberFor<B>,
	) -> Result<
		AsyncProtocolParameters<
			DKGProtocolEngine<B, BE, C, GE, MaxProposalLength, MaxAuthorities>,
			MaxAuthorities,
		>,
		DKGError,
	> {
		let best_authorities = Arc::new(best_authorities);
		let authority_public_key = Arc::new(authority_public_key);

		let now = self.get_latest_block_number();
		let associated_block_id: u64 = associated_block.saturated_into();
		let status_handle =
			AsyncProtocolRemote::new(now, session_id, self.logger.clone(), associated_block_id);
		// Fetch the active key. This requires rotating the key to have happened with
		// full certainty in order to ensure the right key is being used to make signatures.
		let active_local_key = match stage {
			ProtoStageType::KeygenGenesis => None,
			ProtoStageType::KeygenStandard => None,
			ProtoStageType::Signing { .. } => {
				let optional_session_id = Some(session_id);
				let (active_local_key, _) = self.fetch_local_keys(optional_session_id);
				active_local_key
			},
		};
		self.logger.debug(format!(
			"Active local key enabled for stage {:?}? {}",
			stage,
			active_local_key.is_some()
		));

		let params = AsyncProtocolParameters {
			engine: Arc::new(DKGProtocolEngine {
				backend: self.backend.clone(),
				latest_header: self.latest_header.clone(),
				client: self.client.clone(),
				keystore: self.key_store.clone(),
				db: self.db.clone(),
				gossip_engine: self.get_gossip_engine_from_protocol_name(protocol_name),
				aggregated_public_keys: self.aggregated_public_keys.clone(),
				best_authorities: best_authorities.clone(),
				authority_public_key: authority_public_key.clone(),
				current_validator_set: self.current_validator_set.clone(),
				local_keystore: self.local_keystore.clone(),
				vote_results: Arc::new(Default::default()),
				is_genesis: stage == ProtoStageType::KeygenGenesis,
				metrics: self.metrics.clone(),
				test_bundle: self.test_bundle.clone(),
				logger: self.logger.clone(),
				_pd: Default::default(),
			}),
			session_id,
			db: self.db.clone(),
			keystore: self.key_store.clone(),
			current_validator_set: self.current_validator_set.clone(),
			best_authorities,
			party_i,
			authority_public_key,
			batch_id_gen: Arc::new(Default::default()),
			handle: status_handle,
			logger: self.logger.clone(),
			local_key: active_local_key,
			associated_block_id,
		};

		match &stage {
			ProtoStageType::Signing { unsigned_proposal_hash } => {
				self.logger.debug(format!("Signing protocol for proposal hash {unsigned_proposal_hash:?} will start later in the signing manager"));
				Ok(params)
			},

			ProtoStageType::KeygenGenesis | ProtoStageType::KeygenStandard => {
				self.logger.debug(format!(
					"Protocol for stage {stage:?} will start later in the keygen manager"
				));
				Ok(params)
			},
		}
	}

	/// Returns the gossip engine based on the protocol_name
	fn get_gossip_engine_from_protocol_name(&self, protocol_name: &str) -> Arc<GE> {
		match protocol_name {
			crate::DKG_KEYGEN_PROTOCOL_NAME => self.keygen_gossip_engine.clone(),
			crate::DKG_SIGNING_PROTOCOL_NAME => self.signing_gossip_engine.clone(),
			_ => panic!("Protocol name not found!"),
		}
	}

	#[allow(clippy::too_many_arguments)]
	pub(crate) async fn initialize_keygen_protocol(
		&self,
		best_authorities: Vec<(KeygenPartyId, Public)>,
		authority_public_key: Public,
		party_i: KeygenPartyId,
		session_id: SessionId,
		associated_block: NumberFor<B>,
		threshold: u16,
		stage: ProtoStageType,
		keygen_protocol_hash: [u8; 32],
	) -> Option<(AsyncProtocolRemote<NumberFor<B>>, Pin<Box<dyn SendFuture<'static, ()>>>)> {
		match self.generate_async_proto_params(
			best_authorities,
			authority_public_key,
			party_i,
			session_id,
			stage,
			crate::DKG_KEYGEN_PROTOCOL_NAME,
			associated_block,
		) {
			Ok(async_proto_params) => {
				let err_handler_tx = self.error_handler.clone();

				let remote = async_proto_params.handle.clone();
				let keygen_manager = self.keygen_manager.clone();
				let status = match stage {
					ProtoStageType::KeygenGenesis => KeygenRound::Genesis,
					ProtoStageType::KeygenStandard => KeygenRound::Next,
					ProtoStageType::Signing { .. } => {
						unreachable!("Should not happen here")
					},
				};

				match GenericAsyncHandler::setup_keygen(
					async_proto_params,
					threshold,
					status,
					keygen_protocol_hash,
				) {
					Ok(meta_handler) => {
						let logger = self.logger.clone();
						let task = async move {
							match meta_handler.await {
								Ok(_) => {
									keygen_manager.set_state(KeygenState::KeygenCompleted {
										session_completed: session_id,
									});

									logger.info(
										"The keygen meta handler has executed successfully"
											.to_string(),
									);

									Ok(())
								},

								Err(err) => {
									logger
										.error(format!("Error executing meta handler {:?}", &err));
									let _ = err_handler_tx.send(err.clone());
									Err(err)
								},
							}
						};

						self.logger.debug(format!("Created Keygen Protocol task for session {session_id} with status {status:?}"));
						return Some((remote, Box::pin(task)))
					},

					Err(err) => {
						self.logger.error(format!("Error starting meta handler {:?}", &err));
						self.handle_dkg_error(err).await;
					},
				}
			},

			Err(err) => {
				self.handle_dkg_error(err).await;
			},
		}

		None
	}

	/// Fetch the stored local keys if they exist.
	///
	/// The `optional_session_id` is used to fetch the keys for a specific session, only in case
	/// if `self.rounds` is `None`. This is useful when the node is restarted and we need to fetch
	/// the keys for the current session.
	fn fetch_local_keys(
		&self,
		optional_session_id: Option<SessionId>,
	) -> (Option<LocalKey<Secp256k1>>, Option<LocalKey<Secp256k1>>) {
		let current_session_id = if let Some(sid) = optional_session_id {
			Some(sid)
		} else {
			self.keygen_manager.get_latest_executed_session_id().or(optional_session_id)
		};

		let next_session_id = current_session_id.map(|s| s + 1);
		let active_local_key =
			current_session_id.and_then(|s| self.db.get_local_key(s).ok().flatten());
		let next_local_key = next_session_id.and_then(|s| self.db.get_local_key(s).ok().flatten());
		(active_local_key, next_local_key)
	}

	/// Get the party index of our worker
	///
	/// Returns `None` if we are not in the best authority set
	pub async fn get_party_index(&self, header: &B::Header) -> Option<u16> {
		let public = self.get_authority_public_key();
		let best_authorities = self.get_best_authorities(header).await;
		for elt in best_authorities {
			if elt.1 == public {
				return Some(elt.0)
			}
		}

		None
	}

	/// Get the next party index of our worker for possible queued keygen
	///
	/// Returns `None` if we are not in the next best authority set
	pub async fn get_next_party_index(&self, header: &B::Header) -> Option<u16> {
		let public = self.get_authority_public_key();
		let next_best_authorities = self.get_next_best_authorities(header).await;
		for elt in next_best_authorities {
			if elt.1 == public {
				return Some(elt.0)
			}
		}

		None
	}

	/// Get the signature threshold at a specific block
	pub async fn get_signature_threshold(&self, header: &B::Header) -> u16 {
		let at = header.hash();
		self.exec_client_function(move |client| {
			client.runtime_api().signature_threshold(at).unwrap_or_default()
		})
		.await
	}

	/// Get the next signature threshold at a specific block
	pub async fn get_next_signature_threshold(&self, header: &B::Header) -> u16 {
		let at = header.hash();
		self.exec_client_function(move |client| {
			client.runtime_api().next_signature_threshold(at).unwrap_or_default()
		})
		.await
	}

	/// Get the active DKG public key
	pub async fn get_dkg_pub_key(&self, header: &B::Header) -> (AuthoritySetId, Vec<u8>) {
		let at = header.hash();
		self.exec_client_function(move |client| {
			client.runtime_api().dkg_pub_key(at).unwrap_or_default()
		})
		.await
	}

	/// Get the next DKG public key
	pub async fn get_next_dkg_pub_key(
		&self,
		header: &B::Header,
	) -> Option<(AuthoritySetId, Vec<u8>)> {
		let at = header.hash();
		self.exec_client_function(move |client| {
			client.runtime_api().next_dkg_pub_key(at).unwrap_or_default()
		})
		.await
	}

	/// Get the jailed keygen authorities
	#[allow(dead_code)]
	pub async fn get_keygen_jailed(
		&self,
		header: &B::Header,
		set: &[AuthorityId],
	) -> Vec<AuthorityId> {
		let at = header.hash();
		let set = set.to_vec();
		self.exec_client_function(move |client| {
			client.runtime_api().get_keygen_jailed(at, set).unwrap_or_default()
		})
		.await
	}

	/// Get the best authorities for keygen
	pub async fn get_best_authorities(&self, header: &B::Header) -> Vec<(u16, AuthorityId)> {
		let at = header.hash();
		self.exec_client_function(move |client| {
			client.runtime_api().get_best_authorities(at).unwrap_or_default()
		})
		.await
	}

	/// Get the next best authorities for keygen
	pub async fn get_next_best_authorities(&self, header: &B::Header) -> Vec<(u16, AuthorityId)> {
		let at = header.hash();
		self.exec_client_function(move |client| {
			client.runtime_api().get_next_best_authorities(at).unwrap_or_default()
		})
		.await
	}

	/// Return the next and queued validator set at header `header`.
	///
	/// Note that the validator set could be `None`. This is the case if we don't find
	/// a DKG authority set change and we can't fetch the authority set from the
	/// DKG on-chain state.
	///
	/// Such a failure is usually an indication that the DKG pallet has not been deployed (yet).
	///
	/// If the validators are None, we use the arbitrary validators gotten from the authority set
	/// and queued authority set in the given header
	pub async fn validator_set(
		&self,
		header: &B::Header,
	) -> Option<(AuthoritySet<Public, MaxAuthorities>, AuthoritySet<Public, MaxAuthorities>)> {
		Self::validator_set_inner(&self.logger, header, &self.client).await
	}

	async fn validator_set_inner(
		logger: &DebugLogger,
		header: &B::Header,
		client: &Arc<C>,
	) -> Option<(AuthoritySet<Public, MaxAuthorities>, AuthoritySet<Public, MaxAuthorities>)> {
		let new = if let Some((new, queued)) = find_authorities_change::<B>(header) {
			Some((new, queued))
		} else {
			let at = header.hash();
			let current_authority_set = exec_client_function(client, move |client| {
				client.runtime_api().authority_set(at).ok()
			})
			.await;

			let queued_authority_set = exec_client_function(client, move |client| {
				client.runtime_api().queued_authority_set(at).ok()
			})
			.await;

			match (current_authority_set, queued_authority_set) {
				(Some(current), Some(queued)) => Some((current, queued)),
				_ => None,
			}
		};

		logger.trace(format!("🕸️  active validator set: {new:?}"));

		new
	}

	/// Verify `active` validator set for `block` against the key store
	///
	/// The critical case is, if we do have a public key in the key store which is not
	/// part of the active validator set.
	///
	/// Note that for a non-authority node there will be no keystore, and we will
	/// return an error and don't check. The error can usually be ignored.
	fn verify_validator_set(
		&self,
		block: &NumberFor<B>,
		mut active: AuthoritySet<Public, MaxAuthorities>,
	) -> Result<(), error::Error> {
		let active: BTreeSet<Public> = active.authorities.drain(..).collect();

		let store: BTreeSet<Public> = self.key_store.public_keys()?.drain(..).collect();

		let missing: Vec<_> = store.difference(&active).cloned().collect();

		if !missing.is_empty() {
			self.logger.debug(format!(
				"🕸️  for block {block:?}, public key missing in validator set is: {missing:?}"
			));
		}

		Ok(())
	}

	// *** Block notifications ***
	async fn process_block_notification(&self, header: &B::Header) {
		if let Some(latest_header) = self.latest_header.read().clone() {
			if latest_header.number() >= header.number() {
				// We've already seen this block, ignore it.
				self.logger.debug(
					format!("🕸️  Latest header {} is greater than or equal to current header {}, returning...",
					latest_header.number(),
					header.number()
					)
				);
				return
			}
		}
		self.logger
			.debug(format!("🕸️  Processing block notification for block {}", header.number()));
		metric_set!(self, dkg_latest_block_height, header.number());
		*self.latest_header.write() = Some(header.clone());
		self.logger.debug(format!("🕸️  Latest header is now: {:?}", header.number()));

		// if we are still syncing, return immediately
		if let Some(network) = &self.network {
			if network.is_major_syncing() {
				self.logger.debug("🕸️  Chain not fully synced, skipping block processing!");
				return
			}
		}

		// Attempt to enact new DKG authorities if sessions have changed
		// The Steps for enacting new DKG authorities are:
		// 1. Check if the DKG Public Key are not yet set on chain (or not yet generated)
		// 2. if yes, we start enacting authorities on genesis flow.
		// 3. if no, we start enacting authorities on queued flow and submit any unsigned
		//          proposals.
		if self.get_dkg_pub_key(header).await.1.is_empty() {
			self.logger
				.debug("🕸️  Maybe enacting genesis authorities since dkg pub key is empty");
			// TODO: make sure below's function removes the spawn functionality. Instead, it should
			// call the keygen manager (for both genesis and queued) and the keygen manager should
			// spawn the keygen protocol.
			self.maybe_enact_genesis_authorities(header).await;
			self.keygen_manager.on_block_finalized(header, self).await;
		} else {
			// maybe update the internal state of the worker
			self.maybe_update_worker_state(header).await;
			// call the keygen manager
			self.keygen_manager.on_block_finalized(header, self).await;
			if let Err(e) = self.handle_unsigned_proposals(header).await {
				self.logger.error(format!("🕸️  Error running handle_unsigned_proposals: {e:?}"));
			}
		}
	}

	async fn maybe_enact_genesis_authorities(&self, header: &B::Header) {
		// Get the active and queued validators to check for updates
		if let Some((active, _queued)) = self.validator_set(header).await {
			// If we are in the genesis state, we need to enact the genesis authorities
			if active.id == GENESIS_AUTHORITY_SET_ID {
				self.logger.debug(format!("🕸️  GENESIS SESSION ID {:?}", active.id));
				metric_set!(self, dkg_validator_set_id, active.id);
				// verify the new validator set
				let _ = self.verify_validator_set(header.number(), active.clone());
				// Setting new validator set id as current
				*self.current_validator_set.write() = active.clone();
				*self.best_authorities.write() = self.get_best_authorities(header).await;
				*self.next_best_authorities.write() = self.get_next_best_authorities(header).await;
			} else {
				self.logger.debug(format!("🕸️  NOT IN GENESIS SESSION ID {:?}", active.id));
			}
		} else {
			self.logger.debug("🕸️  No active validators");
		}
	}

<<<<<<< HEAD
	async fn maybe_update_worker_state(&self, header: &B::Header) {
=======
	/// Should enact next authorities will check for the follwoing situations:
	///
	/// If the session period has not elapsed, we will return early.
	///
	/// 1. If we detect a change in the best authorities, we should enact the next authorities with
	/// the new ones.
	/// 2. If the session progress is greater than the threshold, we should enact the next
	/// authorities.
	///
	/// Edge cases:
	/// 1. If we already running a keygen protocol, and we detected that we are stalled, this
	///    method will try to restart the keygen protocol.
	async fn maybe_enact_next_authorities(&self, header: &B::Header) {
		let (execute_keygen, force_execute_keygen) = self.should_execute_new_keygen(header).await;

		if !execute_keygen {
			self.logger.debug("🕸️  Not executing new keygen protocol");
			return
		}

		self.logger.debug("Running maybe_enact_next_authorities");

		// Get the active and queued validators to check for updates
		if let Some((_active, queued)) = self.validator_set(header).await {
			self.logger
				.debug("🕸️  should_execute_new_keygen is true, proceed with enact new authorities");

			// for force_execute_keygen, bypass all checks and regenerate the keygen
			if force_execute_keygen {
				self.logger
					.debug("🕸️  force_execute_keygen is true, executing new keygen protocol");
				// Start the queued DKG setup for the new queued authorities
				if let Err(e) = self.handle_queued_dkg_setup(header, queued).await {
					self.logger.error(format!("🕸️  Error handling queued DKG setup: {e:?}"));
				}
				// Reset the Retry counter.
				self.keygen_retry_count.store(0, Ordering::SeqCst);
				return
			}

			// Check if there is a keygen is finished:
			let queued_keygen_finished = self
				.next_rounds
				.read()
				.as_ref()
				.map(|r| r.is_keygen_finished())
				.unwrap_or(false);
			self.logger
				.debug(format!("🕸️  QUEUED KEYGEN FINISHED: {queued_keygen_finished:?}"));
			self.logger.debug(format!(
				"🕸️  QUEUED DKG STATUS: {:?}",
				self.next_rounds.read().as_ref().map(|r| r.status.clone())
			));
			let test_harness_mode = self.test_bundle.is_some();

			if queued_keygen_finished && !test_harness_mode {
				self.logger.debug("🕸️  QUEUED KEYGEN FINISHED: EXITING".to_string());
				return
			}

			let has_next_rounds = self.next_rounds.read().is_some();
			self.logger.debug(format!("🕸️  HAS NEXT ROUND KEYGEN: {has_next_rounds:?}"));
			// Check if there is a next DKG Key on-chain.
			let next_dkg_key = self.get_next_dkg_pub_key(header).await;

			self.logger
				.debug(format!("🕸️  NEXT DKG KEY ON CHAIN: {}", next_dkg_key.is_some()));
			// Start a keygen if we don't have one OR if there is no queued key on chain.
			if (!has_next_rounds && next_dkg_key.is_none()) || test_harness_mode {
				self.logger.debug(format!(
					"🕸️  NO NEXT ROUND KEYGEN AND NO NEXT DKG | STARTING A NEW QUEUED DKG: {}",
					next_dkg_key.is_some()
				));
				// Start the queued DKG setup for the new queued authorities
				if let Err(e) = self.handle_queued_dkg_setup(header, queued).await {
					self.logger.error(format!("🕸️  Error handling queued DKG setup: {e:?}"));
				}
				// Reset the Retry counter.
				self.keygen_retry_count.store(0, Ordering::SeqCst);
				return
			} else {
				self.logger.debug(
					"🕸️  NEXT ROUND KEYGEN OR NEXT DKG KEY ON CHAIN | NOT STARTING A NEW QUEUED DKG",
				);
			}

			// Check if we are stalled:
			// a read only clone, to avoid holding the lock for the whole duration of the function
			let next_rounds_clone = {
				let lock = self.next_rounds.read();
				(*lock).clone()
			};

			if let Some(ref rounds) = next_rounds_clone {
				self.logger.debug(format!(
					"🕸️  Status: {:?}, Now: {:?}, Started At: {:?}, Timeout length: {:?}",
					rounds.status,
					header.number(),
					rounds.started_at,
					KEYGEN_TIMEOUT,
				));
				let keygen_stalled = rounds.keygen_has_stalled(*header.number());
				let (current_attmp, max, should_retry) = {
					// check how many authorities are in the next best authorities
					// and then check the signature threshold `t`, if `t+1` is greater than the
					// number of authorities and we still have not reached the maximum number of
					// retries, we should retry the keygen
					let next_best = self.get_next_best_authorities(header).await;
					let n = next_best.len();
					let t = self.get_next_signature_threshold(header).await as usize;
					// in this case, if t + 1 is equal to n, we should retry the keygen
					// indefinitely.
					// For example, if we are running a 3 node network, with 1-of-2 DKG, it will not
					// be possible to successfully report the DKG Misbehavior on chain.
					let max_retries = if t + 1 == n { 0 } else { MAX_KEYGEN_RETRIES };
					let v = self.keygen_retry_count.load(Ordering::SeqCst);
					let should_retry = v < max_retries || max_retries == 0;
					if keygen_stalled {
						self.logger.debug(format!(
							"🕸️  Keygen has stalled, retry conditions => n: {n}, t: {t}, current_attempt: {v}/{max_retries}, should_retry: {should_retry}"
						));
					}
					(v, max_retries, should_retry)
				};
				if keygen_stalled && should_retry {
					self.logger.debug(format!(
						"🕸️  Queued Keygen has stalled, retrying (attempt: {current_attmp}/{max})"
					));
					metric_inc!(self, dkg_keygen_retry_counter);
					// Start the queued Keygen protocol again.
					if let Err(e) = self.handle_queued_dkg_setup(header, queued).await {
						self.logger.error(format!("🕸️  Error handling queued DKG setup: {e:?}"));
					}
					// Increment the retry count
					self.keygen_retry_count.fetch_add(1, Ordering::SeqCst);
				} else if keygen_stalled && !should_retry {
					self.logger.debug("🕸️  Queued Keygen has stalled, but we have reached the maximum number of retries will report bad actors.");
					self.handle_dkg_error(DKGError::KeygenTimeout {
						bad_actors: convert_u16_vec_to_usize_vec(
							rounds.current_round_blame().blamed_parties,
						),
						session_id: rounds.session_id,
					})
					.await
				}
			}
		}
	}

	async fn maybe_rotate_local_sessions(&self, header: &B::Header) {
>>>>>>> 2ce81f2d
		if let Some((active, queued)) = self.validator_set(header).await {
			self.logger.debug(format!("🕸️  ACTIVE SESSION ID {:?}", active.id));
			metric_set!(self, dkg_validator_set_id, active.id);
			// verify the new validator set
			let _ = self.verify_validator_set(header.number(), active.clone());
			// Check if the on chain authority_set_id is the same as the queued_authority_set_id.
			let (set_id, _) = self.get_dkg_pub_key(header).await;
			let queued_authority_set_id = self.queued_validator_set.read().id;
			self.logger.debug(format!("🕸️  CURRENT SET ID: {set_id:?}"));
			self.logger
				.debug(format!("🕸️  QUEUED AUTHORITY SET ID: {queued_authority_set_id:?}"));
			if set_id != queued_authority_set_id {
				self.logger.debug(format!("🕸️  Queued authority set id {queued_authority_set_id} is not the same as the on chain authority set id {set_id}, will not rotate the local sessions."));
				return
			}
			// Update the validator sets
			*self.current_validator_set.write() = active;
			*self.queued_validator_set.write() = queued;
			// We also rotate the best authority caches
			*self.best_authorities.write() = self.next_best_authorities.read().clone();
			*self.next_best_authorities.write() = self.get_next_best_authorities(header).await;
			// Reset per session metrics
			if let Some(metrics) = self.metrics.as_ref() {
				metrics.reset_session_metrics();
			}
		} else {
			self.logger.info(
				"🕸️  No update to local session found, not rotation local session".to_string(),
			);
		}
	}

	async fn handle_finality_notification(&self, notification: FinalityNotification<B>) {
		self.logger.trace(format!("🕸️  Finality notification: {notification:?}"));
		// Handle finality notifications
		self.process_block_notification(&notification.header).await;
	}

	#[cfg_attr(
		feature = "debug-tracing",
		dkg_logging::instrument(target = "dkg", skip_all, ret, err, fields(signed_dkg_message))
	)]
	async fn verify_signature_against_authorities(
		&self,
		signed_dkg_msg: SignedDKGMessage<Public>,
	) -> Result<DKGMessage<Public>, DKGError> {
		Self::verify_signature_against_authorities_inner(
			&self.logger,
			signed_dkg_msg,
			&self.latest_header,
			&self.client,
		)
		.await
	}

	pub async fn verify_signature_against_authorities_inner(
		logger: &DebugLogger,
		signed_dkg_msg: SignedDKGMessage<Public>,
		latest_header: &Arc<RwLock<Option<B::Header>>>,
		client: &Arc<C>,
	) -> Result<DKGMessage<Public>, DKGError> {
		let dkg_msg = signed_dkg_msg.msg;
		let encoded = dkg_msg.encode();
		let signature = signed_dkg_msg.signature.ok_or(DKGError::GenericError {
			reason: "Signature not found in signed_dkg_msg".into(),
		})?;
		// Get authority accounts
		let mut authorities: Option<(Vec<AuthorityId>, Vec<AuthorityId>)> = None;
		let latest_header = { latest_header.read().clone() };

		if let Some(header) = latest_header {
			authorities = Self::validator_set_inner(logger, &header, client)
				.await
				.map(|a| (a.0.authorities.into(), a.1.authorities.into()));
		}

		if authorities.is_none() {
			return Err(DKGError::GenericError { reason: "No authorities".into() })
		}

		let check_signers = |xs: &[AuthorityId]| {
			return dkg_runtime_primitives::utils::verify_signer_from_set_ecdsa(
				xs.iter()
					.map(|x| {
						let slice_33 =
							to_slice_33(&x.encode()).expect("AuthorityId encoding failed!");
						ecdsa::Public::from_raw(slice_33)
					})
					.collect(),
				&encoded,
				&signature,
			)
			.1
		};

		if check_signers(&authorities.clone().expect("Checked for empty authorities above").0) ||
			check_signers(&authorities.expect("Checked for empty authorities above").1)
		{
			Ok(dkg_msg)
		} else {
			Err(DKGError::GenericError {
				reason: "Message signature is not from a registered authority or next authority"
					.into(),
			})
		}
	}

	#[cfg_attr(
		feature = "debug-tracing",
		dkg_logging::instrument(target = "dkg", skip_all, fields(dkg_error))
	)]
	pub async fn handle_dkg_error(&self, dkg_error: DKGError) {
		self.logger.error(format!("Received error: {dkg_error:?}"));
		metric_inc!(self, dkg_error_counter);
		let authorities: Vec<Public> =
			self.best_authorities.read().iter().map(|x| x.1.clone()).collect();

		let (bad_actors, session_id) = match dkg_error {
			DKGError::KeygenMisbehaviour { ref bad_actors, .. } => {
				metric_inc!(self, dkg_keygen_misbehaviour_error);
				(bad_actors.clone(), 0)
			},
			DKGError::KeygenTimeout { ref bad_actors, session_id, .. } => {
				metric_inc!(self, dkg_keygen_timeout_error);
				(bad_actors.clone(), session_id)
			},
			// Todo: Handle Signing Timeout as a separate case
			DKGError::SignMisbehaviour { ref bad_actors, .. } => {
				metric_inc!(self, dkg_sign_misbehaviour_error);
				(bad_actors.clone(), 0)
			},
			_ => Default::default(),
		};

		self.logger
			.error(format!("Bad Actors : {bad_actors:?}, Session Id : {session_id:?}"));

		let mut offenders: Vec<AuthorityId> = Vec::new();
		for bad_actor in bad_actors {
			let bad_actor = bad_actor;
			if bad_actor > 0 && bad_actor <= authorities.len() {
				if let Some(offender) = authorities.get(bad_actor - 1) {
					offenders.push(offender.clone());
				}
			}
		}

		for offender in offenders {
			match dkg_error {
				DKGError::KeygenMisbehaviour { bad_actors: _, .. } =>
					self.handle_dkg_report(DKGReport::KeygenMisbehaviour { offender, session_id })
						.await,
				DKGError::KeygenTimeout { .. } =>
					self.handle_dkg_report(DKGReport::KeygenMisbehaviour { offender, session_id })
						.await,
				DKGError::SignMisbehaviour { bad_actors: _, .. } =>
					self.handle_dkg_report(DKGReport::SignMisbehaviour { offender, session_id })
						.await,
				_ => (),
			}
		}
	}

	/// Route messages internally where they need to be routed
	#[cfg_attr(
		feature = "debug-tracing",
		dkg_logging::instrument(target = "dkg", skip_all, ret, err, fields(dkg_msg))
	)]
	async fn process_incoming_dkg_message(
		&self,
		dkg_msg: SignedDKGMessage<Public>,
	) -> Result<(), DKGError> {
		metric_inc!(self, dkg_inbound_messages);
		self.logger
			.info(format!("Processing incoming DKG message: {:?}", dkg_msg.msg.session_id,));

		let is_delivery_type = matches!(
			dkg_msg.msg.payload,
			DKGMsgPayload::Keygen(..) | DKGMsgPayload::Offline(..) | DKGMsgPayload::Vote(..)
		);

		let res = match &dkg_msg.msg.payload {
			DKGMsgPayload::Keygen(_) => {
				self.keygen_manager.deliver_message(dkg_msg);
				return Ok(())
			},
			DKGMsgPayload::Offline(..) | DKGMsgPayload::Vote(..) => {
				self.signing_manager.deliver_message(dkg_msg);
				return Ok(())
			},
			DKGMsgPayload::PublicKeyBroadcast(_) => {
				match self.verify_signature_against_authorities(dkg_msg).await {
					Ok(dkg_msg) => {
						match handle_public_key_broadcast(self, dkg_msg).await {
							Ok(()) => (),
							Err(err) => self
								.logger
								.error(format!("🕸️  Error while handling DKG message {err:?}")),
						};
					},

					Err(err) => self.logger.error(format!(
						"Error while verifying signature against authorities: {err:?}"
					)),
				}
				Ok(())
			},
			DKGMsgPayload::MisbehaviourBroadcast(_) => {
				match self.verify_signature_against_authorities(dkg_msg).await {
					Ok(dkg_msg) => {
						match handle_misbehaviour_report(self, dkg_msg).await {
							Ok(()) => (),
							Err(err) => self
								.logger
								.error(format!("🕸️  Error while handling DKG message {err:?}")),
						};
					},

					Err(err) => self.logger.error(format!(
						"Error while verifying signature against authorities: {err:?}"
					)),
				}

				Ok(())
			},
		};

		if is_delivery_type {
			self.logger.warn(format!("Did not deliver message! res: {res:?}"));
		}

		res
	}

	async fn handle_dkg_report(&self, dkg_report: DKGReport) {
		let (offender, session_id, misbehaviour_type) = match dkg_report {
			// Keygen misbehaviour possibly leads to keygen failure. This should be slashed
			// more severely than sign misbehaviour events.
			DKGReport::KeygenMisbehaviour { offender, session_id } => {
				self.logger.info(format!(
					"🕸️  DKG Keygen misbehaviour @ Session ({session_id}) by {offender}"
				));
				(offender, session_id, MisbehaviourType::Keygen)
			},
			DKGReport::SignMisbehaviour { offender, session_id } => {
				self.logger.info(format!(
					"🕸️  DKG Signing misbehaviour @ Session ({session_id}) by {offender}"
				));
				(offender, session_id, MisbehaviourType::Sign)
			},
		};

		let misbehaviour_msg =
			DKGMisbehaviourMessage { misbehaviour_type, session_id, offender, signature: vec![] };
		let gossip = gossip_misbehaviour_report(self, misbehaviour_msg).await;
		if gossip.is_err() {
			self.logger.info("🕸️  DKG gossip_misbehaviour_report failed!");
		}
	}

	pub fn authenticate_msg_origin(
		&self,
		is_main_round: bool,
		authorities: (Vec<Public>, Vec<Public>),
		msg: &[u8],
		signature: &[u8],
	) -> Result<Public, DKGError> {
		let get_keys = |accts: &[Public]| {
			accts
				.iter()
				.map(|x| {
					ecdsa::Public(to_slice_33(&x.encode()).unwrap_or_else(|| {
						panic!("Failed to convert account id to ecdsa public key")
					}))
				})
				.collect::<Vec<ecdsa::Public>>()
		};

		let maybe_signers =
			if is_main_round { get_keys(&authorities.0) } else { get_keys(&authorities.1) };

		let (maybe_signer, success) = dkg_runtime_primitives::utils::verify_signer_from_set_ecdsa(
			maybe_signers,
			msg,
			signature,
		);

		if !success {
			return Err(DKGError::GenericError {
				reason: "Message signature is not from a registered authority".to_string(),
			})
		}

		let signer = maybe_signer.ok_or(DKGError::GenericError {
			reason: "verify_signer_from_set_ecdsa could not determin signer!".to_string(),
		})?;

		Ok(Public::from(signer))
	}

	async fn handle_unsigned_proposals(&self, header: &B::Header) -> Result<(), DKGError> {
		self.signing_manager.on_block_finalized(header, self).await
	}

	fn get_jailed_signers_inner(
		&self,
		best_authorities: &[Public],
	) -> Result<Vec<Public>, DKGError> {
		let now = self.latest_header.read().clone().ok_or_else(|| DKGError::CriticalError {
			reason: "latest header does not exist!".to_string(),
		})?;
		let at = now.hash();
		Ok(self
			.client
			.runtime_api()
			.get_signing_jailed(at, best_authorities.to_vec())
			.unwrap_or_default())
	}
	pub(crate) fn get_unjailed_signers(
		&self,
		best_authorities: &[Public],
	) -> Result<Vec<u16>, DKGError> {
		let jailed_signers = self.get_jailed_signers_inner(best_authorities)?;
		Ok(best_authorities
			.iter()
			.enumerate()
			.filter(|(_, key)| !jailed_signers.contains(key))
			.map(|(i, _)| u16::try_from(i + 1).unwrap_or_default())
			.collect())
	}

	/// Get the jailed signers
	pub(crate) fn get_jailed_signers(
		&self,
		best_authorities: &[Public],
	) -> Result<Vec<u16>, DKGError> {
		let jailed_signers = self.get_jailed_signers_inner(best_authorities)?;
		Ok(best_authorities
			.iter()
			.enumerate()
			.filter(|(_, key)| jailed_signers.contains(key))
			.map(|(i, _)| u16::try_from(i + 1).unwrap_or_default())
			.collect())
	}

<<<<<<< HEAD
	pub async fn should_execute_new_keygen(&self, header: &B::Header) -> bool {
=======
	async fn should_execute_new_keygen(&self, header: &B::Header) -> (bool, bool) {
>>>>>>> 2ce81f2d
		// query runtime api to check if we should execute new keygen.
		let at = header.hash();
		self.exec_client_function(move |client| {
			client.runtime_api().should_execute_new_keygen(at).unwrap_or_default()
		})
		.await
	}

	/// Wraps the call in a SpawnBlocking task
	pub async fn exec_client_function<F, T>(&self, function: F) -> T
	where
		for<'a> F: FnOnce(&'a C) -> T,
		T: Send + 'static,
		F: Send + 'static,
	{
		let client = &self.client;
		exec_client_function(client, function).await
	}

	/// Wait for initial finalized block
	async fn initialization(&mut self) {
		let mut stream = self.client.finality_notification_stream();
		while let Some(notif) = stream.next().await {
			if let Some((active, queued)) = self.validator_set(&notif.header).await {
				// Cache the authority sets and best authorities
				*self.best_authorities.write() = self.get_best_authorities(&notif.header).await;
				*self.current_validator_set.write() = active;
				*self.queued_validator_set.write() = queued;
				// Route this to the finality notification handler
				self.handle_finality_notification(notif.clone()).await;
				self.logger.debug("Initialization complete");
				// End the initialization stream
				return
			}
		}
	}

	// *** Main run loop ***
	pub async fn run(mut self) {
		crate::deadlock_detection::deadlock_detect();
		let (misbehaviour_tx, misbehaviour_rx) = tokio::sync::mpsc::unbounded_channel();
		self.misbehaviour_tx = Some(misbehaviour_tx);
		self.initialization().await;
		self.logger.debug("Starting DKG Iteration loop");
		// We run all these tasks in parallel and wait for any of them to complete.
		// If any of them completes, we stop all the other tasks since this means a fatal error has
		// occurred and we need to shut down.
		let (first, n, ..) = futures::future::select_all(vec![
			self.spawn_finality_notification_task(),
			self.spawn_keygen_messages_stream_task(),
			self.spawn_signing_messages_stream_task(),
			self.spawn_error_handling_task(),
			self.spawn_misbehaviour_report_task(misbehaviour_rx),
		])
		.await;
		self.logger
			.error(format!("DKG Worker finished; the reason that task({n}) ended with: {first:?}"));
	}

	fn spawn_finality_notification_task(&self) -> tokio::task::JoinHandle<()> {
		let mut stream = self.client.finality_notification_stream();
		let self_ = self.clone();
		tokio::spawn(async move {
			while let Some(notification) = stream.next().await {
				dkg_logging::debug!("Going to handle Finality notification");
				self_.handle_finality_notification(notification).await;
			}

			self_.logger.error("Finality notification stream ended");
		})
	}

	fn spawn_keygen_messages_stream_task(&self) -> tokio::task::JoinHandle<()> {
		let keygen_gossip_engine = self.keygen_gossip_engine.clone();
		let mut keygen_stream =
			keygen_gossip_engine.get_stream().expect("keygen gossip stream already taken");
		let self_ = self.clone();
		tokio::spawn(async move {
			while let Some(msg) = keygen_stream.recv().await {
				let msg_hash = crate::debug_logger::raw_message_to_hash(msg.msg.payload.payload());
				self_.logger.debug(format!(
					"Going to handle keygen message for session {} | hash: {msg_hash}",
					msg.msg.session_id
				));
				self_.logger.checkpoint_message_raw(msg.msg.payload.payload(), "CP1-keygen");
				match self_.process_incoming_dkg_message(msg).await {
					Ok(_) => {},
					Err(e) => {
						self_.logger.error(format!("Error processing keygen message: {e:?}"));
					},
				}
			}
		})
	}

	fn spawn_signing_messages_stream_task(&self) -> tokio::task::JoinHandle<()> {
		let signing_gossip_engine = self.signing_gossip_engine.clone();
		let mut signing_stream =
			signing_gossip_engine.get_stream().expect("signing gossip stream already taken");
		let self_ = self.clone();
		tokio::spawn(async move {
			while let Some(msg) = signing_stream.recv().await {
				self_.logger.debug(format!(
					"Going to handle signing message for session {}",
					msg.msg.session_id
				));
				self_.logger.checkpoint_message_raw(msg.msg.payload.payload(), "CP1-signing");
				match self_.process_incoming_dkg_message(msg).await {
					Ok(_) => {},
					Err(e) => {
						self_.logger.error(format!("Error processing signing message: {e:?}"));
					},
				}
			}
		})
	}

	fn spawn_misbehaviour_report_task(
		&self,
		mut misbehaviour_rx: UnboundedReceiver<DKGMisbehaviourMessage>,
	) -> tokio::task::JoinHandle<()> {
		let self_ = self.clone();
		tokio::spawn(async move {
			while let Some(misbehaviour) = misbehaviour_rx.recv().await {
				self_.logger.debug("Going to handle Misbehaviour");
				let gossip = gossip_misbehaviour_report(&self_, misbehaviour).await;
				if gossip.is_err() {
					self_.logger.info("🕸️  DKG gossip_misbehaviour_report failed!");
				}
			}
		})
	}

	fn spawn_error_handling_task(&self) -> tokio::task::JoinHandle<()> {
		let self_ = self.clone();
		let mut error_handler_rx = self.error_handler.subscribe();
		let logger = self.logger.clone();
		tokio::spawn(async move {
			while let Ok(error) = error_handler_rx.recv().await {
				logger.debug("Going to handle Error");
				self_.handle_dkg_error(error).await;
			}
		})
	}
}

/// Extension trait for any type that contains a keystore
#[auto_impl::auto_impl(&mut, &, Arc)]
pub trait KeystoreExt {
	fn get_keystore(&self) -> &DKGKeystore;
	fn get_authority_public_key(&self) -> Public {
		self.get_keystore()
			.authority_id(
				&self.get_keystore().public_keys().expect("Could not find authority public key"),
			)
			.unwrap_or_else(|| panic!("Could not find authority public key"))
	}

	fn get_sr25519_public_key(&self) -> sp_core::sr25519::Public {
		self.get_keystore()
			.sr25519_public_key(&self.get_keystore().sr25519_public_keys().unwrap_or_default())
			.unwrap_or_else(|| panic!("Could not find sr25519 key in keystore"))
	}
}

impl<B, BE, C, GE> KeystoreExt for DKGWorker<B, BE, C, GE>
where
	B: Block,
	BE: Backend<B>,
	GE: GossipEngineIface,
	C: Client<B, BE>,
	MaxProposalLength: Get<u32>,
	MaxAuthorities: Get<u32>,
{
	fn get_keystore(&self) -> &DKGKeystore {
		&self.key_store
	}
}

impl KeystoreExt for DKGKeystore {
	fn get_keystore(&self) -> &DKGKeystore {
		self
	}
}

#[auto_impl::auto_impl(&mut, &, Arc)]
pub trait HasLatestHeader<B: Block>: Send + Sync + 'static {
	fn get_latest_header(&self) -> &Arc<RwLock<Option<B::Header>>>;
	/// Gets latest block number from latest block header
	fn get_latest_block_number(&self) -> NumberFor<B> {
		if let Some(latest_header) = self.get_latest_header().read().clone() {
			*latest_header.number()
		} else {
			NumberFor::<B>::from(0u32)
		}
	}
}

impl<B, BE, C, GE> HasLatestHeader<B> for DKGWorker<B, BE, C, GE>
where
	B: Block,
	BE: Backend<B> + 'static,
	GE: GossipEngineIface,
	C: Client<B, BE> + 'static,
	MaxProposalLength: Get<u32>,
	MaxAuthorities: Get<u32>,
{
	fn get_latest_header(&self) -> &Arc<RwLock<Option<B::Header>>> {
		&self.latest_header
	}
}

pub struct Clock<B: Block> {
	pub latest_header: Arc<RwLock<Option<B::Header>>>,
}

impl<B: Block> Clone for Clock<B> {
	fn clone(&self) -> Self {
		Self { latest_header: self.latest_header.clone() }
	}
}

impl<B: Block> HasLatestHeader<B> for Clock<B> {
	fn get_latest_header(&self) -> &Arc<RwLock<Option<B::Header>>> {
		&self.latest_header
	}
}

/// Wraps the call in a SpawnBlocking task
async fn exec_client_function<B, C, BE, F, T>(client: &Arc<C>, function: F) -> T
where
	for<'a> F: FnOnce(&'a C) -> T,
	B: Block,
	BE: Backend<B>,
	C: Client<B, BE> + 'static,
	T: Send + 'static,
	F: Send + 'static,
{
	let client = client.clone();
	tokio::task::spawn_blocking(move || function(&client))
		.await
		.expect("Failed to spawn blocking task")
}<|MERGE_RESOLUTION|>--- conflicted
+++ resolved
@@ -269,6 +269,12 @@
 	Signing { unsigned_proposal_hash: [u8; 32] },
 }
 
+#[derive(Debug, Copy, Clone)]
+pub struct AnticipatedKeygenExecutionStatus {
+	pub execute: bool,
+	pub force_execute: bool,
+}
+
 impl<B, BE, C, GE> DKGWorker<B, BE, C, GE>
 where
 	B: Block,
@@ -736,160 +742,7 @@
 		}
 	}
 
-<<<<<<< HEAD
 	async fn maybe_update_worker_state(&self, header: &B::Header) {
-=======
-	/// Should enact next authorities will check for the follwoing situations:
-	///
-	/// If the session period has not elapsed, we will return early.
-	///
-	/// 1. If we detect a change in the best authorities, we should enact the next authorities with
-	/// the new ones.
-	/// 2. If the session progress is greater than the threshold, we should enact the next
-	/// authorities.
-	///
-	/// Edge cases:
-	/// 1. If we already running a keygen protocol, and we detected that we are stalled, this
-	///    method will try to restart the keygen protocol.
-	async fn maybe_enact_next_authorities(&self, header: &B::Header) {
-		let (execute_keygen, force_execute_keygen) = self.should_execute_new_keygen(header).await;
-
-		if !execute_keygen {
-			self.logger.debug("🕸️  Not executing new keygen protocol");
-			return
-		}
-
-		self.logger.debug("Running maybe_enact_next_authorities");
-
-		// Get the active and queued validators to check for updates
-		if let Some((_active, queued)) = self.validator_set(header).await {
-			self.logger
-				.debug("🕸️  should_execute_new_keygen is true, proceed with enact new authorities");
-
-			// for force_execute_keygen, bypass all checks and regenerate the keygen
-			if force_execute_keygen {
-				self.logger
-					.debug("🕸️  force_execute_keygen is true, executing new keygen protocol");
-				// Start the queued DKG setup for the new queued authorities
-				if let Err(e) = self.handle_queued_dkg_setup(header, queued).await {
-					self.logger.error(format!("🕸️  Error handling queued DKG setup: {e:?}"));
-				}
-				// Reset the Retry counter.
-				self.keygen_retry_count.store(0, Ordering::SeqCst);
-				return
-			}
-
-			// Check if there is a keygen is finished:
-			let queued_keygen_finished = self
-				.next_rounds
-				.read()
-				.as_ref()
-				.map(|r| r.is_keygen_finished())
-				.unwrap_or(false);
-			self.logger
-				.debug(format!("🕸️  QUEUED KEYGEN FINISHED: {queued_keygen_finished:?}"));
-			self.logger.debug(format!(
-				"🕸️  QUEUED DKG STATUS: {:?}",
-				self.next_rounds.read().as_ref().map(|r| r.status.clone())
-			));
-			let test_harness_mode = self.test_bundle.is_some();
-
-			if queued_keygen_finished && !test_harness_mode {
-				self.logger.debug("🕸️  QUEUED KEYGEN FINISHED: EXITING".to_string());
-				return
-			}
-
-			let has_next_rounds = self.next_rounds.read().is_some();
-			self.logger.debug(format!("🕸️  HAS NEXT ROUND KEYGEN: {has_next_rounds:?}"));
-			// Check if there is a next DKG Key on-chain.
-			let next_dkg_key = self.get_next_dkg_pub_key(header).await;
-
-			self.logger
-				.debug(format!("🕸️  NEXT DKG KEY ON CHAIN: {}", next_dkg_key.is_some()));
-			// Start a keygen if we don't have one OR if there is no queued key on chain.
-			if (!has_next_rounds && next_dkg_key.is_none()) || test_harness_mode {
-				self.logger.debug(format!(
-					"🕸️  NO NEXT ROUND KEYGEN AND NO NEXT DKG | STARTING A NEW QUEUED DKG: {}",
-					next_dkg_key.is_some()
-				));
-				// Start the queued DKG setup for the new queued authorities
-				if let Err(e) = self.handle_queued_dkg_setup(header, queued).await {
-					self.logger.error(format!("🕸️  Error handling queued DKG setup: {e:?}"));
-				}
-				// Reset the Retry counter.
-				self.keygen_retry_count.store(0, Ordering::SeqCst);
-				return
-			} else {
-				self.logger.debug(
-					"🕸️  NEXT ROUND KEYGEN OR NEXT DKG KEY ON CHAIN | NOT STARTING A NEW QUEUED DKG",
-				);
-			}
-
-			// Check if we are stalled:
-			// a read only clone, to avoid holding the lock for the whole duration of the function
-			let next_rounds_clone = {
-				let lock = self.next_rounds.read();
-				(*lock).clone()
-			};
-
-			if let Some(ref rounds) = next_rounds_clone {
-				self.logger.debug(format!(
-					"🕸️  Status: {:?}, Now: {:?}, Started At: {:?}, Timeout length: {:?}",
-					rounds.status,
-					header.number(),
-					rounds.started_at,
-					KEYGEN_TIMEOUT,
-				));
-				let keygen_stalled = rounds.keygen_has_stalled(*header.number());
-				let (current_attmp, max, should_retry) = {
-					// check how many authorities are in the next best authorities
-					// and then check the signature threshold `t`, if `t+1` is greater than the
-					// number of authorities and we still have not reached the maximum number of
-					// retries, we should retry the keygen
-					let next_best = self.get_next_best_authorities(header).await;
-					let n = next_best.len();
-					let t = self.get_next_signature_threshold(header).await as usize;
-					// in this case, if t + 1 is equal to n, we should retry the keygen
-					// indefinitely.
-					// For example, if we are running a 3 node network, with 1-of-2 DKG, it will not
-					// be possible to successfully report the DKG Misbehavior on chain.
-					let max_retries = if t + 1 == n { 0 } else { MAX_KEYGEN_RETRIES };
-					let v = self.keygen_retry_count.load(Ordering::SeqCst);
-					let should_retry = v < max_retries || max_retries == 0;
-					if keygen_stalled {
-						self.logger.debug(format!(
-							"🕸️  Keygen has stalled, retry conditions => n: {n}, t: {t}, current_attempt: {v}/{max_retries}, should_retry: {should_retry}"
-						));
-					}
-					(v, max_retries, should_retry)
-				};
-				if keygen_stalled && should_retry {
-					self.logger.debug(format!(
-						"🕸️  Queued Keygen has stalled, retrying (attempt: {current_attmp}/{max})"
-					));
-					metric_inc!(self, dkg_keygen_retry_counter);
-					// Start the queued Keygen protocol again.
-					if let Err(e) = self.handle_queued_dkg_setup(header, queued).await {
-						self.logger.error(format!("🕸️  Error handling queued DKG setup: {e:?}"));
-					}
-					// Increment the retry count
-					self.keygen_retry_count.fetch_add(1, Ordering::SeqCst);
-				} else if keygen_stalled && !should_retry {
-					self.logger.debug("🕸️  Queued Keygen has stalled, but we have reached the maximum number of retries will report bad actors.");
-					self.handle_dkg_error(DKGError::KeygenTimeout {
-						bad_actors: convert_u16_vec_to_usize_vec(
-							rounds.current_round_blame().blamed_parties,
-						),
-						session_id: rounds.session_id,
-					})
-					.await
-				}
-			}
-		}
-	}
-
-	async fn maybe_rotate_local_sessions(&self, header: &B::Header) {
->>>>>>> 2ce81f2d
 		if let Some((active, queued)) = self.validator_set(header).await {
 			self.logger.debug(format!("🕸️  ACTIVE SESSION ID {:?}", active.id));
 			metric_set!(self, dkg_validator_set_id, active.id);
@@ -1235,17 +1088,19 @@
 			.collect())
 	}
 
-<<<<<<< HEAD
-	pub async fn should_execute_new_keygen(&self, header: &B::Header) -> bool {
-=======
-	async fn should_execute_new_keygen(&self, header: &B::Header) -> (bool, bool) {
->>>>>>> 2ce81f2d
+	pub async fn should_execute_new_keygen(
+		&self,
+		header: &B::Header,
+	) -> AnticipatedKeygenExecutionStatus {
 		// query runtime api to check if we should execute new keygen.
 		let at = header.hash();
-		self.exec_client_function(move |client| {
-			client.runtime_api().should_execute_new_keygen(at).unwrap_or_default()
-		})
-		.await
+		let (execute, force_execute) = self
+			.exec_client_function(move |client| {
+				client.runtime_api().should_execute_new_keygen(at).unwrap_or_default()
+			})
+			.await;
+
+		AnticipatedKeygenExecutionStatus { execute, force_execute }
 	}
 
 	/// Wraps the call in a SpawnBlocking task
