// Copyright 2022 Webb Technologies Inc.
//
// Licensed under the Apache License, Version 2.0 (the "License");
// you may not use this file except in compliance with the License.
// You may obtain a copy of the License at
//
// http://www.apache.org/licenses/LICENSE-2.0
//
// Unless required by applicable law or agreed to in writing, software
// distributed under the License is distributed on an "AS IS" BASIS,
// WITHOUT WARRANTIES OR CONDITIONS OF ANY KIND, either express or implied.
// See the License for the specific language governing permissions and
// limitations under the License.

#![allow(clippy::collapsible_match)]

use sc_keystore::LocalKeystore;
use std::{
	collections::{BTreeSet, HashMap},
	marker::PhantomData,
	path::PathBuf,
	sync::Arc,
};

use codec::{Codec, Decode, Encode};
use futures::{future, FutureExt, StreamExt};
use log::{debug, error, info, trace};
use parking_lot::Mutex;

use sc_client_api::{
	Backend, BlockImportNotification, FinalityNotification, FinalityNotifications,
	ImportNotifications,
};
use sc_network_gossip::GossipEngine;

use rand::Rng;
use sp_api::BlockId;
use sp_runtime::{
	traits::{Block, Header, NumberFor},
	AccountId32,
};

use crate::{
	keystore::DKGKeystore,
	persistence::{try_restart_dkg, try_resume_dkg, DKGPersistenceState},
};

use crate::messages::{
	dkg_message::send_outgoing_dkg_messages,
	misbehaviour_report::{gossip_misbehaviour_report, handle_misbehaviour_report},
	public_key_gossip::handle_public_key_broadcast,
};

use crate::storage::{
	clear::listen_and_clear_offchain_storage, proposals::save_signed_proposals_in_storage,
};

use dkg_primitives::{
	types::{DKGError, RoundId},
	utils::get_best_authorities,
	DKGReport, Proposal,
};

use dkg_runtime_primitives::{
	crypto::{AuthorityId, Public},
	utils::{sr25519, to_slice_32},
	AggregatedMisbehaviourReports, AggregatedPublicKeys, TypedChainId, GENESIS_AUTHORITY_SET_ID,
};

use crate::{
	error, metric_set,
	metrics::Metrics,
	proposal::get_signed_proposal,
	types::dkg_topic,
	utils::{find_authorities_change, find_index, get_key_path, set_up_rounds},
	Client,
};

use dkg_primitives::{
	rounds::{DKGState, MultiPartyECDSARounds},
	types::{DKGMessage, DKGPayloadKey, DKGSignedPayload, SignedDKGMessage},
	utils::{cleanup, DKG_LOCAL_KEY_FILE, QUEUED_DKG_LOCAL_KEY_FILE},
};
use dkg_runtime_primitives::{AuthoritySet, DKGApi};

pub const ENGINE_ID: sp_runtime::ConsensusEngineId = *b"WDKG";

pub const STORAGE_SET_RETRY_NUM: usize = 5;

pub const MAX_SUBMISSION_DELAY: u32 = 3;

pub(crate) struct WorkerParams<B, BE, C>
	where
		B: Block,
{
	pub client: Arc<C>,
	pub backend: Arc<BE>,
	pub key_store: DKGKeystore,
	pub gossip_engine: GossipEngine<B>,
	pub metrics: Option<Metrics>,
	pub base_path: Option<PathBuf>,
	pub local_keystore: Option<Arc<LocalKeystore>>,
	pub dkg_state: DKGState<NumberFor<B>>,
}

/// A DKG worker plays the DKG protocol
pub(crate) struct DKGWorker<B, C, BE>
	where
		B: Block,
		BE: Backend<B>,
		C: Client<B, BE>,
{
	pub client: Arc<C>,
	pub backend: Arc<BE>,
	pub key_store: DKGKeystore,
	pub gossip_engine: Arc<Mutex<GossipEngine<B>>>,
	metrics: Option<Metrics>,
	pub rounds: Option<MultiPartyECDSARounds<NumberFor<B>>>,
	pub next_rounds: Option<MultiPartyECDSARounds<NumberFor<B>>>,
	finality_notifications: FinalityNotifications<B>,
	block_import_notification: ImportNotifications<B>,
	pub votes_sent: u64,
	/// Best block a DKG voting round has been concluded for
	best_dkg_block: Option<NumberFor<B>>,
	/// Latest block header
	pub latest_header: Option<B::Header>,
	/// Current validator set
	pub current_validator_set: AuthoritySet<Public>,
	/// Queued validator set
	pub queued_validator_set: AuthoritySet<Public>,
	/// keep rustc happy
	_backend: PhantomData<BE>,
	/// public key refresh in progress
	pub refresh_in_progress: bool,
	/// Msg cache for startup if authorities aren't set
	msg_cache: Vec<SignedDKGMessage<AuthorityId>>,
	/// Tracking for the broadcasted public keys and signatures
	pub aggregated_public_keys: HashMap<RoundId, AggregatedPublicKeys>,
	/// Tracking for the misbehaviour reports
	pub aggregated_misbehaviour_reports:
	HashMap<(RoundId, AuthorityId), AggregatedMisbehaviourReports>,
	/// dkg state
	pub dkg_state: DKGState<NumberFor<B>>,
	/// Setting up keygen for current authorities
	pub active_keygen_in_progress: bool,
	/// setting up queued authorities keygen
	pub queued_keygen_in_progress: bool,
	/// Track DKG Persistence state
	pub dkg_persistence: DKGPersistenceState,
	/// Local keystore for DKG data
	pub base_path: Option<PathBuf>,
	/// Concrete type that points to the actual local keystore if it exists
	pub local_keystore: Option<Arc<LocalKeystore>>,
}

impl<B, C, BE> DKGWorker<B, C, BE>
	where
		B: Block + Codec,
		BE: Backend<B>,
		C: Client<B, BE>,
		C::Api: DKGApi<B, AuthorityId, <<B as Block>::Header as Header>::Number>,
{
	/// Return a new DKG worker instance.
	///
	/// Note that a DKG worker is only fully functional if a corresponding
	/// DKG pallet has been deployed on-chain.
	///
	/// The DKG pallet is needed in order to keep track of the DKG authority set.
	pub(crate) fn new(worker_params: WorkerParams<B, BE, C>) -> Self {
		let WorkerParams {
			client,
			backend,
			key_store,
			gossip_engine,
			metrics,
			dkg_state,
			base_path,
			local_keystore,
		} = worker_params;

		DKGWorker {
			client: client.clone(),
			backend,
			key_store,
			gossip_engine: Arc::new(Mutex::new(gossip_engine)),
			metrics,
			votes_sent: 0,
			rounds: None,
			next_rounds: None,
			finality_notifications: client.finality_notification_stream(),
			block_import_notification: client.import_notification_stream(),
			best_dkg_block: None,
			current_validator_set: AuthoritySet::empty(),
			queued_validator_set: AuthoritySet::empty(),
			latest_header: None,
			dkg_state,
			queued_keygen_in_progress: false,
			active_keygen_in_progress: false,
			refresh_in_progress: false,
			msg_cache: Vec::new(),
			aggregated_public_keys: HashMap::new(),
			aggregated_misbehaviour_reports: HashMap::new(),
			dkg_persistence: DKGPersistenceState::new(),
			base_path,
			local_keystore,
			_backend: PhantomData,
		}
	}
}

impl<B, C, BE> DKGWorker<B, C, BE>
	where
		B: Block,
		BE: Backend<B>,
		C: Client<B, BE>,
		C::Api: DKGApi<B, AuthorityId, <<B as Block>::Header as Header>::Number>,
{
	/// Rotates the contents of the DKG local key files from the queued file to the active file.
	///
	/// This is meant to be used when rotating the DKG. During a rotation, we begin generating
	/// a new queued DKG local key for the new queued authority set. The previously queued set
	/// is now the active set and so we transition their local key data into the active file path.
	///
	/// `DKG_LOCAL_KEY_FILE` - the active file path for the active local key (DKG public key)
	/// `QUEUED_DKG_LOCAL_KEY_FILE` - the queued file path for the queued local key (DKG public key)
	fn rotate_local_key_files(&mut self) {
		let mut local_key_path: Option<PathBuf> = None;
		let mut queued_local_key_path: Option<PathBuf> = None;

		if self.base_path.is_some() {
			local_key_path = get_key_path(&self.base_path, DKG_LOCAL_KEY_FILE);
			queued_local_key_path = get_key_path(&self.base_path, QUEUED_DKG_LOCAL_KEY_FILE);
		}

		if let (Some(path), Some(queued_path)) = (local_key_path, queued_local_key_path) {
			if let Err(err) = std::fs::copy(queued_path, path) {
				error!("Error copying queued key {:?}", &err);
			} else {
				debug!("Successfully copied queued key to current key");
			}
		}
	}

	/// gets authority reputations from an header
	pub fn get_authority_reputations(
		&self,
		header: &B::Header,
		authority_set: &AuthoritySet<Public>,
	) -> HashMap<Public, i64> {
		let at: BlockId<B> = BlockId::hash(header.hash());
		let reputations = self
			.client
			.runtime_api()
			.get_reputations(&at, authority_set.authorities.clone())
			.unwrap_or_else(|_| {
				authority_set.authorities.iter().map(|id| (id.clone(), 0)).collect()
			});
		let mut reputation_map: HashMap<Public, i64> = HashMap::new();
		for (id, rep) in reputations {
			reputation_map.insert(id, rep);
		}

		reputation_map
	}

	/// Get the signature threshold at a specific block
	pub fn get_signature_threshold(&self, header: &B::Header) -> u16 {
		let at: BlockId<B> = BlockId::hash(header.hash());
		return self.client.runtime_api().signature_threshold(&at).unwrap()
	}

	/// Get the keygen threshold at a specific block
	pub fn get_keygen_threshold(&self, header: &B::Header) -> u16 {
		let at: BlockId<B> = BlockId::hash(header.hash());
		return self.client.runtime_api().keygen_threshold(&at).unwrap()
	}

	/// Get the next signature threshold at a specific block
	pub fn get_next_signature_threshold(&self, header: &B::Header) -> u16 {
		let at: BlockId<B> = BlockId::hash(header.hash());
		return self.client.runtime_api().next_signature_threshold(&at).unwrap()
	}

	/// Get the next keygen threshold at a specific block
	pub fn get_next_keygen_threshold(&self, header: &B::Header) -> u16 {
		let at: BlockId<B> = BlockId::hash(header.hash());
		return self.client.runtime_api().next_keygen_threshold(&at).unwrap()
	}

	pub fn get_time_to_restart(&self, header: &B::Header) -> Option<NumberFor<B>> {
		let at: BlockId<B> = BlockId::hash(header.hash());
		return self.client.runtime_api().time_to_restart(&at).ok()
	}

	/// Gets latest block number from latest block header
	pub fn get_latest_block_number(&self) -> NumberFor<B> {
		if self.latest_header.is_some() {
			*self.latest_header.clone().unwrap().number()
		} else {
			NumberFor::<B>::from(0u32)
		}
	}

	/// Gets the active DKG authority key
	pub fn get_authority_public_key(&mut self) -> Public {
		self.key_store
			.authority_id(&self.key_store.public_keys().unwrap())
			.unwrap_or_else(|| panic!("Halp"))
	}

	/// Gets the active Sr25519 authority key
	pub fn get_sr25519_public_key(&mut self) -> sp_core::sr25519::Public {
		self.key_store
			.sr25519_authority_id(&self.key_store.sr25519_public_keys().unwrap_or_default())
			.unwrap_or_else(|| panic!("Could not find sr25519 key in keystore"))
	}

	/// Return the next and queued validator set at header `header`.
	///
	/// Note that the validator set could be `None`. This is the case if we don't find
	/// a DKG authority set change and we can't fetch the authority set from the
	/// DKG on-chain state.
	///
	/// Such a failure is usually an indication that the DKG pallet has not been deployed (yet).
	///
	/// If the validators are None, we use the arbitrary validators gotten from the authority set
	/// and queued authority set in the given header
	pub fn validator_set(
		&self,
		header: &B::Header,
	) -> Option<(AuthoritySet<Public>, AuthoritySet<Public>)> {
		let new = if let Some((new, queued)) = find_authorities_change::<B>(header) {
			Some((new, queued))
		} else {
			let at: BlockId<B> = BlockId::hash(header.hash());
			Some((
				self.client.runtime_api().authority_set(&at).ok().unwrap_or_default(),
				self.client.runtime_api().queued_authority_set(&at).ok().unwrap_or_default(),
			))
		};

		trace!(target: "dkg", "🕸️  active validator set: {:?}", new);

		new
	}

	/// Verify `active` validator set for `block` against the key store
	///
	/// The critical case is, if we do have a public key in the key store which is not
	/// part of the active validator set.
	///
	/// Note that for a non-authority node there will be no keystore, and we will
	/// return an error and don't check. The error can usually be ignored.
	fn verify_validator_set(
		&self,
		block: &NumberFor<B>,
		mut active: AuthoritySet<Public>,
	) -> Result<(), error::Error> {
		let active: BTreeSet<Public> = active.authorities.drain(..).collect();

		let store: BTreeSet<Public> = self.key_store.public_keys()?.drain(..).collect();

		let missing: Vec<_> = store.difference(&active).cloned().collect();

		if !missing.is_empty() {
			debug!(target: "dkg", "🕸️  for block {:?}, public key missing in validator set is: {:?}", block, missing);
		}

		Ok(())
	}

	/// Gets the best authorities by authority keys using on-chain reputations
	fn get_best_authority_keys(
		&self,
		header: &B::Header,
		authority_set: AuthoritySet<Public>,
		active: bool,
	) -> Vec<Public> {
		// Get active threshold or get the next threshold
		let threshold = if active {
			self.get_keygen_threshold(header)
		} else {
			self.get_next_keygen_threshold(header)
		};
		// Best authorities are taken from the on-chain reputations
		let best_authorities: Vec<Public> = get_best_authorities(
			threshold.into(),
			&authority_set.authorities,
			&self.get_authority_reputations(header, &authority_set),
		)
<<<<<<< HEAD
			.iter()
			.map(|(_, key)| key.clone())
			.collect();
=======
		.iter()
		.map(|(_, key)| key.clone())
		.collect();
>>>>>>> 1d2e6548

		best_authorities
	}

	fn handle_genesis_dkg_setup(
		&mut self,
		header: &B::Header,
		genesis_authority_set: AuthoritySet<Public>,
	) {
		// Check if the authority set is empty or if this authority set isn't actually the genesis
		// set
		if genesis_authority_set.authorities.is_empty() ||
			genesis_authority_set.id != GENESIS_AUTHORITY_SET_ID
		{
			return
		}

		// Check if we've already set up the DKG for this authority set
		if self.rounds.is_some() {
			return
		}

		let mut local_key_path: Option<PathBuf> = None;
		if self.base_path.is_some() {
			local_key_path = get_key_path(&self.base_path, DKG_LOCAL_KEY_FILE);
			let _ = cleanup(local_key_path.as_ref().unwrap().clone());
		}

		let latest_block_num = self.get_latest_block_number();

		// DKG keygen authorities are always taken from the best set of authorities
		let round_id = genesis_authority_set.id;
		let best_authorities: Vec<Public> =
			self.get_best_authority_keys(header, genesis_authority_set, true);

		// Check whether the worker is in the best set or return
		if find_index::<Public>(&best_authorities[..], &self.get_authority_public_key()).is_none() {
			self.rounds = None;
			return
		}

		self.rounds = Some(set_up_rounds(
			&best_authorities,
			round_id,
			&self.get_authority_public_key(),
			self.get_signature_threshold(header),
			self.get_keygen_threshold(header),
			local_key_path,
		));

		self.dkg_state.listening_for_active_pub_key = true;
		if let Some(rounds) = self.rounds.as_mut() {
			match rounds.start_keygen(latest_block_num) {
				Ok(()) => {
					info!(target: "dkg", "Keygen started for genesis authority set successfully");
					self.active_keygen_in_progress = true;
				},
				Err(err) => {
					error!("Error starting keygen {:?}", &err);
					self.handle_dkg_error(err);
				},
			}
		}
	}

	fn handle_queued_dkg_setup(&mut self, header: &B::Header, queued: AuthoritySet<Public>) {
		// Check if the authority set is empty, return or proceed
		if queued.authorities.is_empty() {
			return
		}

		// Check if the next rounds exists and has processed for this neq queued round idc
		if self.next_rounds.is_some() && self.next_rounds.as_ref().unwrap().get_id() == queued.id {
			return
		}

		let mut queued_local_key_path: Option<PathBuf> = None;

		if self.base_path.is_some() {
			queued_local_key_path = get_key_path(&self.base_path, QUEUED_DKG_LOCAL_KEY_FILE);
			let _ = cleanup(queued_local_key_path.as_ref().unwrap().clone());
		}
		let latest_block_num = self.get_latest_block_number();

		// Get the best next authorities using the keygen threshold
		let round_id = queued.id;
		let best_authorities: Vec<Public> = self.get_best_authority_keys(header, queued, false);
		// Check whether the worker is in the best next set or return
		if find_index::<Public>(&best_authorities[..], &self.get_authority_public_key()).is_none() {
			info!(target: "dkg", "🕸️  NOT IN THE SET OF BEST NEXT AUTHORITIES: round {:?}", round_id);
			self.next_rounds = None;
			return
		} else {
			info!(target: "dkg", "🕸️  IN THE SET OF BEST NEXT AUTHORITIES: round {:?}", round_id);
		}

		// Setting up DKG for queued authorities
		self.next_rounds = Some(set_up_rounds(
			&best_authorities,
			round_id,
			&self.get_authority_public_key(),
			self.get_next_signature_threshold(header),
			self.get_next_keygen_threshold(header),
			queued_local_key_path,
		));

		self.dkg_state.listening_for_pub_key = true;
		if let Some(rounds) = self.next_rounds.as_mut() {
			match rounds.start_keygen(latest_block_num) {
				Ok(()) => {
					info!(target: "dkg", "Keygen started for queued authority set successfully");
					self.queued_keygen_in_progress = true;
				},
				Err(err) => {
					error!("Error starting keygen {:?}", &err);
					self.handle_dkg_error(err);
				},
			}
		}
	}

	// *** Block notifications ***
	fn process_block_notification(&mut self, header: &B::Header) {
		if let Some(latest_header) = &self.latest_header {
			if latest_header.number() >= header.number() {
				return
			}
		}
		self.latest_header = Some(header.clone());
		listen_and_clear_offchain_storage(self, header);
		// Attempt to resume when the worker has shut down somehow
		try_resume_dkg(self, header);
		// Attempt to enact new DKG authorities if sessions have changed
		if header.number() <= &NumberFor::<B>::from(1u32) {
			debug!(target: "dkg", "Starting genesis DKG setup");
			self.enact_genesis_authorities(header);
		} else {
			self.enact_new_authorities(header);
		}
		// Identify if the worker is stalling and restart the DKG if necessary
		try_restart_dkg(self, header);
		// Send all outgoing messages created from any reactions from resuming, enacting, or
		// restarting
		send_outgoing_dkg_messages(self);
		// Get all unsigned proposals and create offline stages for them
		self.create_offline_stages(header);
		// Get all unsigned proposals and check if they are ready to be signed.
		self.process_unsigned_proposals(header);
		self.untrack_unsigned_proposals(header);
	}

	fn enact_genesis_authorities(&mut self, header: &B::Header) {
		if let Some((active, queued)) = self.validator_set(header) {
			let best_authorities: Vec<Public> =
				self.get_best_authority_keys(header, queued.clone(), false);
			// Check whether the worker is in the best next set or return
			if find_index::<Public>(&best_authorities[..], &self.get_authority_public_key())
				.is_none()
			{
				self.next_rounds = None;
				return
			}

			if active.id == GENESIS_AUTHORITY_SET_ID && self.best_dkg_block.is_none() {
				debug!(target: "dkg", "🕸️  GENESIS ROUND_ID {:?}", active.id);
				metric_set!(self, dkg_validator_set_id, active.id);
				// Setting new validator set id as current
				self.current_validator_set = active.clone();
				self.queued_validator_set = queued.clone();
				// verify the new validator set
				let _ = self.verify_validator_set(header.number(), active.clone());
				self.best_dkg_block = Some(*header.number());
				// Setting up the DKG
				self.handle_genesis_dkg_setup(header, active);
				// Setting up the queued DKG at genesis
				self.handle_queued_dkg_setup(header, queued);
				// Send outgoing messages after processing the queued DKG setup
				send_outgoing_dkg_messages(self);
			}
		}
	}

	fn enact_new_authorities(&mut self, header: &B::Header) {
		// Get the active and queued validators to check for updates
		if let Some((active, queued)) = self.validator_set(header) {
			// If the cached queued set id is not equal to the new queued set then update
			// if no queued keygen is currently in progress.
			if self.queued_validator_set.id != queued.id && !self.queued_keygen_in_progress {
				debug!(target: "dkg", "🕸️  ACTIVE ROUND_ID {:?}", active.id);
				metric_set!(self, dkg_validator_set_id, active.id);
				// Rotate the queued key file contents into the local key file
				self.rotate_local_key_files();
				// Rotate the rounds since the authority set has changed
				self.rounds = self.next_rounds.take();
				// Update the validator sets
				self.current_validator_set = active;
				self.queued_validator_set = queued.clone();
				// Start the queued DKG setup for the new queued authorities
				self.handle_queued_dkg_setup(header, queued);
				// Send outgoing messages after processing the queued DKG setup
				send_outgoing_dkg_messages(self);
			}
		}
	}

	fn handle_import_notifications(&mut self, notification: BlockImportNotification<B>) {
		trace!(target: "dkg", "🕸️  Block import notification: {:?}", notification);
		self.process_block_notification(&notification.header);
	}

	fn handle_finality_notification(&mut self, notification: FinalityNotification<B>) {
		trace!(target: "dkg", "🕸️  Finality notification: {:?}", notification);
		self.process_block_notification(&notification.header);
	}

	fn verify_signature_against_authorities(
		&mut self,
		signed_dkg_msg: SignedDKGMessage<Public>,
	) -> Result<DKGMessage<Public>, DKGError> {
		let dkg_msg = signed_dkg_msg.msg;
		let encoded = dkg_msg.encode();
		let signature = signed_dkg_msg.signature.unwrap_or_default();
		// Get authority accounts
		let mut authority_accounts: Option<(Vec<AccountId32>, Vec<AccountId32>)> = None;

		if let Some(header) = self.latest_header.as_ref() {
			let at: BlockId<B> = BlockId::hash(header.hash());
			let accounts = self.client.runtime_api().get_authority_accounts(&at).ok();

			if accounts.is_some() {
				authority_accounts = accounts;
			}
		}

		if authority_accounts.is_none() {
			return Err(DKGError::GenericError { reason: "No authorities".into() })
		}

		let check_signers = |xs: Vec<AccountId32>| {
			return dkg_runtime_primitives::utils::verify_signer_from_set(
				xs.iter()
					.map(|x| {
						sr25519::Public(to_slice_32(&x.encode()).unwrap_or_else(|| {
							panic!("Failed to convert account id to sr25519 public key")
						}))
					})
					.collect(),
				&encoded,
				&signature,
			)
				.1
		};

		if check_signers(authority_accounts.clone().unwrap().0) ||
			check_signers(authority_accounts.unwrap().1)
		{
			Ok(dkg_msg)
		} else {
			Err(DKGError::GenericError {
				reason: "Message signature is not from a registered authority or next authority"
					.into(),
			})
		}
	}

	fn process_incoming_dkg_message(&mut self, dkg_msg: DKGMessage<Public>) {
		if let Some(rounds) = self.rounds.as_mut() {
			if dkg_msg.round_id == rounds.get_id() {
				let block_number = {
					if self.latest_header.is_some() {
						Some(*self.latest_header.as_ref().unwrap().number())
					} else {
						None
					}
				};
				match rounds.handle_incoming(dkg_msg.payload.clone(), block_number) {
					Ok(()) => (),
					Err(err) =>
						debug!(target: "dkg", "🕸️  Error while handling DKG message {:?}", err),
				}

				if rounds.is_keygen_finished() {
					trace!(target: "dkg", "🕸️  DKG is ready to sign");
					self.dkg_state.accepted = true;
				}
			}
		}

		if let Some(next_rounds) = self.next_rounds.as_mut() {
			if next_rounds.get_id() == dkg_msg.round_id {
				let block_number = {
					if self.latest_header.is_some() {
						Some(*self.latest_header.as_ref().unwrap().number())
					} else {
						None
					}
				};

				match next_rounds.handle_incoming(dkg_msg.payload.clone(), block_number) {
					Ok(()) => {},
					Err(err) =>
						debug!(target: "dkg", "🕸️  Error while handling DKG message {:?}", err),
				}
			}
		}

		match handle_public_key_broadcast(self, dkg_msg.clone()) {
			Ok(()) => (),
			Err(err) => error!(target: "dkg", "🕸️  Error while handling DKG message {:?}", err),
		};

		match handle_misbehaviour_report(self, dkg_msg) {
			Ok(()) => (),
			Err(err) => error!(target: "dkg", "🕸️  Error while handling DKG message {:?}", err),
		};

		send_outgoing_dkg_messages(self);
		self.process_finished_rounds();
	}

	pub fn handle_dkg_error(&mut self, dkg_error: DKGError) {
		let authorities = self.current_validator_set.authorities.clone();

		let bad_actors = match dkg_error {
			DKGError::KeygenMisbehaviour { ref bad_actors } => bad_actors.clone(),
			DKGError::KeygenTimeout { ref bad_actors } => bad_actors.clone(),
			DKGError::OfflineMisbehaviour { ref bad_actors } => bad_actors.clone(),
			DKGError::OfflineTimeout { ref bad_actors } => bad_actors.clone(),
			DKGError::SignMisbehaviour { ref bad_actors } => bad_actors.clone(),
			DKGError::SignTimeout { ref bad_actors } => bad_actors.clone(),
			_ => Default::default(),
		};

		let mut offenders: Vec<AuthorityId> = Vec::new();
		for bad_actor in bad_actors {
			let bad_actor = bad_actor as usize;
			if bad_actor > 0 && bad_actor <= authorities.len() {
				if let Some(offender) = authorities.get(bad_actor - 1) {
					offenders.push(offender.clone());
				}
			}
		}

		for offender in offenders {
			match dkg_error {
				DKGError::KeygenMisbehaviour { bad_actors: _ } =>
					self.handle_dkg_report(DKGReport::KeygenMisbehaviour { offender }),
				DKGError::KeygenTimeout { bad_actors: _ } =>
					self.handle_dkg_report(DKGReport::KeygenMisbehaviour { offender }),
				DKGError::OfflineMisbehaviour { bad_actors: _ } =>
					self.handle_dkg_report(DKGReport::SigningMisbehaviour { offender }),
				DKGError::OfflineTimeout { bad_actors: _ } =>
					self.handle_dkg_report(DKGReport::SigningMisbehaviour { offender }),
				DKGError::SignMisbehaviour { bad_actors: _ } =>
					self.handle_dkg_report(DKGReport::SigningMisbehaviour { offender }),
				DKGError::SignTimeout { bad_actors: _ } =>
					self.handle_dkg_report(DKGReport::SigningMisbehaviour { offender }),
				_ => (),
			}
		}
	}

	fn handle_dkg_report(&mut self, dkg_report: DKGReport) {
		let round_id = if let Some(rounds) = &self.rounds { rounds.get_id() } else { return };

		match dkg_report {
			// Keygen misbehaviour possibly leads to keygen failure. This should be slashed
			// more severely than sign misbehaviour events.
			DKGReport::KeygenMisbehaviour { offender } => {
				info!(target: "dkg", "🕸️  DKG Keygen misbehaviour by {}", offender);
				gossip_misbehaviour_report(self, offender, round_id);
			},
			DKGReport::SigningMisbehaviour { offender } => {
				info!(target: "dkg", "🕸️  DKG Signing misbehaviour by {}", offender);
				gossip_misbehaviour_report(self, offender, round_id);
			},
		}
	}

	pub fn authenticate_msg_origin(
		&self,
		is_main_round: bool,
		authority_accounts: (Vec<AccountId32>, Vec<AccountId32>),
		msg: &[u8],
		signature: &[u8],
	) -> Result<sr25519::Public, DKGError> {
		let get_keys = |accts: &Vec<AccountId32>| {
			accts
				.iter()
				.map(|x| {
					sr25519::Public(to_slice_32(&x.encode()).unwrap_or_else(|| {
						panic!("Failed to convert account id to sr25519 public key")
					}))
				})
				.collect::<Vec<sr25519::Public>>()
		};

		let maybe_signers = if is_main_round {
			get_keys(&authority_accounts.0)
		} else {
			get_keys(&authority_accounts.1)
		};

		let (maybe_signer, success) =
			dkg_runtime_primitives::utils::verify_signer_from_set(maybe_signers, msg, signature);

		if !success {
			return Err(DKGError::GenericError {
				reason: "Message signature is not from a registered authority".to_string(),
			})
		}

		Ok(maybe_signer.unwrap())
	}

	/// Generate a random delay to wait before taking an action.
	/// The delay is generated from a random number between 0 and `max_delay`.
	pub fn generate_delayed_submit_at(
		&self,
		start: NumberFor<B>,
		max_delay: u32,
	) -> Option<<B::Header as Header>::Number> {
		let mut rng = rand::thread_rng();
		let submit_at = start + rng.gen_range(0u32..=max_delay).into();
		Some(submit_at)
	}

	/// Rounds handling

	fn process_finished_rounds(&mut self) {
		if self.rounds.is_none() {
			return
		}

		let mut proposals = Vec::new();
		for finished_round in self.rounds.as_mut().unwrap().get_finished_rounds() {
			let proposal = self.handle_finished_round(finished_round);
			if let Some(prop) = proposal {
				proposals.push(prop)
			};
		}
		metric_set!(
			self,
			dkg_round_concluded,
			self.rounds.as_mut().unwrap().get_finished_rounds().len()
		);

		save_signed_proposals_in_storage(self, proposals);
	}

	fn handle_finished_round(&mut self, finished_round: DKGSignedPayload) -> Option<Proposal> {
		trace!(target: "dkg", "Got finished round {:?}", finished_round);
		let decoded_key = <(TypedChainId, DKGPayloadKey)>::decode(&mut &finished_round.key[..]);
		let payload_key = match decoded_key {
			Ok((_chain_id, key)) => key,
			Err(_err) => return None,
		};

		get_signed_proposal(self, finished_round, payload_key)
	}

	/// Get unsigned proposals and create offline stage using an encoded (ChainIdType<ChainId>,
	/// DKGPayloadKey) as the round key
	fn create_offline_stages(&mut self, header: &B::Header) {
		if self.rounds.is_none() {
			return
		}

		let at: BlockId<B> = BlockId::hash(header.hash());
		let unsigned_proposals = match self.client.runtime_api().get_unsigned_proposals(&at) {
			Ok(res) => res,
			Err(_) => return,
		};

		let rounds = self.rounds.as_mut().unwrap();
		let mut errors = Vec::new();
		if rounds.is_keygen_finished() {
			for unsinged_proposal in &unsigned_proposals {
				let key = (unsinged_proposal.typed_chain_id, unsinged_proposal.key);
				if self.dkg_state.created_offlinestage_at.contains_key(&key.encode()) {
					continue
				}

				if let Err(e) = rounds.create_offline_stage(key.encode(), *header.number()) {
					error!(target: "dkg", "Failed to create offline stage: {:?}", e);
					errors.push(e);
				} else {
					// We note unsigned proposals for which we have started the offline stage
					// to prevent overwriting running offline stages when next this function is
					// called this function is called on every block import and the proposal
					// might still be in the the unsigned proposals queue.
					self.dkg_state.created_offlinestage_at.insert(key.encode(), *header.number());
				}
			}
		}

		for e in errors {
			self.handle_dkg_error(e);
		}
	}

	// *** Proposals handling ***
	/// When we create the offline stage we note that round key since the offline stage and voting
	/// process could go on for a number of blocks while the proposal is still in the unsigned
	/// proposal queue. The untrack interval is the number of blocks after which we expect the a
	/// voting round to have reached completion for a proposal After this time elapses for a round
	/// key we remove it from [dkg_state.created_offlinestage_at] since we expect that proposal to
	/// have been signed and moved to the signed proposals queue already.
	fn untrack_unsigned_proposals(&mut self, header: &B::Header) {
		let keys = self.dkg_state.created_offlinestage_at.keys().cloned().collect::<Vec<_>>();
		let _at: BlockId<B> = BlockId::hash(header.hash());
		let current_block_number = *header.number();
		for key in keys {
			let voted_at = self.dkg_state.created_offlinestage_at.get(&key).unwrap();
			let diff = current_block_number - *voted_at;
			let untrack_interval = <<B as Block>::Header as Header>::Number::from(
				dkg_runtime_primitives::UNTRACK_INTERVAL,
			);

			if diff >= untrack_interval {
				self.dkg_state.created_offlinestage_at.remove(&key);
			}
		}
	}

	fn process_unsigned_proposals(&mut self, header: &B::Header) {
		if self.rounds.is_none() {
			return
		}

		let latest_block_num = self.get_latest_block_number();
		let at: BlockId<B> = BlockId::hash(header.hash());
		let unsigned_proposals = match self.client.runtime_api().get_unsigned_proposals(&at) {
			Ok(res) => res,
			Err(_) => return,
		};

		debug!(target: "dkg", "Got unsigned proposals count {}", unsigned_proposals.len());
		let rounds = self.rounds.as_mut().unwrap();
		let mut errors = Vec::new();
		for unsigned_proposal in unsigned_proposals {
			let key = (unsigned_proposal.typed_chain_id, unsigned_proposal.key);
			if !rounds.is_ready_to_vote(key.encode()) {
				continue
			}

			debug!(target: "dkg", "Got unsigned proposal with key = {:?}", &key);
			if let Proposal::Unsigned { kind: _, data } = unsigned_proposal.proposal {
				if let Err(e) = rounds.vote(key.encode(), data, latest_block_num) {
					error!(target: "dkg", "🕸️  error creating new vote: {}", e);
					errors.push(e);
				} else {
					self.votes_sent += 1;
				};
			}
		}
		// Handle all errors
		for e in errors {
			self.handle_dkg_error(e);
		}
		// Votes sent to the DKG are unsigned proposals
		metric_set!(self, dkg_votes_sent, self.votes_sent);

		// Send messages to all peers
		send_outgoing_dkg_messages(self);
	}

	// *** Main run loop ***

	pub(crate) async fn run(mut self) {
		let mut dkg =
			Box::pin(self.gossip_engine.lock().messages_for(dkg_topic::<B>()).filter_map(
				|notification| async move {
					SignedDKGMessage::<Public>::decode(&mut &notification.message[..]).ok()
				},
			));

		loop {
			let engine = self.gossip_engine.clone();
			let gossip_engine = future::poll_fn(|cx| engine.lock().poll_unpin(cx));

			futures::select! {
				notification = self.finality_notifications.next().fuse() => {
					if let Some(notification) = notification {
						self.handle_finality_notification(notification);
					} else {
						return;
					}
				},
				notification = self.block_import_notification.next().fuse() => {
					if let Some(notification) = notification {
						self.handle_import_notifications(notification);
					} else {
						return;
					}
				},
				dkg_msg = dkg.next().fuse() => {
					if let Some(dkg_msg) = dkg_msg {
						if self.current_validator_set.authorities.is_empty() || self.queued_validator_set.authorities.is_empty() {
							self.msg_cache.push(dkg_msg);
						} else {
							let msgs = self.msg_cache.clone();
							for msg in msgs {
								match self.verify_signature_against_authorities(msg) {
									Ok(raw) => {
										trace!(target: "dkg", "🕸️  Got a cached message from gossip engine: ({:?} bytes)", raw.encoded_size());
										self.process_incoming_dkg_message(raw);
									},
									Err(e) => {
										error!(target: "dkg", "🕸️  Received signature error {:?}", e);
									}
								}
							}

							match self.verify_signature_against_authorities(dkg_msg) {
								Ok(raw) => {
									trace!(target: "dkg", "🕸️  Got message from gossip engine: ({:?} bytes)", raw.encoded_size());
									self.process_incoming_dkg_message(raw);
								},
								Err(e) => {
									error!(target: "dkg", "🕸️  Received signature error {:?}", e);
								}
							}
							// Reset the cache
							self.msg_cache = Vec::new();
						}
					} else {
						return;
					}
				},
				_ = gossip_engine.fuse() => {
					error!(target: "dkg", "🕸️  Gossip engine has terminated.");
					return;
				}
			}
		}
	}
}<|MERGE_RESOLUTION|>--- conflicted
+++ resolved
@@ -309,7 +309,7 @@
 	}
 
 	/// Gets the active Sr25519 authority key
-	pub fn get_sr25519_public_key(&mut self) -> sp_core::sr25519::Public {
+	pub fn get_sr25519_public_key(&self) -> sp_core::sr25519::Public {
 		self.key_store
 			.sr25519_authority_id(&self.key_store.sr25519_public_keys().unwrap_or_default())
 			.unwrap_or_else(|| panic!("Could not find sr25519 key in keystore"))
@@ -388,15 +388,9 @@
 			&authority_set.authorities,
 			&self.get_authority_reputations(header, &authority_set),
 		)
-<<<<<<< HEAD
 			.iter()
 			.map(|(_, key)| key.clone())
 			.collect();
-=======
-		.iter()
-		.map(|(_, key)| key.clone())
-		.collect();
->>>>>>> 1d2e6548
 
 		best_authorities
 	}
