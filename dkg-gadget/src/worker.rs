--- conflicted
+++ resolved
@@ -1108,7 +1108,6 @@
 		}
 	}
 
-<<<<<<< HEAD
 	/// This function checks
 	/// 1. if the offchain storage of value X is empty, and
 	/// 2. if the corresponding value of X on is not on chain and
@@ -1134,12 +1133,14 @@
 				session_id,
 				self.get_latest_block_number(),
 			);
-=======
+		}
+	}
+
+	
 	pub fn handle_emergency_keygen(&self, header: &B::Header) {
 		// Start the queued DKG setup for the new queued authorities
 		if let Some((_active, queued)) = self.validator_set(header) {
 			self.handle_queued_dkg_setup(header, queued);
->>>>>>> d91c5c76
 		}
 	}
 
