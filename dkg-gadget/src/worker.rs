--- conflicted
+++ resolved
@@ -1124,10 +1124,7 @@
 		} else {
 			info!(target: "dkg", "🕸️  IN THE SET OF BEST AUTHORITIES: round {:?}", round_id);
 		}
-<<<<<<< HEAD
-=======
-
->>>>>>> cb7c17e9
+
 		let unsigned_proposals = match self.client.runtime_api().get_unsigned_proposals(&at) {
 			Ok(res) => res,
 			Err(_) => return,
