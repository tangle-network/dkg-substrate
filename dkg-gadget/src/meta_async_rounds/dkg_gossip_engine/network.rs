// Copyright 2022 Webb Technologies Inc.
//
// Licensed under the Apache License, Version 2.0 (the "License");
// you may not use this file except in compliance with the License.
// You may obtain a copy of the License at
//
// http://www.apache.org/licenses/LICENSE-2.0
//
// Unless required by applicable law or agreed to in writing, software
// distributed under the License is distributed on an "AS IS" BASIS,
// WITHOUT WARRANTIES OR CONDITIONS OF ANY KIND, either express or implied.
// See the License for the specific language governing permissions and
// limitations under the License.

//! A DKG Gossip Engine that uses [`sc_network::NetworkService`] as a backend.
//!
//! In a nutshell, it works as follows:
//!
//! 1. You create a new [`NetworkGossipEngineBuilder`] which does not require any setup for now,
//! 2. You call [`NetworkGossipEngineBuilder::build`] to get two things:
//!   - a [`GossipHandler`] that is a simple background task that should run indefinitely, and
//!   - a [`GossipHandlerController`] that can be used to control that background task.
//!
//! The background task ([`GossipHandler`]) role is to listen, and gossip (if enabled) all the
//! DKG messages.
//!
//! From the [`GossipHandlerController`] which implements [`super::GossipEngineIface`], you can:
//!  - send a DKG message to a specific peer.
//!  - send a DKG message to all peers.
//!  - get a stream of DKG messages.
//!
//!
//! ### The Lifetime of the DKG Message:
//!
//! The DKG message is a [`SignedDKGMessage`] that is signed by the DKG authority, first it get
//! sent to the Gossip Engine either by calling [`GossipHandlerController::send`] or
//! [`GossipHandlerController::gossip`], depending on the call, the message will be sent to all
//! peers or only to a specific peer. on the other end, the DKG message is received by the DKG
//! engine, and it is verified then it will be added to the Engine's internal stream of DKG
//! messages, later the DKG Gadget will read this stream and process the DKG message.
use crate::{metrics::Metrics, worker::HasLatestHeader};
use codec::{Decode, Encode};
use dkg_primitives::types::{DKGError, SignedDKGMessage};
use dkg_runtime_primitives::crypto::AuthorityId;
use futures::{FutureExt, Stream, StreamExt};
use linked_hash_map::LinkedHashMap;
use log::{debug, warn};
use parking_lot::RwLock;
use sc_network::{config, error, multiaddr, Event, NetworkService, PeerId};
use sp_runtime::traits::{Block, NumberFor};
use std::{
	borrow::Cow,
	collections::{hash_map::Entry, HashMap, HashSet},
	hash::Hash,
	iter,
	marker::PhantomData,
	num::NonZeroUsize,
	pin::Pin,
	sync::{
		atomic::{AtomicBool, Ordering},
		Arc,
	},
};
use tokio::sync::broadcast;

#[derive(Debug, Clone, Copy)]
pub struct NetworkGossipEngineBuilder;

impl NetworkGossipEngineBuilder {
	/// Create a new network gossip engine.
	pub fn new() -> Self {
		Self
	}

	/// Returns the configuration of the set to put in the network configuration.
	pub fn set_config() -> config::NonDefaultSetConfig {
		config::NonDefaultSetConfig {
			notifications_protocol: crate::DKG_PROTOCOL_NAME.into(),
			fallback_names: Vec::new(),
			max_notification_size: MAX_MESSAGE_SIZE,
			set_config: config::SetConfig {
				in_peers: 0,
				out_peers: 0,
				reserved_nodes: Vec::new(),
				non_reserved_mode: config::NonReservedPeerMode::Deny,
			},
		}
	}

	/// Turns the builder into the actual handler. Returns a controller that allows controlling
	/// the behaviour of the handler while it's running.
	///
	/// Important: the gossip mechanism is initially disabled and doesn't gossip messages.
	/// You must call [`GossipHandlerController::set_gossip_enabled`] to enable it.
	///
	/// The returned values are:
	/// - a [`GossipHandler`] that is a simple background task that should run indefinitely, and
	/// - a [`GossipHandlerController`] that can be used to control that background task.
	pub(crate) fn build<B: Block>(
		self,
		service: Arc<NetworkService<B, B::Hash>>,
		metrics: Option<Metrics>,
		latest_header: Arc<RwLock<Option<B::Header>>>,
	) -> error::Result<(GossipHandler<B>, GossipHandlerController<B>)> {
		let event_stream = service.event_stream("dkg-handler").boxed();
		// Here we need to create few channels to communicate back and forth between the
		// background task and the controller.
		// since we have two things here we will need two channels:
		// 1. a channel to send commands to the background task (Controller -> Background).
		// 2. a channel to send DKG Messages back from the background task to the controller
		// (Background -> Controller).
		let (handler_channel, _) = broadcast::channel(MAX_PENDING_MESSAGES);
		let (controller_channel, _) = broadcast::channel(MAX_PENDING_MESSAGES);

		let gossip_enabled = Arc::new(AtomicBool::new(false));

		let handler = GossipHandler {
			latest_header,
			protocol_name: crate::DKG_PROTOCOL_NAME.into(),
			my_channel: handler_channel.clone(),
			controller_channel: controller_channel.clone(),
			pending_messages_peers: HashMap::new(),
			gossip_enabled: gossip_enabled.clone(),
			service,
			event_stream,
			peers: HashMap::new(),
			metrics,
		};

		let controller = GossipHandlerController {
			my_channel: controller_channel,
			handler_channel,
			gossip_enabled,
			_pd: Default::default(),
		};

		Ok((handler, controller))
	}
}

/// Maximum number of known messages hashes to keep for a peer.
const MAX_KNOWN_MESSAGES: usize = 10240; // ~300kb per peer + overhead.

/// Maximum allowed size for a DKG Signed Message notification.
const MAX_MESSAGE_SIZE: u64 = 16 * 1024 * 1024;

/// Maximum number of messages request we keep at any moment.
const MAX_PENDING_MESSAGES: usize = 8192;

/// Maximum number of duplicate messages that a single peer can send us.
///
/// This is to prevent a malicious peer from spamming us with messages.
const MAX_DUPLICATED_MESSAGES_PER_PEER: usize = 5;

#[allow(unused)]
mod rep {
	use sc_peerset::ReputationChange as Rep;
	/// Reputation change when a peer sends us a message that we didn't know about.
	pub const GOOD_MESSAGE: Rep = Rep::new(1 << 7, "Good message");
	/// We received an unexpected message packet.
	pub const UNEXPECTED_MESSAGE: Rep = Rep::new_fatal("Unexpected message packet");
	/// Reputation change when a peer sends us the same message over and over.
	pub const DUPLICATE_MESSAGE: Rep = Rep::new(-(1 << 12), "Duplicate message");
}

/// Controls the behaviour of a [`GossipHandler`] it is connected to.
#[derive(Clone)]
pub struct GossipHandlerController<B: Block> {
	/// a channel to send commands to the background task (Controller -> Background).
	handler_channel: broadcast::Sender<ToHandler>,
	/// a channel to send DKG Messages back from the background task to the controller
	///
	/// Technically, we do not need to hold a reference to this channel, but we do it to
	/// here to make this controller (**Clone-able**), meaning that we can clone it and
	/// still be able to receive messages from the background task.
	///
	/// Besides that, in the [`super::GossipEngineIface`] whenever we want to get the stream
	/// of the DKG messages (which requires the stream is Owned value), here
	/// we just create a new receiver of this channel, and since it is a broadcast channel,
	/// we can receive messages from all the clones of this controller.
	///
	/// See: [`GossipHandlerController::stream`] below.
	my_channel: broadcast::Sender<SignedDKGMessage<AuthorityId>>,
	/// Whether the gossip mechanism is enabled or not.
	gossip_enabled: Arc<AtomicBool>,
	/// Used to keep type information about the block. May
	/// be useful for the future, so keeping it here
	_pd: PhantomData<B>,
}

impl<B: Block> super::GossipEngineIface for GossipHandlerController<B> {
	type Clock = NumberFor<B>;

	fn send(
		&self,
		recipient: PeerId,
		message: SignedDKGMessage<AuthorityId>,
	) -> Result<(), DKGError> {
		debug!(target: "dkg", "Sending message to {}", recipient);
		self.handler_channel
			.send(ToHandler::SendMessage { recipient, message })
			.map(|_| ())
			.map_err(|_| DKGError::GenericError {
				reason: "Failed to send message to handler".into(),
			})
	}

	fn gossip(&self, message: SignedDKGMessage<AuthorityId>) -> Result<(), DKGError> {
		debug!(target: "dkg", "Sending message to all peers");
		self.handler_channel.send(ToHandler::Gossip(message)).map(|_| ()).map_err(|_| {
			DKGError::GenericError { reason: "Failed to send message to handler".into() }
		})
	}

	fn stream(&self) -> Pin<Box<dyn Stream<Item = SignedDKGMessage<AuthorityId>> + Send>> {
		// We need to create a new receiver of the channel, so that we can receive messages
		// from anywhere, without actually fight the rustc borrow checker.
		let stream = self.my_channel.subscribe();
		tokio_stream::wrappers::BroadcastStream::new(stream)
			.filter_map(|m| futures::future::ready(m.ok()))
			.boxed()
	}
}
/// an Enum Representing the commands that can be sent to the background task.
#[derive(Clone, Debug)]
enum ToHandler {
	/// Send a DKG message to a peer.
	SendMessage { recipient: PeerId, message: SignedDKGMessage<AuthorityId> },
	/// Gossip a DKG message to all peers.
	Gossip(SignedDKGMessage<AuthorityId>),
}

impl<B: Block> GossipHandlerController<B> {
	/// Controls whether messages are being gossiped on the network.
	pub fn set_gossip_enabled(&self, enabled: bool) {
		self.gossip_enabled.store(enabled, Ordering::Relaxed);
	}
}

/// Handler for gossiping messages. Call [`GossipHandler::run`] to start the processing.
///
/// This is a background task that handles all the DKG messages.
pub struct GossipHandler<B: Block + 'static> {
	/// The Protocol Name, should be unique.
	///
	/// Used as an identifier for the gossip protocol.
	protocol_name: Cow<'static, str>,
	latest_header: Arc<RwLock<Option<B::Header>>>,
	/// Pending Messages to be sent to the [`GossipHandlerController`].
	controller_channel: broadcast::Sender<SignedDKGMessage<AuthorityId>>,
	/// As multiple peers can send us the same message, we group
	/// these peers using the message hash while the message is
	/// received. This prevents that we receive the same message
	/// multiple times concurrently.
	pending_messages_peers: HashMap<B::Hash, HashSet<PeerId>>,
	/// Network service to use to send messages and manage peers.
	service: Arc<NetworkService<B, B::Hash>>,
	/// Stream of networking events.
	event_stream: Pin<Box<dyn Stream<Item = Event> + Send>>,
	// All connected peers
	peers: HashMap<PeerId, Peer<B>>,
	/// Whether the gossip mechanism is enabled or not.
	gossip_enabled: Arc<AtomicBool>,
	/// A Channel to receive commands from the controller.
	my_channel: broadcast::Sender<ToHandler>,
	/// Prometheus metrics.
	metrics: Option<Metrics>,
}

impl<B> HasLatestHeader<B> for GossipHandler<B>
where
	B: Block,
{
	fn get_latest_header(&self) -> &Arc<RwLock<Option<B::Header>>> {
		&self.latest_header
	}
}

/// Peer information
#[derive(Debug)]
struct Peer<B: Block> {
	/// Holds a set of messages known to this peer.
	known_messages: LruHashSet<B::Hash>,
	/// a counter of the messages that are received from this peer.
	///
	/// Implemented as a HashMap/LruHashMap with the message hash as the key,
	/// This is used to track the frequency of the messages received from this peer.
	/// If the same message is received from this peer more than
	/// `MAX_DUPLICATED_MESSAGES_PER_PEER`, we will flag this peer as malicious.
	message_counter: LruHashMap<B::Hash, usize>,
}

impl<B: Block + 'static> GossipHandler<B> {
	/// Turns the [`GossipHandler`] into a future that should run forever and not be
	/// interrupted.
	pub async fn run(mut self) {
		let stream = self.my_channel.subscribe();
		let mut incoming_messages = tokio_stream::wrappers::BroadcastStream::new(stream);
		debug!(target: "dkg", "Starting the DKG Gossip Handler");
		loop {
			futures::select! {
				network_event = self.event_stream.next().fuse() => {
					if let Some(network_event) = network_event {
						self.handle_network_event(network_event).await;
					} else {
						// Networking has seemingly closed. Closing as well.
						return;
					}
				},
				message = incoming_messages.next().fuse() => {
					match message {
						Some(Ok(ToHandler::SendMessage { recipient, message })) => self.send_signed_dkg_message(recipient, message),
						Some(Ok(ToHandler::Gossip(v))) => self.gossip_message(v),
						None => {
							// The broadcast stream has been closed.
							return;
						},
						_ => {},
					}
				},
			}
		}
	}

	async fn handle_network_event(&mut self, event: Event) {
		match event {
			Event::Dht(_) => {},
			Event::SyncConnected { remote } => {
				let addr = iter::once(multiaddr::Protocol::P2p(remote.into()))
					.collect::<multiaddr::Multiaddr>();
				let result = self
					.service
					.add_peers_to_reserved_set(self.protocol_name.clone(), HashSet::from([addr]));
				if let Err(err) = result {
					log::error!(target: "dkg-gossip", "Add reserved peer failed: {}", err);
				}
			},
			Event::SyncDisconnected { remote } => {
				self.service.remove_peers_from_reserved_set(
					self.protocol_name.clone(),
					iter::once(remote).collect(),
				);
			},

			Event::NotificationStreamOpened { remote, protocol, .. }
				if protocol == self.protocol_name =>
			{
				debug!(target: "dkg", "Peer {} connected to gossip protocol", remote);
				let _was_in = self.peers.insert(
					remote,
					Peer {
						known_messages: LruHashSet::new(
							NonZeroUsize::new(MAX_KNOWN_MESSAGES).expect("Constant is nonzero"),
						),
						message_counter: LruHashMap::new(
							NonZeroUsize::new(MAX_KNOWN_MESSAGES).expect("Constant is nonzero"),
						),
					},
				);
				debug_assert!(_was_in.is_none());
			},
			Event::NotificationStreamClosed { remote, protocol }
				if protocol == self.protocol_name =>
			{
				let _peer = self.peers.remove(&remote);
				debug!(target: "dkg", "Peer {} disconnected from gossip protocol", remote);
				debug_assert!(_peer.is_some());
			},

			Event::NotificationsReceived { remote, messages } => {
				for (protocol, message) in messages {
					if protocol != self.protocol_name {
						continue
					}
					debug!(target: "dkg", "Received message from {} from gossiping", remote);

					if let Ok(m) =
						<SignedDKGMessage<AuthorityId> as Decode>::decode(&mut message.as_ref())
					{
						self.on_signed_dkg_message(remote, m).await;
					} else {
						warn!(target: "dkg", "Failed to decode signed DKG message");
						self.service.report_peer(remote, rep::UNEXPECTED_MESSAGE);
					}
				}
			},
			Event::NotificationStreamOpened { .. } => {},
			Event::NotificationStreamClosed { .. } => {},
		}
	}

	/// Called when peer sends us new signed DKG message.
	async fn on_signed_dkg_message(&mut self, who: PeerId, message: SignedDKGMessage<AuthorityId>) {
		// Check behavior of the peer.
		let now = self.get_latest_block_number();
		debug!(target: "dkg", "Received a signed DKG messages from {} @ {:?}", who, now);

<<<<<<< HEAD
		// TODO: consider the security of a user who manages to break through the underlying
		// libp2p crypto, and, spoofs a message with a false authority ID in order to trick
		// other nodes that some other node is misbehaving
		let inst = Instant::now();
		*self
			.rx_timestamps
			.write()
			.entry(who)
			.or_insert_with(|| (now, inst, message.msg.id.clone())) = (now, inst, message.msg.id.clone());

		// Check if we already know this message.

=======
>>>>>>> dbe83cf6
		if let Some(ref mut peer) = self.peers.get_mut(&who) {
			peer.known_messages.insert(message.message_hash::<B>());

			match self.pending_messages_peers.entry(message.message_hash::<B>()) {
				Entry::Vacant(entry) => {
					let _ = self.controller_channel.send(message.clone());
					entry.insert(HashSet::from([who]));
					// This good, this peer is good, they sent us a message we didn't know about.
					// we should add some good reputation to them.
					self.service.report_peer(who, rep::GOOD_MESSAGE);
				},
				Entry::Occupied(mut entry) => {
					// if we are here, that means this peer sent us a message we already know.
					let inserted = entry.get_mut().insert(who);
					// and if inserted is `false` that means this peer was already in the set
					// hence this not the first time we received this message from the exact same
					// peer.
					if !inserted {
						// we will increment the counter for this message.
						let old = peer
							.message_counter
							.get(&message.message_hash::<B>())
							.cloned()
							.unwrap_or(0);
						peer.message_counter.insert(message.message_hash::<B>(), old + 1);
						// and if we have received this message from the same peer more than
						// `MAX_DUPLICATED_MESSAGES_PER_PEER` times, we should report this peer
						// as malicious.
						if old >= MAX_DUPLICATED_MESSAGES_PER_PEER {
							self.service.report_peer(who, rep::DUPLICATE_MESSAGE);
						}
					}
				},
			}
		}

		// if the gossip is enabled, we send the message to the gossiping peers
		if self.gossip_enabled.load(Ordering::Relaxed) {
			self.gossip_message(message);
		}
	}

	pub fn send_signed_dkg_message(
		&mut self,
		to_who: PeerId,
		message: SignedDKGMessage<AuthorityId>,
	) {
		let message_hash = message.message_hash::<B>();
		if let Some(ref mut peer) = self.peers.get_mut(&to_who) {
			let already_propagated = peer.known_messages.insert(message_hash);
			if already_propagated {
				return
			}
			self.service.write_notification(
				to_who,
				self.protocol_name.clone(),
				Encode::encode(&message),
			);
			debug!(target: "dkg", "Sending a signed DKG messages to {}", to_who);
		} else {
			debug!(target: "dkg", "Peer {} does not exist in known peers", to_who);
		}
	}

	fn gossip_message(&mut self, message: SignedDKGMessage<AuthorityId>) {
		let mut propagated_messages = 0;
		let message_hash = message.message_hash::<B>();
		if self.peers.is_empty() {
			warn!(target: "dkg", "No peers to gossip message {}", message_hash);
		}
		for (who, peer) in self.peers.iter_mut() {
			let new_to_them = peer.known_messages.insert(message_hash);
			if !new_to_them {
				continue
			}
			self.service.write_notification(
				*who,
				self.protocol_name.clone(),
				Encode::encode(&message),
			);
			propagated_messages += 1;
			debug!(target: "dkg", "Sending message to {}", who);
		}
		debug!(target: "dkg", "Gossiped {} messages", propagated_messages);
		if let Some(ref metrics) = self.metrics {
			metrics.propagated_messages.inc_by(propagated_messages as _)
		}
	}
}

/// Wrapper around `LinkedHashMap` with bounded growth.
///
/// In the limit, for each element inserted the oldest existing element will be removed.
#[derive(Debug, Clone)]
pub struct LruHashMap<K: Hash + Eq, V> {
	inner: LinkedHashMap<K, V>,
	limit: NonZeroUsize,
}

impl<K: Hash + Eq, V> LruHashMap<K, V> {
	/// Create a new `LruHashMap` with the given (exclusive) limit.
	pub fn new(limit: NonZeroUsize) -> Self {
		Self { inner: LinkedHashMap::new(), limit }
	}

	/// Insert element into the map.
	///
	/// Returns `true` if this is a new element to the map, `false` otherwise.
	/// Maintains the limit of the map by removing the oldest entry if necessary.
	/// Inserting the same element will update its LRU position.
	pub fn insert(&mut self, k: K, v: V) -> bool {
		if self.inner.insert(k, v).is_some() {
			if self.inner.len() == usize::from(self.limit) {
				self.inner.pop_front(); // remove oldest entry
			}
			return true
		}
		false
	}

	/// Get an element from the map.
	/// Returns `None` if the element is not in the map.
	pub fn get(&self, k: &K) -> Option<&V> {
		self.inner.get(k)
	}
}

/// Wrapper around `LruHashMap` with bounded growth.
///
/// In the limit, for each element inserted the oldest existing element will be removed.
#[derive(Debug, Clone)]
pub struct LruHashSet<T: Hash + Eq> {
	set: LruHashMap<T, ()>,
}

impl<T: Hash + Eq> LruHashSet<T> {
	/// Create a new `LruHashSet` with the given (exclusive) limit.
	pub fn new(limit: NonZeroUsize) -> Self {
		Self { set: LruHashMap::new(limit) }
	}

	/// Insert element into the set.
	///
	/// Returns `true` if this is a new element to the set, `false` otherwise.
	/// Maintains the limit of the set by removing the oldest entry if necessary.
	/// Inserting the same element will update its LRU position.
	pub fn insert(&mut self, e: T) -> bool {
		self.set.insert(e, ())
	}
}<|MERGE_RESOLUTION|>--- conflicted
+++ resolved
@@ -395,21 +395,6 @@
 		let now = self.get_latest_block_number();
 		debug!(target: "dkg", "Received a signed DKG messages from {} @ {:?}", who, now);
 
-<<<<<<< HEAD
-		// TODO: consider the security of a user who manages to break through the underlying
-		// libp2p crypto, and, spoofs a message with a false authority ID in order to trick
-		// other nodes that some other node is misbehaving
-		let inst = Instant::now();
-		*self
-			.rx_timestamps
-			.write()
-			.entry(who)
-			.or_insert_with(|| (now, inst, message.msg.id.clone())) = (now, inst, message.msg.id.clone());
-
-		// Check if we already know this message.
-
-=======
->>>>>>> dbe83cf6
 		if let Some(ref mut peer) = self.peers.get_mut(&who) {
 			peer.known_messages.insert(message.message_hash::<B>());
 
