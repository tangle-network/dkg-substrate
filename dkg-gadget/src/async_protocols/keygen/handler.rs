// Copyright 2022 Webb Technologies Inc.
//
// Licensed under the Apache License, Version 2.0 (the "License");
// you may not use this file except in compliance with the License.
// You may obtain a copy of the License at
//
// http://www.apache.org/licenses/LICENSE-2.0
//
// Unless required by applicable law or agreed to in writing, software
// distributed under the License is distributed on an "AS IS" BASIS,
// WITHOUT WARRANTIES OR CONDITIONS OF ANY KIND, either express or implied.
// See the License for the specific language governing permissions and
// limitations under the License.

use crate::async_protocols::{
	blockchain_interface::BlockchainInterface, new_inner, remote::MetaHandlerStatus,
	state_machine::StateMachineHandler, AsyncProtocolParameters, GenericAsyncHandler, KeygenRound,
	ProtocolType,
};

use multi_party_ecdsa::protocols::multi_party_ecdsa::gg_2020::state_machine::keygen::{
	Error::ProceedRound, Keygen, ProceedError,
};

use std::fmt::Debug;

use dkg_primitives::types::{DKGError, DKGMsgStatus};
use dkg_runtime_primitives::MaxAuthorities;
use futures::FutureExt;

impl<Out: Send + Debug + 'static> GenericAsyncHandler<'static, Out>
where
	(): Extend<Out>,
{
	/// Top-level function used to begin the execution of async protocols
	pub fn setup_keygen<BI: BlockchainInterface + 'static>(
		params: AsyncProtocolParameters<BI, MaxAuthorities>,
		threshold: u16,
		status: DKGMsgStatus,
	) -> Result<GenericAsyncHandler<'static, ()>, DKGError> {
		let status_handle = params.handle.clone();
		let mut stop_rx =
			status_handle.stop_rx.lock().take().ok_or_else(|| DKGError::GenericError {
				reason: "execute called twice with the same AsyncProtocol Parameters".to_string(),
			})?;

		let start_rx =
			status_handle.start_rx.lock().take().ok_or_else(|| DKGError::GenericError {
				reason: "execute called twice with the same AsyncProtocol Parameters".to_string(),
			})?;

		let logger0 = params.logger.clone();
		let logger1 = params.logger.clone();

		let protocol = async move {
			params.logger.info_keygen(
				"Will execute keygen since local is in best authority set".to_string(),
			);
			let t = threshold;
			let n = params.best_authorities.len() as u16;
			// wait for the start signal
			start_rx
				.await
				.map_err(|err| DKGError::StartKeygen { reason: err.to_string() })?;
			// Set status of the handle
			params.handle.set_status(MetaHandlerStatus::Keygen);
			// Execute the keygen
			GenericAsyncHandler::new_keygen(params.clone(), t, n, status)?.await?;
			params.logger.debug_keygen("Keygen stage complete!");

			Ok(())
		}
		.then(|res| async move {
			match res {
				Ok(_) => {
					// Set the status as complete.
					status_handle.set_status(MetaHandlerStatus::Complete);
					logger0.info_keygen("🕸️  Keygen GenericAsyncHandler completed".to_string());
				},
				Err(ref err) => {
					// Do not update the status here, evetually the Keygen will fail and timeout.
					logger0.error_keygen(format!("Keygen failed with error: {err:?}"));
				},
			};
			res
		});

		let protocol = Box::pin(async move {
			tokio::select! {
				res0 = protocol => res0,
				res1 = stop_rx.recv() => {
					logger1.info_keygen(format!("Stopper has been called {res1:?}"));
					Ok(())
				}
			}
		});

		Ok(GenericAsyncHandler { protocol })
	}

	fn new_keygen<BI: BlockchainInterface + 'static>(
		params: AsyncProtocolParameters<BI, MaxAuthorities>,
		t: u16,
		n: u16,
		status: DKGMsgStatus,
	) -> Result<GenericAsyncHandler<'static, <Keygen as StateMachineHandler<BI>>::Return>, DKGError>
	{
		let ty = match status {
			DKGMsgStatus::ACTIVE => KeygenRound::ACTIVE,
			DKGMsgStatus::QUEUED => KeygenRound::QUEUED,
		};
		let i = params.party_i;
<<<<<<< HEAD
		let associated_round_id = params.associated_block_id.clone();
		let channel_type: ProtocolType<
			<BI as BlockchainInterface>::BatchId,
			<BI as BlockchainInterface>::MaxProposalLength,
			<BI as BlockchainInterface>::MaxProposalsInBatch,
			<BI as BlockchainInterface>::Clock,
		> = ProtocolType::Keygen { ty, i, t, n, associated_block_id: associated_round_id };
=======
		let associated_round_id = params.associated_block_id;
		let channel_type: ProtocolType<<BI as BlockchainInterface>::MaxProposalLength> =
			ProtocolType::Keygen { ty, i, t, n, associated_block_id: associated_round_id };
>>>>>>> 1391ef7e
		new_inner(
			(),
			Keygen::new(*i.as_ref(), t, n)
				.map_err(|err| Self::map_keygen_error_to_dkg_error_keygen(err))?,
			params,
			channel_type,
			status,
		)
	}

	fn map_keygen_error_to_dkg_error_keygen(
		error : multi_party_ecdsa::protocols::multi_party_ecdsa::gg_2020::state_machine::keygen::Error,
	) -> DKGError {
		match error {
			// extract the bad actors from error messages
			ProceedRound(ProceedError::Round2VerifyCommitments(e)) =>
				DKGError::KeygenMisbehaviour {
					reason: e.error_type.to_string(),
					bad_actors: e.bad_actors,
				},
			ProceedRound(ProceedError::Round3VerifyVssConstruct(e)) =>
				DKGError::KeygenMisbehaviour {
					reason: e.error_type.to_string(),
					bad_actors: e.bad_actors,
				},
			ProceedRound(ProceedError::Round4VerifyDLogProof(e)) => DKGError::KeygenMisbehaviour {
				reason: e.error_type.to_string(),
				bad_actors: e.bad_actors,
			},
			_ => DKGError::KeygenMisbehaviour { reason: error.to_string(), bad_actors: vec![] },
		}
	}
}<|MERGE_RESOLUTION|>--- conflicted
+++ resolved
@@ -110,19 +110,9 @@
 			DKGMsgStatus::QUEUED => KeygenRound::QUEUED,
 		};
 		let i = params.party_i;
-<<<<<<< HEAD
-		let associated_round_id = params.associated_block_id.clone();
-		let channel_type: ProtocolType<
-			<BI as BlockchainInterface>::BatchId,
-			<BI as BlockchainInterface>::MaxProposalLength,
-			<BI as BlockchainInterface>::MaxProposalsInBatch,
-			<BI as BlockchainInterface>::Clock,
-		> = ProtocolType::Keygen { ty, i, t, n, associated_block_id: associated_round_id };
-=======
 		let associated_round_id = params.associated_block_id;
 		let channel_type: ProtocolType<<BI as BlockchainInterface>::MaxProposalLength> =
 			ProtocolType::Keygen { ty, i, t, n, associated_block_id: associated_round_id };
->>>>>>> 1391ef7e
 		new_inner(
 			(),
 			Keygen::new(*i.as_ref(), t, n)
