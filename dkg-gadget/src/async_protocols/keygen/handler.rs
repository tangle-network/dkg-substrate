--- conflicted
+++ resolved
@@ -119,24 +119,12 @@
 	{
 		let i = params.party_i;
 		let associated_round_id = params.associated_block_id;
-<<<<<<< HEAD
 		let channel_type: ProtocolType<
 			<BI as BlockchainInterface>::BatchId,
 			<BI as BlockchainInterface>::MaxProposalLength,
 			<BI as BlockchainInterface>::MaxProposalsInBatch,
 			<BI as BlockchainInterface>::Clock,
 		> = ProtocolType::Keygen { ty, i, t, n, associated_block_id: associated_round_id };
-=======
-		let channel_type: ProtocolType<<BI as BlockchainInterface>::MaxProposalLength> =
-			ProtocolType::Keygen {
-				ty,
-				i,
-				t,
-				n,
-				associated_block_id: associated_round_id,
-				keygen_protocol_hash,
-			};
->>>>>>> 7cc8fa78
 		new_inner(
 			(),
 			Keygen::new(*i.as_ref(), t, n)
