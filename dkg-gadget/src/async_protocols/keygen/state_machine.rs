// Copyright 2022 Webb Technologies Inc.
//
// Licensed under the Apache License, Version 2.0 (the "License");
// you may not use this file except in compliance with the License.
// You may obtain a copy of the License at
//
// http://www.apache.org/licenses/LICENSE-2.0
//
// Unless required by applicable law or agreed to in writing, software
// distributed under the License is distributed on an "AS IS" BASIS,
// WITHOUT WARRANTIES OR CONDITIONS OF ANY KIND, either express or implied.
// See the License for the specific language governing permissions and
// limitations under the License.

use crate::{
	async_protocols::{
		blockchain_interface::BlockchainInterface, state_machine::StateMachineHandler,
		AsyncProtocolParameters, ProtocolType,
	},
	debug_logger::DebugLogger,
};
use async_trait::async_trait;
use dkg_primitives::types::{DKGError, DKGMessage, DKGMsgPayload, DKGPublicKeyMessage};
use dkg_runtime_primitives::{crypto::Public, MaxAuthorities};
use futures::channel::mpsc::UnboundedSender;
use multi_party_ecdsa::protocols::multi_party_ecdsa::gg_2020::state_machine::keygen::{
	Keygen, ProtocolMessage,
};
use round_based::{Msg, StateMachine};

#[async_trait]
impl<BI: BlockchainInterface + 'static> StateMachineHandler<BI> for Keygen {
	type AdditionalReturnParam = ();
	type Return = <Self as StateMachine>::Output;

	fn handle_unsigned_message(
		to_async_proto: &UnboundedSender<Msg<ProtocolMessage>>,
		msg: Msg<DKGMessage<Public>>,
<<<<<<< HEAD
		local_ty: &ProtocolType,
		logger: &DebugLogger,
=======
		local_ty: &ProtocolType<<BI as BlockchainInterface>::MaxProposalLength>,
>>>>>>> 58add6a2
	) -> Result<(), <Self as StateMachine>::Err> {
		let DKGMessage { payload, session_id, .. } = msg.body;
		// Send the payload to the appropriate AsyncProtocols
		match payload {
			DKGMsgPayload::Keygen(msg) => {
				logger.info(format!(
					"Handling Keygen inbound message from id={}, session={}",
					msg.sender_id, session_id
				));
				let message: Msg<ProtocolMessage> =
					match serde_json::from_slice(msg.keygen_msg.as_slice()) {
						Ok(message) => message,
						Err(err) => {
							logger.error(format!("Error deserializing message: {}", err));
							// Skip this message.
							return Ok(())
						},
					};

				if let Some(recv) = message.receiver.as_ref() {
					if *recv != local_ty.get_i() {
						logger.info("Skipping passing of message to async proto since not intended for local");
						return Ok(())
					}
				}
				if let Err(e) = to_async_proto.unbounded_send(message) {
					logger.error(format!("Error sending message to async proto: {}", e));
				}
			},

			err => logger.debug(format!("Invalid payload received: {:?}", err)),
		}

		Ok(())
	}

	async fn on_finish(
		local_key: <Self as StateMachine>::Output,
		params: AsyncProtocolParameters<BI, MaxAuthorities>,
		_: Self::AdditionalReturnParam,
		_: u8,
	) -> Result<<Self as StateMachine>::Output, DKGError> {
		params.logger.info(format!("Completed keygen stage successfully!"));
		// PublicKeyGossip (we need meta handler to handle this)
		// when keygen finishes, we gossip the signed key to peers.
		// [1] create the message, call the "public key gossip" in
		// public_key_gossip.rs:gossip_public_key [2] store public key locally (public_keys.rs:
		// store_aggregated_public_keys)
		let session_id = params.session_id;
		let pub_key_msg = DKGPublicKeyMessage {
			session_id,
			pub_key: local_key.public_key().to_bytes(true).to_vec(),
			signature: vec![],
		};

		// gossip the public key at the end, storing it locally first because of causal ordering:
		// the handler of the gossip public key message will need access to the locally stored
		// public key. Thus, store the public key first, then, broadcast the message.
		params.engine.store_public_key(local_key.clone(), session_id)?;
		params.engine.gossip_public_key(pub_key_msg)?;

		Ok(local_key)
	}
}<|MERGE_RESOLUTION|>--- conflicted
+++ resolved
@@ -36,12 +36,8 @@
 	fn handle_unsigned_message(
 		to_async_proto: &UnboundedSender<Msg<ProtocolMessage>>,
 		msg: Msg<DKGMessage<Public>>,
-<<<<<<< HEAD
-		local_ty: &ProtocolType,
+		local_ty: &ProtocolType<<BI as BlockchainInterface>::MaxProposalLength>,
 		logger: &DebugLogger,
-=======
-		local_ty: &ProtocolType<<BI as BlockchainInterface>::MaxProposalLength>,
->>>>>>> 58add6a2
 	) -> Result<(), <Self as StateMachine>::Err> {
 		let DKGMessage { payload, session_id, .. } = msg.body;
 		// Send the payload to the appropriate AsyncProtocols
