// Copyright 2022 Webb Technologies Inc.
//
// Licensed under the Apache License, Version 2.0 (the "License");
// you may not use this file except in compliance with the License.
// You may obtain a copy of the License at
//
// http://www.apache.org/licenses/LICENSE-2.0
//
// Unless required by applicable law or agreed to in writing, software
// distributed under the License is distributed on an "AS IS" BASIS,
// WITHOUT WARRANTIES OR CONDITIONS OF ANY KIND, either express or implied.
// See the License for the specific language governing permissions and
// limitations under the License.

use curv::{arithmetic::Converter, elliptic::curves::Secp256k1, BigInt};
use dkg_runtime_primitives::UnsignedProposal;
use futures::{stream::FuturesUnordered, StreamExt, TryStreamExt};

use multi_party_ecdsa::protocols::multi_party_ecdsa::gg_2020::state_machine::{
	keygen::LocalKey,
	sign::{CompletedOfflineStage, OfflineStage, PartialSignature, SignManual},
};
use std::{fmt::Debug, sync::Arc};
use tokio::sync::broadcast::Receiver;

use crate::async_protocols::{
	blockchain_interface::BlockchainInterface, incoming::IncomingAsyncProtocolWrapper, new_inner,
	remote::MetaHandlerStatus, state_machine::StateMachineHandler, AsyncProtocolParameters,
	BatchKey, GenericAsyncHandler, KeygenPartyId, OfflinePartyId, ProtocolType, Threshold,
};
use dkg_primitives::types::{
	DKGError, DKGMessage, DKGMsgPayload, DKGMsgStatus, DKGVoteMessage, SignedDKGMessage,
};
use dkg_runtime_primitives::crypto::Public;
use futures::FutureExt;
use multi_party_ecdsa::protocols::multi_party_ecdsa::gg_2020::{
	party_i::verify,
	state_machine::sign::SignError::{CompleteSigning, LocalSigning},
};

impl<Out: Send + Debug + 'static> GenericAsyncHandler<'static, Out>
where
	(): Extend<Out>,
{
	/// Top level function for setting up signing
	pub fn setup_signing<BI: BlockchainInterface + 'static>(
		params: AsyncProtocolParameters<BI>,
		threshold: u16,
		unsigned_proposals: Vec<UnsignedProposal>,
		s_l: Vec<KeygenPartyId>,
		async_index: u8,
	) -> Result<GenericAsyncHandler<'static, ()>, DKGError> {
		assert!(threshold + 1 == s_l.len() as u16, "Signing set must be of size threshold + 1");
		let status_handle = params.handle.clone();
		let mut stop_rx =
			status_handle.stop_rx.lock().take().ok_or_else(|| DKGError::GenericError {
				reason: "execute called twice with the same AsyncProtocol Parameters".to_string(),
			})?;

		let start_rx =
			status_handle.start_rx.lock().take().ok_or_else(|| DKGError::GenericError {
				reason: "execute called twice with the same AsyncProtocol Parameters".to_string(),
			})?;

		let protocol = async move {
			let maybe_local_key = params.local_key.clone();
			if let Some(local_key) = maybe_local_key {
				let t = threshold;

				start_rx
					.await
					.map_err(|err| DKGError::StartOffline { reason: err.to_string() })?;

				params.handle.set_status(MetaHandlerStatus::OfflineAndVoting);
				let count_in_batch = unsigned_proposals.len();
				let batch_key = params.get_next_batch_key(&unsigned_proposals);

				dkg_logging::debug!(target: "dkg_gadget", "Got unsigned proposals count {}", unsigned_proposals.len());

<<<<<<< HEAD
				if let Some(offline_i) = Self::get_offline_stage_index(&signing_set, params.party_i)
				{
					dkg_logging::info!(target: "dkg_gadget", "Offline stage index: {}", offline_i);
=======
				if let Ok(offline_i) = params.party_i.try_to_offline_party_id(&s_l) {
					dkg_logging::info!(target: "dkg", "Offline stage index: {}", offline_i);
>>>>>>> 9f05ee9a

					// create one offline stage for each unsigned proposal
					let futures = FuturesUnordered::new();
					for unsigned_proposal in unsigned_proposals {
						futures.push(Box::pin(GenericAsyncHandler::new_offline(
							params.clone(),
							unsigned_proposal,
							offline_i,
							s_l.clone(),
							local_key.clone(),
							t,
							batch_key,
							async_index,
						)?));
					}

					// NOTE: this will block at each batch of unsigned proposals.
					// TODO: Consider not blocking here and allowing processing of
					// each batch of unsigned proposals concurrently
					futures.try_collect::<()>().await.map(|_| ())?;
					dkg_logging::info!(
						target: "dkg_gadget",
						"Concluded all Offline->Voting stages ({} total) for this batch for this node",
						count_in_batch
					);
				} else {
					dkg_logging::warn!(target: "dkg_gadget", "🕸️  We are not among signers, skipping");
					return Err(DKGError::GenericError {
						reason: "We are not among signers, skipping".to_string(),
					})
				}
			} else {
				dkg_logging::info!(target: "dkg_gadget", "Will skip keygen since local is NOT in best authority set");
			}

			Ok(())
		}
		.then(|res| async move {
			status_handle.set_status(MetaHandlerStatus::Complete);
			// print the res value.
			dkg_logging::info!(target: "dkg_gadget", "🕸️  Signing protocol concluded with {:?}", res);
			res
		});

		let protocol = Box::pin(async move {
			tokio::select! {
				res0 = protocol => res0,
				res1 = stop_rx.recv() => {
					dkg_logging::info!(target: "dkg_gadget", "Stopper has been called {:?}", res1);
					Err(DKGError::GenericError {
						reason: format!("Stopper has been called {res1:?}")
					})
				}
			}
		});

		Ok(GenericAsyncHandler { protocol })
	}

	#[allow(clippy::too_many_arguments)]
	fn new_offline<BI: BlockchainInterface + 'static>(
		params: AsyncProtocolParameters<BI>,
		unsigned_proposal: UnsignedProposal,
		offline_i: OfflinePartyId,
		s_l: Vec<KeygenPartyId>,
		local_key: LocalKey<Secp256k1>,
		threshold: u16,
		batch_key: BatchKey,
		async_index: u8,
	) -> Result<GenericAsyncHandler<'static, <OfflineStage as StateMachineHandler>::Return>, DKGError>
	{
		let channel_type = ProtocolType::Offline {
			unsigned_proposal: Arc::new(unsigned_proposal.clone()),
			i: offline_i,
			s_l: s_l.clone(),
			local_key: Arc::new(local_key.clone()),
		};
		let early_handle = params.handle.broadcaster.subscribe();
		let s_l_raw = s_l.into_iter().map(|party_i| *party_i.as_ref()).collect();
		new_inner(
			(unsigned_proposal, offline_i, early_handle, threshold, batch_key),
			OfflineStage::new(*offline_i.as_ref(), s_l_raw, local_key)
				.map_err(|err| DKGError::CriticalError { reason: err.to_string() })?,
			params,
			channel_type,
			async_index,
			DKGMsgStatus::ACTIVE,
		)
	}

	#[allow(clippy::too_many_arguments)]
	pub(crate) fn new_voting<BI: BlockchainInterface + 'static>(
		params: AsyncProtocolParameters<BI>,
		completed_offline_stage: CompletedOfflineStage,
		unsigned_proposal: UnsignedProposal,
		offline_i: OfflinePartyId,
		rx: Receiver<Arc<SignedDKGMessage<Public>>>,
		threshold: Threshold,
		batch_key: BatchKey,
		async_index: u8,
	) -> Result<GenericAsyncHandler<'static, ()>, DKGError> {
		let protocol = Box::pin(async move {
			let ty = ProtocolType::Voting {
				offline_stage: Arc::new(completed_offline_stage.clone()),
				unsigned_proposal: Arc::new(unsigned_proposal.clone()),
				i: offline_i,
			};

			// the below wrapper will map signed messages into unsigned messages
			let incoming = rx;
			let incoming_wrapper = &mut IncomingAsyncProtocolWrapper::new(incoming, ty, &params);
			// the first step is to generate the partial sig based on the offline stage
			let number_of_parties = params.best_authorities.len();

			dkg_logging::info!(target: "dkg_gadget", "Will now begin the voting stage with n={} parties with offline_i={}", number_of_parties, offline_i);

			let hash_of_proposal = unsigned_proposal.hash().ok_or_else(|| DKGError::Vote {
				reason: "The unsigned proposal for this stage is invalid".to_string(),
			})?;

			let message = BigInt::from_bytes(&hash_of_proposal);
			let offline_stage_pub_key = &completed_offline_stage.public_key().clone();

			let (signing, partial_signature) =
				SignManual::new(message.clone(), completed_offline_stage)
					.map_err(|err| Self::convert_mpc_sign_error_to_dkg_error(err))?;

			let partial_sig_bytes = serde_json::to_vec(&partial_signature).unwrap();

			let payload = DKGMsgPayload::Vote(DKGVoteMessage {
				party_ind: *offline_i.as_ref(),
				// use the hash of proposal as "round key" ONLY for purposes of ensuring
				// uniqueness We only want voting to happen amongst voters under the SAME
				// proposal, not different proposals This is now especially necessary since we
				// are allowing for parallelism now
				round_key: Vec::from(&hash_of_proposal as &[u8]),
				partial_signature: partial_sig_bytes,
				async_index,
			});

			let id = params.authority_public_key.as_ref().clone();
			// now, broadcast the data
			let unsigned_dkg_message = DKGMessage {
				sender_id: id,
				// No recipient for this message, it is broadcasted
				recipient_id: None,
				status: DKGMsgStatus::ACTIVE,
				payload,
				session_id: params.session_id,
			};
			params.engine.sign_and_send_msg(unsigned_dkg_message)?;

			// we only need a threshold count of sigs
			let number_of_partial_sigs = threshold as usize;
			let mut sigs = Vec::with_capacity(number_of_partial_sigs);

			dkg_logging::info!(target: "dkg_gadget", "Must obtain {} partial sigs to continue ...", number_of_partial_sigs);

			while let Some(msg) = incoming_wrapper.next().await {
				if let DKGMsgPayload::Vote(dkg_vote_msg) = msg.body.payload {
					// only process messages which are from the respective proposal
					if dkg_vote_msg.round_key.as_slice() == hash_of_proposal {
						dkg_logging::info!(target: "dkg_gadget", "Found matching round key!");
						let partial = serde_json::from_slice::<PartialSignature>(
							&dkg_vote_msg.partial_signature,
						)
						.map_err(|err| DKGError::GenericError { reason: err.to_string() })?;
						sigs.push(partial);
						dkg_logging::info!(target: "dkg_gadget", "There are now {} partial sigs ...", sigs.len());
						if sigs.len() == number_of_partial_sigs {
							break
						}
					} else {
						//dkg_logging::info!(target: "dkg_gadget", "Skipping DKG vote message since
						// round keys did not match");
					}
				}
			}

			dkg_logging::info!("RD0 on {} for {:?}", offline_i, hash_of_proposal);

			if sigs.len() != number_of_partial_sigs {
				dkg_logging::error!(target: "dkg_gadget", "Received number of signs not equal to expected (received: {} | expected: {})", sigs.len(), number_of_partial_sigs);
				return Err(DKGError::Vote {
					reason: "Invalid number of received partial sigs".to_string(),
				})
			}

			dkg_logging::info!("RD1");
			let signature = signing
				.complete(&sigs)
				.map_err(|err| Self::convert_mpc_sign_error_to_dkg_error(err))?;

			dkg_logging::info!("RD2");
			verify(&signature, offline_stage_pub_key, &message).map_err(|err| DKGError::Vote {
				reason: format!("Verification of voting stage failed with error : {err:?}"),
			})?;

			dkg_logging::info!("RD3");
			params.engine.process_vote_result(
				signature,
				unsigned_proposal,
				params.session_id,
				batch_key,
				message,
			)
		});

		Ok(GenericAsyncHandler { protocol })
	}

	/// Converts the multi_party_ecdsa SignError to DKG error
	/// The aim of the function is to filter out the bad_actors from the mp_ecdsa errors that
	/// contain them
	fn convert_mpc_sign_error_to_dkg_error(
		error: multi_party_ecdsa::protocols::multi_party_ecdsa::gg_2020::state_machine::sign::SignError,
	) -> DKGError {
		use multi_party_ecdsa::protocols::multi_party_ecdsa::gg_2020::state_machine::sign::ProceedError::*;
		match error {
			LocalSigning(Round1(e)) =>
				DKGError::SignMisbehaviour { reason: e.error_type, bad_actors: e.bad_actors },
			CompleteSigning(Round1(e)) =>
				DKGError::SignMisbehaviour { reason: e.error_type, bad_actors: e.bad_actors },

			LocalSigning(Round2Stage4(e)) =>
				DKGError::SignMisbehaviour { reason: e.error_type, bad_actors: e.bad_actors },
			CompleteSigning(Round2Stage4(e)) =>
				DKGError::SignMisbehaviour { reason: e.error_type, bad_actors: e.bad_actors },

			LocalSigning(Round3(e)) =>
				DKGError::SignMisbehaviour { reason: e.error_type, bad_actors: e.bad_actors },
			CompleteSigning(Round3(e)) =>
				DKGError::SignMisbehaviour { reason: e.error_type, bad_actors: e.bad_actors },

			LocalSigning(Round5(e)) =>
				DKGError::SignMisbehaviour { reason: e.error_type, bad_actors: e.bad_actors },
			CompleteSigning(Round5(e)) =>
				DKGError::SignMisbehaviour { reason: e.error_type, bad_actors: e.bad_actors },

			LocalSigning(Round6VerifyProof(e)) =>
				DKGError::SignMisbehaviour { reason: e.error_type, bad_actors: e.bad_actors },
			CompleteSigning(Round6VerifyProof(e)) =>
				DKGError::SignMisbehaviour { reason: e.error_type, bad_actors: e.bad_actors },

			_ => DKGError::SignMisbehaviour { reason: error.to_string(), bad_actors: vec![] },
		}
	}
}<|MERGE_RESOLUTION|>--- conflicted
+++ resolved
@@ -77,14 +77,8 @@
 
 				dkg_logging::debug!(target: "dkg_gadget", "Got unsigned proposals count {}", unsigned_proposals.len());
 
-<<<<<<< HEAD
-				if let Some(offline_i) = Self::get_offline_stage_index(&signing_set, params.party_i)
-				{
-					dkg_logging::info!(target: "dkg_gadget", "Offline stage index: {}", offline_i);
-=======
 				if let Ok(offline_i) = params.party_i.try_to_offline_party_id(&s_l) {
 					dkg_logging::info!(target: "dkg", "Offline stage index: {}", offline_i);
->>>>>>> 9f05ee9a
 
 					// create one offline stage for each unsigned proposal
 					let futures = FuturesUnordered::new();
