// Copyright 2022 Webb Technologies Inc.
//
// Licensed under the Apache License, Version 2.0 (the "License");
// you may not use this file except in compliance with the License.
// You may obtain a copy of the License at
//
// http://www.apache.org/licenses/LICENSE-2.0
//
// Unless required by applicable law or agreed to in writing, software
// distributed under the License is distributed on an "AS IS" BASIS,
// WITHOUT WARRANTIES OR CONDITIONS OF ANY KIND, either express or implied.
// See the License for the specific language governing permissions and
// limitations under the License.
use crate::{
	async_protocols::{
		blockchain_interface::BlockchainInterface, state_machine::StateMachineHandler,
		AsyncProtocolParameters, BatchKey, GenericAsyncHandler, OfflinePartyId, ProtocolType,
		Threshold,
	},
	debug_logger::DebugLogger,
};
use async_trait::async_trait;
<<<<<<< HEAD
use dkg_primitives::types::{DKGError, DKGMessage, NetworkMsgPayload, SignedDKGMessage};
=======
use dkg_primitives::types::{DKGError, DKGMessage, DKGMsgPayload};
>>>>>>> aca69437
use dkg_runtime_primitives::{crypto::Public, MaxAuthorities, UnsignedProposal};
use futures::channel::mpsc::UnboundedSender;
use multi_party_ecdsa::protocols::multi_party_ecdsa::gg_2020::state_machine::sign::{
	OfflineProtocolMessage, OfflineStage,
};
use round_based::{Msg, StateMachine};

#[async_trait]
impl<BI: BlockchainInterface + 'static> StateMachineHandler<BI> for OfflineStage {
	type AdditionalReturnParam = (
		UnsignedProposal<<BI as BlockchainInterface>::MaxProposalLength>,
		OfflinePartyId,
		Threshold,
		BatchKey,
	);
	type Return = ();

	fn handle_unsigned_message(
		to_async_proto: &UnboundedSender<Msg<OfflineProtocolMessage>>,
		msg: Msg<DKGMessage<Public>>,
		local_ty: &ProtocolType<<BI as BlockchainInterface>::MaxProposalLength>,
		logger: &DebugLogger,
	) -> Result<(), <Self as StateMachine>::Err> {
		let payload_raw = msg.body.payload.payload().clone();
		logger.checkpoint_message_raw(&payload_raw, "CP-2.6-incoming");
		let DKGMessage { payload, .. } = msg.body;

		// Send the payload to the appropriate AsyncProtocols
		match payload {
<<<<<<< HEAD
			NetworkMsgPayload::Offline(msg) => {
=======
			DKGMsgPayload::Offline(msg) => {
				logger.checkpoint_message_raw(&payload_raw, "CP-2.7-incoming");
>>>>>>> aca69437
				let message: Msg<OfflineProtocolMessage> =
					match serde_json::from_slice(msg.offline_msg.as_slice()) {
						Ok(msg) => msg,
						Err(err) => {
							logger.error_signing(format!(
								"Error deserializing offline message: {err:?}"
							));
							// Skip this message.
							return Ok(())
						},
					};
				logger.checkpoint_message_raw(&payload_raw, "CP-2.8-incoming");
				if let Some(recv) = message.receiver.as_ref() {
					if *recv != local_ty.get_i() {
						logger.info_signing("Skipping passing of message to async proto since not intended for local");
						logger.clear_checkpoint_for_message_raw(&payload_raw);
						return Ok(())
					}
				}

				if local_ty
					.get_unsigned_proposal()
					.expect("Unsigned proposal not found")
					.hash()
					.expect("Unsigned proposal hash failed") !=
					msg.key.as_slice()
				{
					logger.warn_signing("Skipping passing of message to async proto since not correct unsigned proposal");
					logger.clear_checkpoint_for_message_raw(&payload_raw);
					return Ok(())
				}

				if let Err(err) = to_async_proto.unbounded_send(message) {
					logger.error_signing(format!("Error sending message to async proto: {err}"));
				} else {
					logger.checkpoint_message_raw(&payload_raw, "CP-2.9-incoming");
				}
			},

			err => logger.debug_signing(format!("Invalid payload received: {err:?}")),
		}

		Ok(())
	}

	async fn on_finish(
		offline_stage: <Self as StateMachine>::Output,
		params: AsyncProtocolParameters<BI, MaxAuthorities>,
		unsigned_proposal: Self::AdditionalReturnParam,
	) -> Result<(), DKGError> {
		params.logger.info_signing("Completed offline stage successfully!");
		// Take the completed offline stage and immediately execute the corresponding voting
		// stage (this will allow parallelism between offline stages executing across the
		// network)
		//
		// NOTE: we pass the generated offline stage id for the i in voting to keep
		// consistency
		let rx_handle = params.handle.rx_voting.lock().take().expect("rx_voting not found");
		let logger = params.logger.clone();
		match GenericAsyncHandler::new_voting(
			params,
			offline_stage,
			unsigned_proposal.0,
			unsigned_proposal.1,
			rx_handle,
			unsigned_proposal.2,
			unsigned_proposal.3,
		) {
			Ok(voting_stage) => {
				logger.info_signing("Starting voting stage...".to_string());
				if let Err(e) = voting_stage.await {
					logger.error_signing(format!("Error starting voting stage: {e:?}"));
					return Err(e)
				}
				Ok(())
			},
			Err(err) => {
				logger.error_signing(format!("Error starting voting stage: {err:?}"));
				Err(err)
			},
		}
	}
}<|MERGE_RESOLUTION|>--- conflicted
+++ resolved
@@ -20,11 +20,7 @@
 	debug_logger::DebugLogger,
 };
 use async_trait::async_trait;
-<<<<<<< HEAD
-use dkg_primitives::types::{DKGError, DKGMessage, NetworkMsgPayload, SignedDKGMessage};
-=======
 use dkg_primitives::types::{DKGError, DKGMessage, DKGMsgPayload};
->>>>>>> aca69437
 use dkg_runtime_primitives::{crypto::Public, MaxAuthorities, UnsignedProposal};
 use futures::channel::mpsc::UnboundedSender;
 use multi_party_ecdsa::protocols::multi_party_ecdsa::gg_2020::state_machine::sign::{
@@ -54,12 +50,8 @@
 
 		// Send the payload to the appropriate AsyncProtocols
 		match payload {
-<<<<<<< HEAD
-			NetworkMsgPayload::Offline(msg) => {
-=======
 			DKGMsgPayload::Offline(msg) => {
 				logger.checkpoint_message_raw(&payload_raw, "CP-2.7-incoming");
->>>>>>> aca69437
 				let message: Msg<OfflineProtocolMessage> =
 					match serde_json::from_slice(msg.offline_msg.as_slice()) {
 						Ok(msg) => msg,
