// Copyright 2022 Webb Technologies Inc.
//
// Licensed under the Apache License, Version 2.0 (the "License");
// you may not use this file except in compliance with the License.
// You may obtain a copy of the License at
//
// http://www.apache.org/licenses/LICENSE-2.0
//
// Unless required by applicable law or agreed to in writing, software
// distributed under the License is distributed on an "AS IS" BASIS,
// WITHOUT WARRANTIES OR CONDITIONS OF ANY KIND, either express or implied.
// See the License for the specific language governing permissions and
// limitations under the License.
<<<<<<< HEAD

use crate::{
	async_protocols::{
		blockchain_interface::BlockchainInterface, state_machine::StateMachineHandler,
		AsyncProtocolParameters, BatchKey, GenericAsyncHandler, OfflinePartyId, ProtocolType,
		Threshold,
	},
	debug_logger::DebugLogger,
=======
use crate::async_protocols::{
	blockchain_interface::BlockchainInterface, state_machine::StateMachineHandler,
	AsyncProtocolParameters, BatchKey, GenericAsyncHandler, OfflinePartyId, ProtocolType,
	Threshold,
>>>>>>> 58add6a2
};
use async_trait::async_trait;
use dkg_primitives::types::{DKGError, DKGMessage, DKGMsgPayload, SignedDKGMessage};
use dkg_runtime_primitives::{crypto::Public, MaxAuthorities, UnsignedProposal};
use futures::channel::mpsc::UnboundedSender;
use multi_party_ecdsa::protocols::multi_party_ecdsa::gg_2020::state_machine::sign::{
	OfflineProtocolMessage, OfflineStage,
};
use round_based::{Msg, StateMachine};

use std::sync::Arc;
use tokio::sync::broadcast::Receiver;

#[async_trait]
impl<BI: BlockchainInterface + 'static> StateMachineHandler<BI> for OfflineStage {
	type AdditionalReturnParam = (
		UnsignedProposal<<BI as BlockchainInterface>::MaxProposalLength>,
		OfflinePartyId,
		Receiver<Arc<SignedDKGMessage<Public>>>,
		Threshold,
		BatchKey,
	);
	type Return = ();

	fn handle_unsigned_message(
		to_async_proto: &UnboundedSender<Msg<OfflineProtocolMessage>>,
		msg: Msg<DKGMessage<Public>>,
<<<<<<< HEAD
		local_ty: &ProtocolType,
		logger: &DebugLogger,
=======
		local_ty: &ProtocolType<<BI as BlockchainInterface>::MaxProposalLength>,
>>>>>>> 58add6a2
	) -> Result<(), <Self as StateMachine>::Err> {
		let DKGMessage { payload, .. } = msg.body;

		// Send the payload to the appropriate AsyncProtocols
		match payload {
			DKGMsgPayload::Offline(msg) => {
				let message: Msg<OfflineProtocolMessage> =
					match serde_json::from_slice(msg.offline_msg.as_slice()) {
						Ok(msg) => msg,
						Err(err) => {
							logger.error(format!("Error deserializing offline message: {:?}", err));
							// Skip this message.
							return Ok(())
						},
					};
				if let Some(recv) = message.receiver.as_ref() {
					if *recv != local_ty.get_i() {
						logger.info("Skipping passing of message to async proto since not intended for local");
						return Ok(())
					}
				}

				if local_ty.get_unsigned_proposal().unwrap().hash().unwrap() != msg.key.as_slice() {
					//dkg_logging::info!("Skipping passing of message to async proto since not
					// correct unsigned proposal");
					return Ok(())
				}

				if let Err(err) = to_async_proto.unbounded_send(message) {
					logger.error(format!("Error sending message to async proto: {}", err));
				}
			},

			err => logger.debug(format!("Invalid payload received: {:?}", err)),
		}

		Ok(())
	}

	async fn on_finish(
		offline_stage: <Self as StateMachine>::Output,
		params: AsyncProtocolParameters<BI, MaxAuthorities>,
		unsigned_proposal: Self::AdditionalReturnParam,
		async_index: u8,
	) -> Result<(), DKGError> {
		params.logger.info(format!("Completed offline stage successfully!"));
		// Take the completed offline stage and immediately execute the corresponding voting
		// stage (this will allow parallelism between offline stages executing across the
		// network)
		//
		// NOTE: we pass the generated offline stage id for the i in voting to keep
		// consistency
		let logger = params.logger.clone();
		match GenericAsyncHandler::new_voting(
			params,
			offline_stage,
			unsigned_proposal.0,
			unsigned_proposal.1,
			unsigned_proposal.2,
			unsigned_proposal.3,
			unsigned_proposal.4,
			async_index,
		) {
			Ok(voting_stage) => {
				logger.info(format!("Starting voting stage..."));
				if let Err(e) = voting_stage.await {
					logger.error(format!("Error starting voting stage: {:?}", e));
					return Err(e)
				}
				Ok(())
			},
			Err(err) => {
				logger.error(format!("Error starting voting stage: {:?}", err));
				Err(err)
			},
		}
	}
}<|MERGE_RESOLUTION|>--- conflicted
+++ resolved
@@ -11,8 +11,6 @@
 // WITHOUT WARRANTIES OR CONDITIONS OF ANY KIND, either express or implied.
 // See the License for the specific language governing permissions and
 // limitations under the License.
-<<<<<<< HEAD
-
 use crate::{
 	async_protocols::{
 		blockchain_interface::BlockchainInterface, state_machine::StateMachineHandler,
@@ -20,12 +18,6 @@
 		Threshold,
 	},
 	debug_logger::DebugLogger,
-=======
-use crate::async_protocols::{
-	blockchain_interface::BlockchainInterface, state_machine::StateMachineHandler,
-	AsyncProtocolParameters, BatchKey, GenericAsyncHandler, OfflinePartyId, ProtocolType,
-	Threshold,
->>>>>>> 58add6a2
 };
 use async_trait::async_trait;
 use dkg_primitives::types::{DKGError, DKGMessage, DKGMsgPayload, SignedDKGMessage};
@@ -53,12 +45,8 @@
 	fn handle_unsigned_message(
 		to_async_proto: &UnboundedSender<Msg<OfflineProtocolMessage>>,
 		msg: Msg<DKGMessage<Public>>,
-<<<<<<< HEAD
-		local_ty: &ProtocolType,
+		local_ty: &ProtocolType<<BI as BlockchainInterface>::MaxProposalLength>,
 		logger: &DebugLogger,
-=======
-		local_ty: &ProtocolType<<BI as BlockchainInterface>::MaxProposalLength>,
->>>>>>> 58add6a2
 	) -> Result<(), <Self as StateMachine>::Err> {
 		let DKGMessage { payload, .. } = msg.body;
 
