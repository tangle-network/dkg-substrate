// Copyright 2022 Webb Technologies Inc.
//
// Licensed under the Apache License, Version 2.0 (the "License");
// you may not use this file except in compliance with the License.
// You may obtain a copy of the License at
//
// http://www.apache.org/licenses/LICENSE-2.0
//
// Unless required by applicable law or agreed to in writing, software
// distributed under the License is distributed on an "AS IS" BASIS,
// WITHOUT WARRANTIES OR CONDITIONS OF ANY KIND, either express or implied.
// See the License for the specific language governing permissions and
// limitations under the License.

<<<<<<< HEAD
use crate::debug_logger::DebugLogger;
=======
use super::{blockchain_interface::BlockchainInterface, AsyncProtocolParameters, ProtocolType};
>>>>>>> 58add6a2
use async_trait::async_trait;
use dkg_primitives::types::{DKGError, DKGMessage};
use dkg_runtime_primitives::{crypto::Public, MaxAuthorities};
use multi_party_ecdsa::protocols::multi_party_ecdsa::gg_2020::state_machine::traits::RoundBlame;
use round_based::{Msg, StateMachine};

use std::fmt::Debug;

pub(crate) type StateMachineTxRx<T> = (
	futures::channel::mpsc::UnboundedSender<Msg<T>>,
	futures::channel::mpsc::UnboundedReceiver<Msg<T>>,
);

#[async_trait]
/// Trait for interfacing between the meta handler and the individual state machines
pub trait StateMachineHandler<BI: BlockchainInterface + 'static>:
	StateMachine + RoundBlame + Send
where
	<Self as StateMachine>::Output: Send,
{
	type AdditionalReturnParam: Debug + Send;
	type Return: Debug + Send;

	fn generate_channel() -> StateMachineTxRx<<Self as StateMachine>::MessageBody> {
		futures::channel::mpsc::unbounded()
	}

	fn handle_unsigned_message(
		to_async_proto: &futures::channel::mpsc::UnboundedSender<
			Msg<<Self as StateMachine>::MessageBody>,
		>,
		msg: Msg<DKGMessage<Public>>,
<<<<<<< HEAD
		local_ty: &ProtocolType,
		logger: &DebugLogger,
=======
		local_ty: &ProtocolType<<BI as BlockchainInterface>::MaxProposalLength>,
>>>>>>> 58add6a2
	) -> Result<(), <Self as StateMachine>::Err>;

	async fn on_finish(
		result: <Self as StateMachine>::Output,
		params: AsyncProtocolParameters<BI, MaxAuthorities>,
		additional_param: Self::AdditionalReturnParam,
		async_index: u8,
	) -> Result<Self::Return, DKGError>;
}<|MERGE_RESOLUTION|>--- conflicted
+++ resolved
@@ -12,11 +12,8 @@
 // See the License for the specific language governing permissions and
 // limitations under the License.
 
-<<<<<<< HEAD
 use crate::debug_logger::DebugLogger;
-=======
 use super::{blockchain_interface::BlockchainInterface, AsyncProtocolParameters, ProtocolType};
->>>>>>> 58add6a2
 use async_trait::async_trait;
 use dkg_primitives::types::{DKGError, DKGMessage};
 use dkg_runtime_primitives::{crypto::Public, MaxAuthorities};
@@ -49,12 +46,8 @@
 			Msg<<Self as StateMachine>::MessageBody>,
 		>,
 		msg: Msg<DKGMessage<Public>>,
-<<<<<<< HEAD
-		local_ty: &ProtocolType,
+		local_ty: &ProtocolType<<BI as BlockchainInterface>::MaxProposalLength>,
 		logger: &DebugLogger,
-=======
-		local_ty: &ProtocolType<<BI as BlockchainInterface>::MaxProposalLength>,
->>>>>>> 58add6a2
 	) -> Result<(), <Self as StateMachine>::Err>;
 
 	async fn on_finish(
