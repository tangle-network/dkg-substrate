--- conflicted
+++ resolved
@@ -12,13 +12,8 @@
 // See the License for the specific language governing permissions and
 // limitations under the License.
 
-<<<<<<< HEAD
-use dkg_primitives::types::{DKGError, DKGMessage, NetworkMsgPayload, SessionId, SignedDKGMessage};
-use dkg_runtime_primitives::{crypto::Public, MaxAuthorities};
-=======
 use dkg_primitives::types::{DKGError, DKGMessage, DKGMsgPayload, SessionId, SignedDKGMessage};
 use dkg_runtime_primitives::{associated_block_id_acceptable, crypto::Public, MaxAuthorities};
->>>>>>> aca69437
 use futures::Stream;
 use round_based::Msg;
 use sp_runtime::traits::Get;
@@ -116,16 +111,10 @@
 	{
 		logger.checkpoint_message_raw(self.msg.payload.payload(), "CP-2-incoming");
 		match (stream_type, &self.msg.payload) {
-<<<<<<< HEAD
-			(ProtocolType::Keygen { .. }, NetworkMsgPayload::Keygen(..)) |
-			(ProtocolType::Offline { .. }, NetworkMsgPayload::Offline(..)) |
-			(ProtocolType::Voting { .. }, NetworkMsgPayload::Vote(..)) => {
-=======
 			(ProtocolType::Keygen { .. }, DKGMsgPayload::Keygen(..)) |
 			(ProtocolType::Offline { .. }, DKGMsgPayload::Offline(..)) |
 			(ProtocolType::Voting { .. }, DKGMsgPayload::Vote(..)) => {
 				logger.checkpoint_message_raw(self.msg.payload.payload(), "CP-2.1-incoming");
->>>>>>> aca69437
 				// only clone if the downstream receiver expects this type
 				let associated_block_id = stream_type.get_associated_block_id();
 				let sender = self
