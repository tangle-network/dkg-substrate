// Copyright 2022 Webb Technologies Inc.
//
// Licensed under the Apache License, Version 2.0 (the "License");
// you may not use this file except in compliance with the License.
// You may obtain a copy of the License at
//
// http://www.apache.org/licenses/LICENSE-2.0
//
// Unless required by applicable law or agreed to in writing, software
// distributed under the License is distributed on an "AS IS" BASIS,
// WITHOUT WARRANTIES OR CONDITIONS OF ANY KIND, either express or implied.
// See the License for the specific language governing permissions and
// limitations under the License.

use dkg_primitives::types::{DKGError, DKGMessage, DKGMsgPayload, SessionId, SignedDKGMessage};
use dkg_runtime_primitives::crypto::Public;
use futures::Stream;
use round_based::Msg;
use std::{
	pin::Pin,
	sync::Arc,
	task::{Context, Poll},
};
use tokio_stream::wrappers::BroadcastStream;

use super::{blockchain_interface::BlockchainInterface, AsyncProtocolParameters, ProtocolType};

/// Used to filter and transform incoming messages from the DKG worker
pub struct IncomingAsyncProtocolWrapper<T, BI> {
	pub receiver: BroadcastStream<T>,
	session_id: SessionId,
	engine: Arc<BI>,
	ty: ProtocolType,
}

impl<T: TransformIncoming, BI: BlockchainInterface> IncomingAsyncProtocolWrapper<T, BI> {
	pub fn new(
		receiver: tokio::sync::broadcast::Receiver<T>,
		ty: ProtocolType,
		params: &AsyncProtocolParameters<BI>,
	) -> Self {
		Self {
			receiver: BroadcastStream::new(receiver),
			session_id: params.session_id,
			engine: params.engine.clone(),
			ty,
		}
	}
}

pub trait TransformIncoming: Clone + Send + 'static {
	type IncomingMapped;
	fn transform<BI: BlockchainInterface>(
		self,
		verify: &BI,
		stream_type: &ProtocolType,
		this_session_id: SessionId,
	) -> Result<Option<Msg<Self::IncomingMapped>>, DKGError>
	where
		Self: Sized;
}

impl TransformIncoming for Arc<SignedDKGMessage<Public>> {
	type IncomingMapped = DKGMessage<Public>;
	fn transform<BI: BlockchainInterface>(
		self,
		verify: &BI,
		stream_type: &ProtocolType,
		this_session_id: SessionId,
	) -> Result<Option<Msg<Self::IncomingMapped>>, DKGError>
	where
		Self: Sized,
	{
		match (stream_type, &self.msg.payload) {
			(ProtocolType::Keygen { .. }, DKGMsgPayload::Keygen(..)) |
			(ProtocolType::Offline { .. }, DKGMsgPayload::Offline(..)) |
			(ProtocolType::Voting { .. }, DKGMsgPayload::Vote(..)) => {
				// only clone if the downstream receiver expects this type
				let sender = self.msg.payload.async_proto_only_get_sender_id().unwrap();
				if sender != stream_type.get_i() {
					if self.msg.session_id == this_session_id {
						verify
							.verify_signature_against_authorities(self)
							.map(|body| Some(Msg { sender, receiver: None, body }))
					} else {
						log::warn!(target: "dkg", "Will skip passing message to state machine since not for this round, msg round {:?} this session {:?}", self.msg.session_id, this_session_id);
						Ok(None)
					}
				} else {
					log::warn!(target: "dkg", "Will skip passing message to state machine since sender is self");
					Ok(None)
				}
			},

<<<<<<< HEAD
			(l, r) => {
				log::warn!("Received message for mixed stage: Local: {:?}, payload: {:?}", l, r);
=======
			(_l, _r) => {
				// log::warn!("Received message for mixed stage: Local: {:?}, payload: {:?}", l, r);
>>>>>>> fa9d58a8
				Ok(None)
			},
		}
	}
}

impl<T, BI> Stream for IncomingAsyncProtocolWrapper<T, BI>
where
	T: TransformIncoming,
	BI: BlockchainInterface,
{
	type Item = Msg<T::IncomingMapped>;

	fn poll_next(mut self: Pin<&mut Self>, cx: &mut Context<'_>) -> Poll<Option<Self::Item>> {
		let Self { receiver, ty, engine, session_id } = &mut *self;
		let mut receiver = Pin::new(receiver);

		loop {
			match futures::ready!(receiver.as_mut().poll_next(cx)) {
				Some(Ok(msg)) => match msg.transform(&**engine, &*ty, *session_id) {
					Ok(Some(msg)) => return Poll::Ready(Some(msg)),

					Ok(None) => continue,

					Err(err) => {
						log::warn!(target: "dkg", "While mapping signed message, received an error: {:?}", err);
						continue
					},
				},
				Some(Err(err)) => {
					log::error!(target: "dkg", "Stream RECV error: {:?}", err);
					continue
				},
				None => return Poll::Ready(None),
			}
		}
	}
}<|MERGE_RESOLUTION|>--- conflicted
+++ resolved
@@ -92,13 +92,8 @@
 				}
 			},
 
-<<<<<<< HEAD
-			(l, r) => {
-				log::warn!("Received message for mixed stage: Local: {:?}, payload: {:?}", l, r);
-=======
 			(_l, _r) => {
 				// log::warn!("Received message for mixed stage: Local: {:?}, payload: {:?}", l, r);
->>>>>>> fa9d58a8
 				Ok(None)
 			},
 		}
