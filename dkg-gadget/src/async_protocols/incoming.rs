--- conflicted
+++ resolved
@@ -37,12 +37,8 @@
 	pub receiver: BroadcastStream<T>,
 	session_id: SessionId,
 	engine: Arc<BI>,
-<<<<<<< HEAD
 	logger: DebugLogger,
-	ty: ProtocolType,
-=======
 	ty: ProtocolType<MaxProposalLength>,
->>>>>>> 58add6a2
 }
 
 impl<
