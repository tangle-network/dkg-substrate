--- conflicted
+++ resolved
@@ -77,14 +77,9 @@
 			(ProtocolType::Voting { .. }, DKGMsgPayload::Vote(..)) => {
 				// only clone if the downstream receiver expects this type
 				let sender = self.msg.payload.async_proto_only_get_sender_id().unwrap();
-<<<<<<< HEAD
-				if sender != stream_type.get_i() {
-					if self.msg.session_id == this_session_id {
-=======
 				let receiver = stream_type.get_i();
 				if sender != receiver {
-					if self.msg.round_id == this_round_id {
->>>>>>> 999928ad
+					if self.msg.session_id == this_session_id {
 						verify
 							.verify_signature_against_authorities(self)
 							.map(|body| Some(Msg { sender, receiver: None, body }))
