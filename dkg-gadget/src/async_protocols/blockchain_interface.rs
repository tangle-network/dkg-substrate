--- conflicted
+++ resolved
@@ -353,49 +353,15 @@
 		let mut lock = self.vote_results.write();
 		let proposals_for_this_batch = lock.entry(batch_key).or_default();
 
-<<<<<<< HEAD
 		proposals_for_this_batch.push(signed_proposal_batch);
-=======
-		if let Ok(Some(proposal)) = get_signed_proposal::<B, BE, MaxProposalLength>(
-			&self.backend,
-			finished_round,
-			payload_key,
-			&self.logger,
-		) {
-			proposals_for_this_batch.push(proposal);
->>>>>>> 7cc8fa78
 
 		if proposals_for_this_batch.len() == batch_key.len {
 			self.logger.info(format!("All proposals have resolved for batch {batch_key:?}"));
 			let proposals = lock.remove(&batch_key).expect("Cannot get lock on vote_results"); // safe unwrap since lock is held
 			std::mem::drop(lock);
 
-<<<<<<< HEAD
 			if let Some(metrics) = self.metrics.as_ref() {
 				metrics.dkg_signed_proposal_counter.inc_by(proposals.len() as u64);
-=======
-				if let Some(metrics) = self.metrics.as_ref() {
-					metrics.dkg_signed_proposal_counter.inc_by(proposals.len() as u64);
-				}
-
-				save_signed_proposals_in_storage::<B, BE, MaxProposalLength, MaxAuthorities>(
-					&self.get_authority_public_key(),
-					&self.current_validator_set,
-					&self.latest_header,
-					&self.backend,
-					proposals,
-					&self.logger,
-				);
-				// send None to signify this was a signing result
-				self.send_result_to_test_client(Ok(()), None);
-			} else {
-				self.logger.info(format!(
-					"{}/{} proposals have resolved for batch {:?}",
-					proposals_for_this_batch.len(),
-					batch_key.len,
-					batch_key,
-				));
->>>>>>> 7cc8fa78
 			}
 
 			save_signed_proposals_in_storage::<
