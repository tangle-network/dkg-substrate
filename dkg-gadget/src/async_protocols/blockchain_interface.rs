// Copyright 2022 Webb Technologies Inc.
//
// Licensed under the Apache License, Version 2.0 (the "License");
// you may not use this file except in compliance with the License.
// You may obtain a copy of the License at
//
// http://www.apache.org/licenses/LICENSE-2.0
//
// Unless required by applicable law or agreed to in writing, software
// distributed under the License is distributed on an "AS IS" BASIS,
// WITHOUT WARRANTIES OR CONDITIONS OF ANY KIND, either express or implied.
// See the License for the specific language governing permissions and
// limitations under the License.
use crate::{
	async_protocols::BatchKey,
	debug_logger::DebugLogger,
	gossip_engine::GossipEngineIface,
	gossip_messages::{dkg_message::sign_and_send_messages, public_key_gossip::gossip_public_key},
	metrics::Metrics,
	proposal::get_signed_proposal,
	storage::proposals::save_signed_proposals_in_storage,
	worker::{DKGWorker, HasLatestHeader, KeystoreExt},
	Client, DKGApi, DKGKeystore,
};
use codec::Encode;
use curv::{elliptic::curves::Secp256k1, BigInt};
use dkg_primitives::{
	types::{
		DKGError, DKGMessage, DKGPublicKeyMessage, DKGSignedPayload, SessionId, SignedDKGMessage,
	},
	utils::convert_signature,
};
use dkg_runtime_primitives::{
	crypto::{AuthorityId, Public},
	AggregatedPublicKeys, AuthoritySet, MaxAuthorities, MaxProposalLength, UnsignedProposal,
};
use multi_party_ecdsa::protocols::multi_party_ecdsa::gg_2020::{
	party_i::SignatureRecid, state_machine::keygen::LocalKey,
};
use parking_lot::RwLock;
use sc_client_api::Backend;
use sc_keystore::LocalKeystore;
use sp_arithmetic::traits::AtLeast32BitUnsigned;
use sp_runtime::traits::{Block, Get, NumberFor};
use std::{collections::HashMap, fmt::Debug, marker::PhantomData, sync::Arc};
use tokio::sync::mpsc::UnboundedSender;
use webb_proposals::Proposal;

use super::KeygenPartyId;

#[auto_impl::auto_impl(Arc,&,&mut)]
pub trait BlockchainInterface: Send + Sync {
	type Clock: Debug + AtLeast32BitUnsigned + Copy + Send + Sync;
	type GossipEngine: GossipEngineIface;
	type MaxProposalLength: Get<u32>
		+ Clone
		+ Send
		+ Sync
		+ std::fmt::Debug
		+ 'static
		+ std::fmt::Debug;

	fn verify_signature_against_authorities(
		&self,
		message: Arc<SignedDKGMessage<Public>>,
	) -> Result<DKGMessage<Public>, DKGError>;
	fn sign_and_send_msg(&self, unsigned_msg: DKGMessage<Public>) -> Result<(), DKGError>;
	fn process_vote_result(
		&self,
		signature: SignatureRecid,
		unsigned_proposal: UnsignedProposal<Self::MaxProposalLength>,
		session_id: SessionId,
		batch_key: BatchKey,
		message: BigInt,
	) -> Result<(), DKGError>;
	fn gossip_public_key(&self, key: DKGPublicKeyMessage) -> Result<(), DKGError>;
	fn store_public_key(
		&self,
		key: LocalKey<Secp256k1>,
		session_id: SessionId,
	) -> Result<(), DKGError>;
	fn get_authority_set(&self) -> Vec<(KeygenPartyId, Public)>;
	fn get_gossip_engine(&self) -> Option<&Self::GossipEngine>;
	/// Returns the present time
	fn now(&self) -> Self::Clock;
}

pub struct DKGProtocolEngine<
	B: Block,
	BE,
	C,
	GE,
	MaxProposalLength: Get<u32> + Clone + Send + Sync + std::fmt::Debug + 'static,
	MaxAuthorities: Get<u32> + Clone + Send + Sync + std::fmt::Debug + 'static,
> {
	pub backend: Arc<BE>,
	pub latest_header: Arc<RwLock<Option<B::Header>>>,
	pub client: Arc<C>,
	pub keystore: DKGKeystore,
	pub db: Arc<dyn crate::db::DKGDbBackend>,
	pub gossip_engine: Arc<GE>,
	pub aggregated_public_keys: Arc<RwLock<HashMap<SessionId, AggregatedPublicKeys>>>,
	pub best_authorities: Arc<Vec<(KeygenPartyId, Public)>>,
	pub authority_public_key: Arc<Public>,
	pub vote_results: Arc<RwLock<HashMap<BatchKey, Vec<Proposal<MaxProposalLength>>>>>,
	pub is_genesis: bool,
	pub current_validator_set: Arc<RwLock<AuthoritySet<Public, MaxAuthorities>>>,
	pub local_keystore: Arc<RwLock<Option<Arc<LocalKeystore>>>>,
	pub metrics: Arc<Option<Metrics>>,
	pub to_test_client: Option<UnboundedSender<(uuid::Uuid, Result<(), String>)>>,
	pub current_test_id: Arc<RwLock<Option<uuid::Uuid>>>,
	pub logger: DebugLogger,
	pub _pd: PhantomData<BE>,
}

<<<<<<< HEAD
impl<B: Block, BE, C, GE> DKGProtocolEngine<B, BE, C, GE> {
	#[cfg(feature = "testing")]
	fn send_result_to_test_client(&self, result: Result<(), String>) {
		let current_test_id = self.current_test_id.read().clone().unwrap();
		self.to_test_client.as_ref().unwrap().send((current_test_id, result)).unwrap();
	}

	#[cfg(not(feature = "testing"))]
	fn send_result_to_test_client(&self, _result: Result<(), String>) {}
}

impl<B: Block, BE, C, GE> KeystoreExt for DKGProtocolEngine<B, BE, C, GE> {
=======
impl<
		B: Block,
		BE,
		C,
		GE,
		MaxProposalLength: Get<u32> + Clone + Send + Sync + std::fmt::Debug + 'static,
	> KeystoreExt for DKGProtocolEngine<B, BE, C, GE, MaxProposalLength, MaxAuthorities>
{
>>>>>>> 58add6a2
	fn get_keystore(&self) -> &DKGKeystore {
		&self.keystore
	}
}

impl<
		B,
		BE,
		C,
		GE,
		MaxProposalLength: Get<u32> + Clone + Send + Sync + std::fmt::Debug + 'static,
	> HasLatestHeader<B> for DKGProtocolEngine<B, BE, C, GE, MaxProposalLength, MaxAuthorities>
where
	B: Block,
	BE: Backend<B>,
	GE: GossipEngineIface,
	C: Client<B, BE>,
{
	fn get_latest_header(&self) -> &Arc<RwLock<Option<B::Header>>> {
		&self.latest_header
	}
}

impl<B, BE, C, GE> BlockchainInterface
	for DKGProtocolEngine<B, BE, C, GE, MaxProposalLength, MaxAuthorities>
where
	B: Block,
	C: Client<B, BE> + 'static,
	C::Api: DKGApi<B, AuthorityId, NumberFor<B>, MaxProposalLength, MaxAuthorities>,
	BE: Backend<B> + 'static,
	MaxProposalLength: Get<u32> + Send + Sync + Clone + 'static + std::fmt::Debug,
	GE: GossipEngineIface + 'static,
{
	type Clock = NumberFor<B>;
	type GossipEngine = Arc<GE>;
	type MaxProposalLength = MaxProposalLength;

	fn verify_signature_against_authorities(
		&self,
		msg: Arc<SignedDKGMessage<Public>>,
	) -> Result<DKGMessage<Public>, DKGError> {
		let client = &self.client;

		DKGWorker::<_, _, _, GE>::verify_signature_against_authorities_inner(
			&self.logger,
			(*msg).clone(),
			&self.latest_header,
			client,
		)
	}

	fn sign_and_send_msg(&self, unsigned_msg: DKGMessage<Public>) -> Result<(), DKGError> {
		sign_and_send_messages(self.gossip_engine.clone(), &self.keystore, unsigned_msg);
		Ok(())
	}

	fn process_vote_result(
		&self,
		signature: SignatureRecid,
		unsigned_proposal: UnsignedProposal<MaxProposalLength>,
		session_id: SessionId,
		batch_key: BatchKey,
		_message: BigInt,
	) -> Result<(), DKGError> {
		// Call worker.rs: handle_finished_round -> Proposal
		// aggregate Proposal into Vec<Proposal>
		self.logger.info(format!(
			"PROCESS VOTE RESULT : session_id {:?}, signature : {:?}",
			session_id, signature
		));
		let payload_key = unsigned_proposal.key;
		let signature = convert_signature(&signature).ok_or_else(|| DKGError::CriticalError {
			reason: "Unable to serialize signature".to_string(),
		})?;

		let finished_round = DKGSignedPayload {
			key: session_id.encode(),
			payload: unsigned_proposal.data().clone(),
			signature: signature.encode(),
		};

		let mut lock = self.vote_results.write();
		let proposals_for_this_batch = lock.entry(batch_key).or_default();

<<<<<<< HEAD
		if let Some(proposal) = get_signed_proposal::<B, C, BE>(
			&self.backend,
			finished_round,
			payload_key,
			&self.logger,
=======
		if let Ok(Some(proposal)) = get_signed_proposal::<B, C, BE, MaxProposalLength, MaxAuthorities>(
			&self.backend,
			finished_round,
			payload_key,
>>>>>>> 58add6a2
		) {
			proposals_for_this_batch.push(proposal);

			if proposals_for_this_batch.len() == batch_key.len {
				self.logger
					.info(format!("All proposals have resolved for batch {:?}", batch_key));
				let proposals = lock.remove(&batch_key).unwrap(); // safe unwrap since lock is held
				std::mem::drop(lock);

				if let Some(metrics) = self.metrics.as_ref() {
					metrics.dkg_signed_proposal_counter.inc_by(proposals.len() as u64);
				}

				save_signed_proposals_in_storage::<B, C, BE, MaxProposalLength, MaxAuthorities>(
					&self.get_authority_public_key(),
					&self.current_validator_set,
					&self.latest_header,
					&self.backend,
					proposals,
					&self.logger,
				);
			} else {
				self.logger.info(format!(
					"{}/{} proposals have resolved for batch {:?}",
					proposals_for_this_batch.len(),
					batch_key.len,
					batch_key,
				));
			}
		}

		Ok(())
	}

	fn gossip_public_key(&self, key: DKGPublicKeyMessage) -> Result<(), DKGError> {
		gossip_public_key::<B, C, BE, GE>(
			&self.keystore,
			self.gossip_engine.clone(),
			&mut self.aggregated_public_keys.write(),
			key,
		);
		self.send_result_to_test_client(Ok(()));
		Ok(())
	}

	fn store_public_key(
		&self,
		key: LocalKey<Secp256k1>,
		session_id: SessionId,
	) -> Result<(), DKGError> {
		self.logger.debug(format!("Storing local key for session {:?}", session_id));
		self.db.store_local_key(session_id, key)
	}

	fn get_authority_set(&self) -> Vec<(KeygenPartyId, Public)> {
		(*self.best_authorities).clone()
	}

	fn get_gossip_engine(&self) -> Option<&Self::GossipEngine> {
		Some(&self.gossip_engine)
	}

	fn now(&self) -> Self::Clock {
		self.get_latest_block_number()
	}
}<|MERGE_RESOLUTION|>--- conflicted
+++ resolved
@@ -113,8 +113,8 @@
 	pub _pd: PhantomData<BE>,
 }
 
-<<<<<<< HEAD
-impl<B: Block, BE, C, GE> DKGProtocolEngine<B, BE, C, GE> {
+impl<B: Block, BE, C, GE, MaxProposalLength: Get<u32> + Clone + Send + Sync + std::fmt::Debug + 'static,
+	MaxAuthorities: Get<u32> + Clone + Send + Sync + std::fmt::Debug + 'static> DKGProtocolEngine<B, BE, C, GE, MaxProposalLength, MaxAuthorities> {
 	#[cfg(feature = "testing")]
 	fn send_result_to_test_client(&self, result: Result<(), String>) {
 		let current_test_id = self.current_test_id.read().clone().unwrap();
@@ -125,8 +125,6 @@
 	fn send_result_to_test_client(&self, _result: Result<(), String>) {}
 }
 
-impl<B: Block, BE, C, GE> KeystoreExt for DKGProtocolEngine<B, BE, C, GE> {
-=======
 impl<
 		B: Block,
 		BE,
@@ -135,7 +133,6 @@
 		MaxProposalLength: Get<u32> + Clone + Send + Sync + std::fmt::Debug + 'static,
 	> KeystoreExt for DKGProtocolEngine<B, BE, C, GE, MaxProposalLength, MaxAuthorities>
 {
->>>>>>> 58add6a2
 	fn get_keystore(&self) -> &DKGKeystore {
 		&self.keystore
 	}
@@ -220,18 +217,11 @@
 		let mut lock = self.vote_results.write();
 		let proposals_for_this_batch = lock.entry(batch_key).or_default();
 
-<<<<<<< HEAD
-		if let Some(proposal) = get_signed_proposal::<B, C, BE>(
-			&self.backend,
-			finished_round,
-			payload_key,
-			&self.logger,
-=======
 		if let Ok(Some(proposal)) = get_signed_proposal::<B, C, BE, MaxProposalLength, MaxAuthorities>(
 			&self.backend,
 			finished_round,
 			payload_key,
->>>>>>> 58add6a2
+			&self.logger
 		) {
 			proposals_for_this_batch.push(proposal);
 
