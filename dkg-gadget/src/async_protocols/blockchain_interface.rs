// Copyright 2022 Webb Technologies Inc.
//
// Licensed under the Apache License, Version 2.0 (the "License");
// you may not use this file except in compliance with the License.
// You may obtain a copy of the License at
//
// http://www.apache.org/licenses/LICENSE-2.0
//
// Unless required by applicable law or agreed to in writing, software
// distributed under the License is distributed on an "AS IS" BASIS,
// WITHOUT WARRANTIES OR CONDITIONS OF ANY KIND, either express or implied.
// See the License for the specific language governing permissions and
// limitations under the License.
use crate::{
	async_protocols::BatchKey,
	debug_logger::DebugLogger,
	gossip_engine::GossipEngineIface,
	gossip_messages::{dkg_message::sign_and_send_messages, public_key_gossip::gossip_public_key},
	metrics::Metrics,
	proposal::get_signed_proposal,
	storage::proposals::save_signed_proposals_in_storage,
	worker::{DKGWorker, HasLatestHeader, KeystoreExt, TestBundle},
	Client, DKGApi, DKGKeystore,
};
use codec::Encode;
use curv::{elliptic::curves::Secp256k1, BigInt};
use dkg_primitives::{
	types::{DKGError, DKGMessage, SessionId, SignedDKGMessage},
	utils::convert_signature,
};
use dkg_runtime_primitives::{
	crypto::{AuthorityId, Public},
	gossip_messages::{DKGSignedPayload, PublicKeyMessage},
	AggregatedPublicKeys, AuthoritySet, MaxAuthorities, MaxProposalLength, UnsignedProposal,
};
use multi_party_ecdsa::protocols::multi_party_ecdsa::gg_2020::{
	party_i::SignatureRecid, state_machine::keygen::LocalKey,
};
use parking_lot::RwLock;
use sc_client_api::Backend;
use sc_keystore::LocalKeystore;
use sp_arithmetic::traits::AtLeast32BitUnsigned;
use sp_runtime::traits::{Block, Get, NumberFor};
use std::{collections::HashMap, fmt::Debug, marker::PhantomData, sync::Arc};
use webb_proposals::Proposal;

use super::KeygenPartyId;

#[async_trait::async_trait]
#[auto_impl::auto_impl(Arc,&,&mut)]
pub trait BlockchainInterface: Send + Sync + Unpin {
	type Clock: Debug + AtLeast32BitUnsigned + Copy + Send + Sync;
	type GossipEngine: GossipEngineIface;
	type MaxProposalLength: Get<u32> + Clone + Send + Sync + std::fmt::Debug + 'static + Unpin;

	async fn verify_signature_against_authorities(
		&self,
		message: SignedDKGMessage<Public>,
	) -> Result<DKGMessage<Public>, DKGError>;
	fn sign_and_send_msg(&self, unsigned_msg: DKGMessage<Public>) -> Result<(), DKGError>;
	fn process_vote_result(
		&self,
		signature: SignatureRecid,
		unsigned_proposal: UnsignedProposal<Self::MaxProposalLength>,
		session_id: SessionId,
		batch_key: BatchKey,
		message: BigInt,
	) -> Result<(), DKGError>;
	fn gossip_public_key(&self, key: PublicKeyMessage) -> Result<(), DKGError>;
	fn store_public_key(
		&self,
		key: LocalKey<Secp256k1>,
		session_id: SessionId,
	) -> Result<(), DKGError>;
	fn get_authority_set(&self) -> Vec<(KeygenPartyId, Public)>;
	fn get_gossip_engine(&self) -> Option<&Self::GossipEngine>;
	/// Returns the present time
	fn now(&self) -> Self::Clock;
}

pub struct DKGProtocolEngine<
	B: Block,
	BE,
	C,
	GE,
	MaxProposalLength: Get<u32> + Clone + Send + Sync + std::fmt::Debug + 'static,
	MaxAuthorities: Get<u32> + Clone + Send + Sync + std::fmt::Debug + 'static,
> {
	pub backend: Arc<BE>,
	pub latest_header: Arc<RwLock<Option<B::Header>>>,
	pub client: Arc<C>,
	pub keystore: DKGKeystore,
	pub db: Arc<dyn crate::db::DKGDbBackend>,
	pub gossip_engine: Arc<GE>,
	pub aggregated_public_keys: Arc<RwLock<HashMap<SessionId, AggregatedPublicKeys>>>,
	pub best_authorities: Arc<Vec<(KeygenPartyId, Public)>>,
	pub authority_public_key: Arc<Public>,
	pub vote_results: Arc<RwLock<HashMap<BatchKey, Vec<Proposal<MaxProposalLength>>>>>,
	pub is_genesis: bool,
	pub current_validator_set: Arc<RwLock<AuthoritySet<Public, MaxAuthorities>>>,
	pub local_keystore: Arc<RwLock<Option<Arc<LocalKeystore>>>>,
	pub metrics: Arc<Option<Metrics>>,
	pub test_bundle: Option<TestBundle>,
	pub logger: DebugLogger,
	pub _pd: PhantomData<BE>,
}

impl<
		B: Block,
		BE,
		C,
		GE,
		MaxProposalLength: Get<u32> + Clone + Send + Sync + std::fmt::Debug + 'static,
		MaxAuthorities: Get<u32> + Clone + Send + Sync + std::fmt::Debug + 'static,
	> DKGProtocolEngine<B, BE, C, GE, MaxProposalLength, MaxAuthorities>
{
	fn send_result_to_test_client(&self, result: Result<(), String>, pub_key: Option<Vec<u8>>) {
		if let Some(bundle) = self.test_bundle.as_ref() {
			if let Some(current_test_id) = *bundle.current_test_id.read() {
				let _ = bundle
					.to_test_client
					.send((current_test_id, result, pub_key))
					.map_err(|err| format!("send_result_to_test_client failed with error: {err}"));
			}
		}
	}
}

impl<
		B: Block,
		BE,
		C,
		GE,
		MaxProposalLength: Get<u32> + Clone + Send + Sync + std::fmt::Debug + 'static,
	> KeystoreExt for DKGProtocolEngine<B, BE, C, GE, MaxProposalLength, MaxAuthorities>
{
	fn get_keystore(&self) -> &DKGKeystore {
		&self.keystore
	}
}

impl<
		B,
		BE,
		C,
		GE,
		MaxProposalLength: Get<u32> + Clone + Send + Sync + std::fmt::Debug + 'static,
	> HasLatestHeader<B> for DKGProtocolEngine<B, BE, C, GE, MaxProposalLength, MaxAuthorities>
where
	B: Block,
	BE: Backend<B> + 'static,
	GE: GossipEngineIface,
	C: Client<B, BE> + 'static,
{
	fn get_latest_header(&self) -> &Arc<RwLock<Option<B::Header>>> {
		&self.latest_header
	}
}

#[async_trait::async_trait]
impl<B, BE, C, GE> BlockchainInterface
	for DKGProtocolEngine<B, BE, C, GE, MaxProposalLength, MaxAuthorities>
where
	B: Block,
	C: Client<B, BE> + 'static,
	C::Api: DKGApi<B, AuthorityId, NumberFor<B>, MaxProposalLength, MaxAuthorities>,
	BE: Backend<B> + Unpin + 'static,
	MaxProposalLength: Get<u32> + Send + Sync + Clone + 'static + std::fmt::Debug,
	GE: GossipEngineIface + 'static,
{
	type Clock = NumberFor<B>;
	type GossipEngine = Arc<GE>;
	type MaxProposalLength = MaxProposalLength;

	async fn verify_signature_against_authorities(
		&self,
		msg: SignedDKGMessage<Public>,
	) -> Result<DKGMessage<Public>, DKGError> {
		let client = &self.client;

		DKGWorker::<_, _, _, GE>::verify_signature_against_authorities_inner(
			&self.logger,
			msg,
			&self.latest_header,
			client,
		)
		.await
	}

	fn sign_and_send_msg(&self, unsigned_msg: DKGMessage<Public>) -> Result<(), DKGError> {
		sign_and_send_messages(self.gossip_engine.clone(), &self.keystore, unsigned_msg);
		Ok(())
	}

	fn process_vote_result(
		&self,
		signature: SignatureRecid,
		unsigned_proposal: UnsignedProposal<MaxProposalLength>,
		session_id: SessionId,
		batch_key: BatchKey,
		_message: BigInt,
	) -> Result<(), DKGError> {
		// Call worker.rs: handle_finished_round -> Proposal
		// aggregate Proposal into Vec<Proposal>
		self.logger.info(format!(
			"PROCESS VOTE RESULT : session_id {session_id:?}, signature : {signature:?}"
		));
		let payload_key = unsigned_proposal.key;
		let signature = convert_signature(&signature).ok_or_else(|| DKGError::CriticalError {
			reason: "Unable to serialize signature".to_string(),
		})?;

		let finished_round = DKGSignedPayload {
			key: session_id.encode(),
			payload: unsigned_proposal.data().clone(),
			signature: signature.encode(),
		};

		let mut lock = self.vote_results.write();
		let proposals_for_this_batch = lock.entry(batch_key).or_default();

		if let Ok(Some(proposal)) = get_signed_proposal::<B, C, BE, MaxProposalLength, MaxAuthorities>(
			&self.backend,
			finished_round,
			payload_key,
			&self.logger,
		) {
			proposals_for_this_batch.push(proposal);

			if proposals_for_this_batch.len() == batch_key.len {
				self.logger.info(format!("All proposals have resolved for batch {batch_key:?}"));
				let proposals = lock.remove(&batch_key).expect("Cannot get lock on vote_results"); // safe unwrap since lock is held
				std::mem::drop(lock);

				if let Some(metrics) = self.metrics.as_ref() {
					metrics.dkg_signed_proposal_counter.inc_by(proposals.len() as u64);
				}

				save_signed_proposals_in_storage::<B, C, BE, MaxProposalLength, MaxAuthorities>(
					&self.get_authority_public_key(),
					&self.current_validator_set,
					&self.latest_header,
					&self.backend,
					proposals,
					&self.logger,
				);
				// send None to signify this was a signing result
				self.send_result_to_test_client(Ok(()), None);
			} else {
				self.logger.info(format!(
					"{}/{} proposals have resolved for batch {:?}",
					proposals_for_this_batch.len(),
					batch_key.len,
					batch_key,
				));
			}
		}

		Ok(())
	}

<<<<<<< HEAD
	fn gossip_public_key(&self, key: PublicKeyMessage) -> Result<(), DKGError> {
=======
	fn gossip_public_key(&self, key: DKGPublicKeyMessage) -> Result<(), DKGError> {
		let public_key = key.pub_key.clone();
>>>>>>> aca69437
		gossip_public_key::<B, C, BE, GE>(
			&self.keystore,
			self.gossip_engine.clone(),
			&mut self.aggregated_public_keys.write(),
			key,
		);

		self.send_result_to_test_client(Ok(()), Some(public_key));

		Ok(())
	}

	fn store_public_key(
		&self,
		key: LocalKey<Secp256k1>,
		session_id: SessionId,
	) -> Result<(), DKGError> {
		self.logger.debug(format!("Storing local key for session {session_id:?}"));
		self.db.store_local_key(session_id, key)
	}

	fn get_authority_set(&self) -> Vec<(KeygenPartyId, Public)> {
		(*self.best_authorities).clone()
	}

	fn get_gossip_engine(&self) -> Option<&Self::GossipEngine> {
		Some(&self.gossip_engine)
	}

	fn now(&self) -> Self::Clock {
		self.get_latest_block_number()
	}
}<|MERGE_RESOLUTION|>--- conflicted
+++ resolved
@@ -259,12 +259,8 @@
 		Ok(())
 	}
 
-<<<<<<< HEAD
-	fn gossip_public_key(&self, key: PublicKeyMessage) -> Result<(), DKGError> {
-=======
 	fn gossip_public_key(&self, key: DKGPublicKeyMessage) -> Result<(), DKGError> {
 		let public_key = key.pub_key.clone();
->>>>>>> aca69437
 		gossip_public_key::<B, C, BE, GE>(
 			&self.keystore,
 			self.gossip_engine.clone(),
