--- conflicted
+++ resolved
@@ -10,7 +10,7 @@
 [features]
 outbound-inspection = []
 debug-tracing = ["tracing"]
-testing = ["sp-state-machine", "sp-trie", "hash-db", "dkg-runtime-primitives/testing", "dkg-runtime-primitives/std", "pallet-dkg-metadata", "frame-support", "sc-utils", "uuid", "bincode2"]
+testing = ["sp-state-machine", "sp-trie", "hash-db", "dkg-runtime-primitives/testing", "dkg-runtime-primitives/std", "pallet-dkg-metadata", "sc-utils", "uuid", "bincode2"]
 
 [dependencies]
 futures = { workspace = true }
@@ -39,7 +39,7 @@
 sp-state-machine = { workspace = true, optional = true }
 sp-trie = { workspace = true, optional = true }
 pallet-dkg-metadata = { workspace = true, optional = true }
-frame-support = { workspace = true, optional = true, features = ["std"] }
+frame-support = { workspace = true, features = ["std"] }
 sc-utils = { workspace = true, optional = true }
 uuid = { workspace = true, optional = true }
 bincode2 = { workspace = true, optional = true }
@@ -60,12 +60,8 @@
 async-trait = { workspace = true }
 auto_impl = { workspace = true }
 itertools = { workspace = true }
-<<<<<<< HEAD
+
 hash-db = { workspace = true, optional = true }
-=======
-frame-support = { workspace = true }
-
->>>>>>> 58add6a2
 webb-proposals = { workspace = true }
 
 # Local dependencies
