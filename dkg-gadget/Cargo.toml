[package]
name = "dkg-gadget"
version = "0.0.1"
authors = ["Parity Technologies <admin@parity.io>"]
edition = "2021"
license = "GPL-3.0-or-later WITH Classpath-exception-2.0"

[dependencies]
fnv = "1.0.6"
futures = "0.3"
log = "0.4"
parking_lot = "0.11"
thiserror = "1.0"
wasm-timer = "0.2.5"
libsecp256k1 = "0.3.5"
sha3 = "0.9"
hex = "0.4"
strum = { version = "0.21", features = ["derive"] }


curv = { package = "curv-kzen", version = "0.7", default-features = false }

codec = { package = "parity-scale-codec", version = "2.0.0", default-features = false, features = ["derive"] }
scale-info = { version = "1.0", default-features = false, features = ["derive"] }
prometheus = { package = "substrate-prometheus-endpoint", git = "https://github.com/paritytech/substrate", branch = "master" }

sp-api = { git = 'https://github.com/paritytech/substrate', branch = 'master', default-features = false }
sp-application-crypto = { git = 'https://github.com/paritytech/substrate', branch = 'master', default-features = false }
sp-arithmetic = { git = 'https://github.com/paritytech/substrate', branch = 'master', default-features = false }
sp-blockchain = { git = 'https://github.com/paritytech/substrate', branch = 'master', default-features = false }
sp-core = { git = 'https://github.com/paritytech/substrate', branch = 'master', default-features = false }
sp-keystore = { git = 'https://github.com/paritytech/substrate', branch = 'master', default-features = false }
sp-runtime = { git = 'https://github.com/paritytech/substrate', branch = 'master', default-features = false }
sp-io = { git = 'https://github.com/paritytech/substrate', branch = 'master', default-features = false }
#sc-utils = { git = 'https://github.com/paritytech/substrate', branch = 'master', default-features = false }

sc-client-api = { git = 'https://github.com/paritytech/substrate', branch = 'master', default-features = false }
sc-keystore = { git = 'https://github.com/paritytech/substrate', branch = 'master', default-features = false }
sc-network = { git = 'https://github.com/paritytech/substrate', branch = 'master', default-features = false }
sc-network-gossip = { git = 'https://github.com/paritytech/substrate', branch = 'master', default-features = false }
sc-service = { git = 'https://github.com/paritytech/substrate', branch = 'master', default-features = false }

round-based = { version = "0.1.4", features = [] }
serde = { version = "1.0", features = ["derive"] }
bincode = "1.2.1"
<<<<<<< HEAD
multi-party-ecdsa = { git = "https://github.com/temld4/multi-party-ecdsa.git", rev = "4312d9d5502224ae8a59e7ea9a4f8ef971845fc6" }

=======
multi-party-ecdsa = { git = "https://github.com/webb-tools/multi-party-ecdsa.git" }
# multi-party-ecdsa = { path = "../../multi-party-ecdsa" }
>>>>>>> d26eabc1

# Local dependencies
dkg-runtime-primitives = { path = "../dkg-runtime-primitives", default-features = false }
dkg-primitives = { path = "../dkg-primitives", default-features = false }

[dev-dependencies]
sc-network-test = { git = 'https://github.com/paritytech/substrate', branch = 'master', default-features = false }<|MERGE_RESOLUTION|>--- conflicted
+++ resolved
@@ -43,13 +43,7 @@
 round-based = { version = "0.1.4", features = [] }
 serde = { version = "1.0", features = ["derive"] }
 bincode = "1.2.1"
-<<<<<<< HEAD
-multi-party-ecdsa = { git = "https://github.com/temld4/multi-party-ecdsa.git", rev = "4312d9d5502224ae8a59e7ea9a4f8ef971845fc6" }
-
-=======
 multi-party-ecdsa = { git = "https://github.com/webb-tools/multi-party-ecdsa.git" }
-# multi-party-ecdsa = { path = "../../multi-party-ecdsa" }
->>>>>>> d26eabc1
 
 # Local dependencies
 dkg-runtime-primitives = { path = "../dkg-runtime-primitives", default-features = false }
