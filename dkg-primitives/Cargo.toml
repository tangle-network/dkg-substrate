[package]
name = "dkg-primitives"
version = "0.0.1"
edition = "2021"

[dependencies]
fnv = "1.0.6"
futures = "0.3"
log = "0.4"
parking_lot = "0.11"
thiserror = "1.0"
wasm-timer = "0.2.5"
libsecp256k1 = "0.3.5"
sha3 = "0.9"
hex = "0.4"

codec = { version = "2.0.0", package = "parity-scale-codec", features = ["derive"] }
serde = { version = "1.0", features = ["derive"] }
bincode = "1.2.1"

curv = { package = "curv-kzen", version = "0.7", default-features = false }
round-based = { version = "0.1.4", features = [] }
multi-party-ecdsa = { git = "https://github.com/ZenGo-X/multi-party-ecdsa.git" }
<<<<<<< HEAD
sp-core = { git = 'https://github.com/paritytech/substrate', branch = 'polkadot-v0.9.11' }

# Local dependencies
[dev-dependencies]
dkg-runtime-primitives = { path = "../dkg-runtime-primitives" }
=======

dkg-runtime-primitives = { path = "../dkg-runtime-primitives", default-features = false }
>>>>>>> c4c71ca7
<|MERGE_RESOLUTION|>--- conflicted
+++ resolved
@@ -21,13 +21,5 @@
 curv = { package = "curv-kzen", version = "0.7", default-features = false }
 round-based = { version = "0.1.4", features = [] }
 multi-party-ecdsa = { git = "https://github.com/ZenGo-X/multi-party-ecdsa.git" }
-<<<<<<< HEAD
 sp-core = { git = 'https://github.com/paritytech/substrate', branch = 'polkadot-v0.9.11' }
-
-# Local dependencies
-[dev-dependencies]
-dkg-runtime-primitives = { path = "../dkg-runtime-primitives" }
-=======
-
-dkg-runtime-primitives = { path = "../dkg-runtime-primitives", default-features = false }
->>>>>>> c4c71ca7
+dkg-runtime-primitives = { path = "../dkg-runtime-primitives" }