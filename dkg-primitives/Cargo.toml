[package]
name = "dkg-primitives"
version = "0.0.1"
edition = "2021"

[dependencies]
fnv = "1.0.6"
futures = "0.3"
log = "0.4"
parking_lot = "0.11"
thiserror = "1.0"
wasm-timer = "0.2.5"
libsecp256k1 = "0.3.5"
sha3 = "0.9"
hex = "0.4"
serde_json = "1.0"

codec = { version = "2.0.0", package = "parity-scale-codec", features = ["derive"] }
serde = { version = "1.0", features = ["derive"] }
bincode = "1.3.3"
rand = "0.8.4"
chacha20poly1305 = "0.9.0"
<<<<<<< HEAD
typed-builder = { git = "https://github.com/idanarye/rust-typed-builder.git", branch = "master" }
=======
typed-builder = "0.9.1"
>>>>>>> 280a12bd

curv = { package = "curv-kzen", version = "0.9", default-features = false }

round-based = { version = "0.1.4", features = [] }
multi-party-ecdsa = { git = "https://github.com/webb-tools/multi-party-ecdsa.git" }
sp-core = { git = "https://github.com/paritytech/substrate", branch = "master" }
sc-service = { git = "https://github.com/paritytech/substrate", branch = "master" }
sp-runtime = { git = "https://github.com/paritytech/substrate", branch = "master" }
sp-keystore = { git = "https://github.com/paritytech/substrate", branch = "master" }
dkg-runtime-primitives = { path = "../dkg-runtime-primitives" }
sc-keystore = { git = "https://github.com/paritytech/substrate", branch = "master" }

[dev-dependencies]
sp-keyring = { git = "https://github.com/paritytech/substrate", branch = "master" }<|MERGE_RESOLUTION|>--- conflicted
+++ resolved
@@ -20,11 +20,7 @@
 bincode = "1.3.3"
 rand = "0.8.4"
 chacha20poly1305 = "0.9.0"
-<<<<<<< HEAD
-typed-builder = { git = "https://github.com/idanarye/rust-typed-builder.git", branch = "master" }
-=======
 typed-builder = "0.9.1"
->>>>>>> 280a12bd
 
 curv = { package = "curv-kzen", version = "0.9", default-features = false }
 
