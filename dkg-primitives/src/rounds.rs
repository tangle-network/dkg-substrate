--- conflicted
+++ resolved
@@ -206,15 +206,11 @@
 		}
 	}
 
-<<<<<<< HEAD
 	pub fn handle_incoming(
 		&mut self,
 		data: DKGMsgPayload<K>,
 		current_block_number: Option<C>,
 	) -> Result<(), String> {
-=======
-	pub fn handle_incoming(&mut self, data: DKGMsgPayload<K>) -> Result<(), DKGError> {
->>>>>>> d26eabc1
 		trace!(target: "dkg", "🕸️  Handle incoming, stage {:?}", self.stage);
 		if current_block_number.is_some() {
 			self.last_received_at = current_block_number.unwrap();
@@ -752,7 +748,9 @@
 				Ok(msg) => msg,
 				Err(err) => {
 					error!(target: "dkg", "🕸️  Error deserializing msg: {:?}", err);
-					return Err(DKGError::GenericError { reason: "Error deserializing keygen msg".to_string() })
+					return Err(DKGError::GenericError {
+						reason: "Error deserializing keygen msg".to_string(),
+					})
 				},
 			};
 
@@ -774,7 +772,9 @@
 				Ok(()) => (),
 				Err(err) if err.is_critical() => {
 					error!(target: "dkg", "🕸️  Critical error encountered: {:?}", err);
-					return Err(DKGError::GenericError { reason: "Keygen critical error encountered".to_string() })
+					return Err(DKGError::GenericError {
+						reason: "Keygen critical error encountered".to_string(),
+					})
 				},
 				Err(err) => {
 					error!(target: "dkg", "🕸️  Non-critical error encountered: {:?}", err);
@@ -800,7 +800,9 @@
 				Ok(msg) => msg,
 				Err(err) => {
 					error!(target: "dkg", "🕸️  Error deserializing msg: {:?}", err);
-					return Err(DKGError::GenericError { reason: "Error deserializing offline msg".to_string() })
+					return Err(DKGError::GenericError {
+						reason: "Error deserializing offline msg".to_string(),
+					})
 				},
 			};
 
@@ -822,7 +824,9 @@
 				Ok(()) => (),
 				Err(err) if err.is_critical() => {
 					error!(target: "dkg", "🕸️  Critical error encountered: {:?}", err);
-					return Err(DKGError::GenericError { reason: "Offline critical error encountered".to_string() })
+					return Err(DKGError::GenericError {
+						reason: "Offline critical error encountered".to_string(),
+					})
 				},
 				Err(err) => {
 					error!(target: "dkg", "🕸️  Non-critical error encountered: {:?}", err);
@@ -845,7 +849,9 @@
 			Ok(sig) => sig,
 			Err(err) => {
 				error!(target: "dkg", "🕸️  Error deserializing msg: {:?}", err);
-				return Err(DKGError::GenericError { reason: "Error deserializing vote msg".to_string() })
+				return Err(DKGError::GenericError {
+					reason: "Error deserializing vote msg".to_string(),
+				})
 			},
 		};
 
@@ -985,14 +991,8 @@
 
 #[cfg(test)]
 mod tests {
-<<<<<<< HEAD
 	use super::{MultiPartyECDSARounds, Stage};
-	use crate::types::DKGMsgPayload;
-=======
-	use crate::types::DKGError;
-
-use super::{MultiPartyECDSARounds, Stage};
->>>>>>> d26eabc1
+	use crate::types::{DKGError, DKGMsgPayload};
 	use codec::Encode;
 
 	fn check_all_reached_stage(
