--- conflicted
+++ resolved
@@ -1002,14 +1002,8 @@
 
 #[cfg(test)]
 mod tests {
-<<<<<<< HEAD
-	use crate::types::DKGError;
-
-	use super::{MultiPartyECDSARounds, Stage};
-=======
 	use super::{MultiPartyECDSARounds, Stage};
 	use crate::types::{DKGError, DKGMsgPayload};
->>>>>>> deb30534
 	use codec::Encode;
 
 	fn check_all_reached_stage(
