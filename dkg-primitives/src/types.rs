--- conflicted
+++ resolved
@@ -151,70 +151,6 @@
 	}
 }
 
-<<<<<<< HEAD
-#[derive(Debug, Clone, Decode, Encode)]
-#[cfg_attr(feature = "scale-info", derive(scale_info::TypeInfo))]
-pub struct DKGKeygenMessage {
-	/// Sender id / party index
-	pub sender_id: u16,
-	/// Serialized keygen msg
-	pub keygen_msg: Vec<u8>,
-	/// Unique identification for this keygen protocol (hash of session id + retry count)
-	pub keygen_protocol_hash: [u8; 32],
-}
-
-#[derive(Debug, Clone, Decode, Encode)]
-#[cfg_attr(feature = "scale-info", derive(scale_info::TypeInfo))]
-pub struct DKGOfflineMessage {
-	// Identifier
-	pub key: Vec<u8>,
-	/// Signer set epoch id
-	pub signer_set_id: SignerSetId,
-	/// Serialized offline stage msg
-	pub offline_msg: Vec<u8>,
-	// the unsigned proposal this message is associated with
-	pub unsigned_proposal_hash: [u8; 32],
-}
-
-#[derive(Debug, Clone, Decode, Encode)]
-#[cfg_attr(feature = "scale-info", derive(scale_info::TypeInfo))]
-pub struct DKGVoteMessage {
-	/// Party index
-	pub party_ind: u16,
-	/// Key for the vote signature created for
-	pub round_key: Vec<u8>,
-	/// Serialized partial signature
-	pub partial_signature: Vec<u8>,
-	// the unsigned proposal this message is associated with
-	pub unsigned_proposal_hash: [u8; 32],
-}
-
-#[derive(Debug, Clone, Decode, Encode)]
-#[cfg_attr(feature = "scale-info", derive(scale_info::TypeInfo))]
-pub struct DKGPublicKeyMessage {
-	/// Round ID of DKG protocol
-	pub session_id: SessionId,
-	/// Public key for the DKG
-	pub pub_key: Vec<u8>,
-	/// Authority's signature for this public key
-	pub signature: Vec<u8>,
-}
-
-#[derive(Debug, Clone, Decode, Encode)]
-#[cfg_attr(feature = "scale-info", derive(scale_info::TypeInfo))]
-pub struct DKGMisbehaviourMessage {
-	/// Offending type
-	pub misbehaviour_type: MisbehaviourType,
-	/// Misbehaving round
-	pub session_id: SessionId,
-	/// Offending authority's id
-	pub offender: AuthorityId,
-	/// Authority's signature for this report
-	pub signature: Vec<u8>,
-}
-
-=======
->>>>>>> a48d04d0
 pub trait DKGRoundsSM<Payload, Output, Clock> {
 	fn proceed(&mut self, _at: Clock) -> Result<bool, DKGError> {
 		Ok(false)
