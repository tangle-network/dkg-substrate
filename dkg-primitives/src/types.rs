// Copyright 2022 Webb Technologies Inc.
//
// Licensed under the Apache License, Version 2.0 (the "License");
// you may not use this file except in compliance with the License.
// You may obtain a copy of the License at
//
// http://www.apache.org/licenses/LICENSE-2.0
//
// Unless required by applicable law or agreed to in writing, software
// distributed under the License is distributed on an "AS IS" BASIS,
// WITHOUT WARRANTIES OR CONDITIONS OF ANY KIND, either express or implied.
// See the License for the specific language governing permissions and
// limitations under the License.
//
use codec::{Decode, Encode};
use curv::elliptic::curves::{Point, Scalar, Secp256k1};
use dkg_runtime_primitives::{gossip_messages::*, SignerSetId};
use multi_party_ecdsa::protocols::multi_party_ecdsa::gg_2020::state_machine::keygen::LocalKey;
use sp_runtime::traits::{Block, Hash, Header};
use std::fmt;

pub use dkg_runtime_primitives::SessionId;

pub type FE = Scalar<Secp256k1>;
pub type GE = Point<Secp256k1>;

/// DKGMsgStatus Enum identifies if a message is for an active or queued round
#[derive(Debug, Copy, Clone, Decode, Encode)]
#[cfg_attr(feature = "scale-info", derive(scale_info::TypeInfo))]
pub enum DKGMsgStatus {
	/// Active round
	ACTIVE,
	/// Queued round,
	QUEUED,
}

/// Gossip message struct for all DKG + Webb Protocol messages.
///
/// A message wrapper intended to be passed between the nodes
#[derive(Debug, Clone, Decode, Encode)]
#[cfg_attr(feature = "scale-info", derive(scale_info::TypeInfo))]
pub struct DKGMessage<AuthorityId> {
	/// Node authority id
	pub sender_id: AuthorityId,
	/// Authority id of the recipient.
	///
	/// If None, the message is broadcasted to all nodes.
	pub recipient_id: Option<AuthorityId>,
	/// DKG message contents
	pub payload: NetworkMsgPayload,
	/// Indentifier for the message
	pub session_id: SessionId,
	/// enum for active or queued
	pub status: DKGMsgStatus,
	/// The round ID
	pub associated_block_id: u64,
}

#[derive(Debug, Clone, Decode, Encode)]
#[cfg_attr(feature = "scale-info", derive(scale_info::TypeInfo))]
pub struct SignedDKGMessage<AuthorityId> {
	/// DKG messages
	pub msg: DKGMessage<AuthorityId>,
	/// ECDSA signature of sha3(concatenated message contents)
	pub signature: Option<Vec<u8>>,
}

impl<AuthorityId> SignedDKGMessage<AuthorityId> {
	pub fn message_hash<B: Block>(&self) -> B::Hash
	where
		DKGMessage<AuthorityId>: Encode,
	{
		// in case of Keygen or Offline, we only need to hash the inner raw message bytes that
		// are going to be sent to the state machine.
		let bytes_to_hash = match self.msg.payload {
			NetworkMsgPayload::Keygen(ref m) => m.keygen_msg.clone(),
			NetworkMsgPayload::Offline(ref m) => m.offline_msg.clone(),
			NetworkMsgPayload::Vote(ref m) => m.encode(),
			NetworkMsgPayload::PublicKeyBroadcast(ref m) => m.encode(),
			NetworkMsgPayload::MisbehaviourBroadcast(ref m) => m.encode(),
			NetworkMsgPayload::ProposerVote(ref m) => m.encode(),
		};
		<<B::Header as Header>::Hashing as Hash>::hash_of(&bytes_to_hash)
	}
}

impl<ID> fmt::Display for DKGMessage<ID> {
	fn fmt(&self, f: &mut fmt::Formatter) -> fmt::Result {
		let label = match self.payload {
			NetworkMsgPayload::Keygen(_) => "Keygen",
			NetworkMsgPayload::Offline(_) => "Offline",
			NetworkMsgPayload::Vote(_) => "Vote",
			NetworkMsgPayload::PublicKeyBroadcast(_) => "PublicKeyBroadcast",
			NetworkMsgPayload::MisbehaviourBroadcast(_) => "MisbehaviourBroadcast",
			NetworkMsgPayload::ProposerVote(_) => "ProposerVote",
		};
		write!(f, "DKGMessage of type {label}")
	}
}

#[derive(Debug, Clone, Decode, Encode)]
#[cfg_attr(feature = "scale-info", derive(scale_info::TypeInfo))]
pub enum NetworkMsgPayload {
	Keygen(DKGKeygenMessage),
	Offline(DKGOfflineMessage),
	Vote(DKGVoteMessage),
	PublicKeyBroadcast(PublicKeyMessage),
	MisbehaviourBroadcast(MisbehaviourMessage),
	ProposerVote(ProposerVoteMessage),
}

<<<<<<< HEAD
impl NetworkMsgPayload {
=======
impl DKGMsgPayload {
	pub fn payload(&self) -> &Vec<u8> {
		match self {
			DKGMsgPayload::Offline(msg) => &msg.offline_msg,
			DKGMsgPayload::Vote(msg) => &msg.partial_signature,
			DKGMsgPayload::Keygen(msg) => &msg.keygen_msg,
			DKGMsgPayload::PublicKeyBroadcast(msg) => &msg.pub_key,
			DKGMsgPayload::MisbehaviourBroadcast(msg) => &msg.signature,
		}
	}
	pub fn unsigned_proposal_hash(&self) -> Option<&[u8; 32]> {
		match self {
			DKGMsgPayload::Offline(msg) => Some(&msg.unsigned_proposal_hash),
			DKGMsgPayload::Vote(msg) => Some(&msg.unsigned_proposal_hash),
			_ => None,
		}
	}
	/// NOTE: this is hacky
>>>>>>> aca69437
	/// TODO: Change enums for keygen, offline, vote
	pub fn async_proto_only_get_sender_id(&self) -> Option<u16> {
		match self {
			NetworkMsgPayload::Keygen(kg) => Some(kg.sender_id),
			NetworkMsgPayload::Offline(offline) => Some(offline.signer_set_id as u16),
			NetworkMsgPayload::Vote(vote) => Some(vote.party_ind),
			_ => None,
		}
	}

	pub fn get_type(&self) -> &'static str {
		match self {
			NetworkMsgPayload::Keygen(_) => "keygen",
			NetworkMsgPayload::Offline(_) => "offline",
			NetworkMsgPayload::Vote(_) => "vote",
			NetworkMsgPayload::PublicKeyBroadcast(_) => "pub_key_broadcast",
			NetworkMsgPayload::MisbehaviourBroadcast(_) => "misbehaviour",
			NetworkMsgPayload::ProposerVote(_) => "proposer_vote",
		}
	}
<<<<<<< HEAD

	pub fn get_async_index(&self) -> u8 {
		match self {
			NetworkMsgPayload::Offline(m) => m.async_index,
			NetworkMsgPayload::Vote(m) => m.async_index,
			_ => 0,
		}
	}
}
=======
}

#[derive(Debug, Clone, Decode, Encode)]
#[cfg_attr(feature = "scale-info", derive(scale_info::TypeInfo))]
pub struct DKGKeygenMessage {
	/// Sender id / party index
	pub sender_id: u16,
	/// Serialized keygen msg
	pub keygen_msg: Vec<u8>,
}

#[derive(Debug, Clone, Decode, Encode)]
#[cfg_attr(feature = "scale-info", derive(scale_info::TypeInfo))]
pub struct DKGOfflineMessage {
	// Identifier
	pub key: Vec<u8>,
	/// Signer set epoch id
	pub signer_set_id: SignerSetId,
	/// Serialized offline stage msg
	pub offline_msg: Vec<u8>,
	// the unsigned proposal this message is associated with
	pub unsigned_proposal_hash: [u8; 32],
}

#[derive(Debug, Clone, Decode, Encode)]
#[cfg_attr(feature = "scale-info", derive(scale_info::TypeInfo))]
pub struct DKGVoteMessage {
	/// Party index
	pub party_ind: u16,
	/// Key for the vote signature created for
	pub round_key: Vec<u8>,
	/// Serialized partial signature
	pub partial_signature: Vec<u8>,
	// the unsigned proposal this message is associated with
	pub unsigned_proposal_hash: [u8; 32],
}

#[derive(Debug, Clone, Decode, Encode)]
#[cfg_attr(feature = "scale-info", derive(scale_info::TypeInfo))]
pub struct DKGSignedPayload {
	/// Payload key
	pub key: Vec<u8>,
	/// The payload signatures are collected for.
	pub payload: Vec<u8>,
	/// Runtime compatible signature for the payload
	pub signature: Vec<u8>,
}

#[derive(Debug, Clone, Decode, Encode)]
#[cfg_attr(feature = "scale-info", derive(scale_info::TypeInfo))]
pub struct DKGPublicKeyMessage {
	/// Round ID of DKG protocol
	pub session_id: SessionId,
	/// Public key for the DKG
	pub pub_key: Vec<u8>,
	/// Authority's signature for this public key
	pub signature: Vec<u8>,
}

#[derive(Debug, Clone, Decode, Encode)]
#[cfg_attr(feature = "scale-info", derive(scale_info::TypeInfo))]
pub struct DKGMisbehaviourMessage {
	/// Offending type
	pub misbehaviour_type: MisbehaviourType,
	/// Misbehaving round
	pub session_id: SessionId,
	/// Offending authority's id
	pub offender: AuthorityId,
	/// Authority's signature for this report
	pub signature: Vec<u8>,
}

>>>>>>> aca69437
pub trait DKGRoundsSM<Payload, Output, Clock> {
	fn proceed(&mut self, _at: Clock) -> Result<bool, DKGError> {
		Ok(false)
	}

	fn get_outgoing(&mut self) -> Vec<Payload> {
		vec![]
	}

	fn handle_incoming(&mut self, _data: Payload, _at: Clock) -> Result<(), DKGError> {
		Ok(())
	}

	fn is_finished(&self) -> bool {
		false
	}

	fn try_finish(self) -> Result<Output, DKGError>;
}

pub struct KeygenParams {
	pub session_id: SessionId,
	pub party_index: u16,
	pub threshold: u16,
	pub parties: u16,
}

pub struct SignParams {
	pub session_id: SessionId,
	pub party_index: u16,
	pub threshold: u16,
	pub parties: u16,
	pub signers: Vec<u16>,
	pub signer_set_id: SignerSetId,
}

#[derive(Debug, Clone)]
pub enum DKGResult {
	Empty,
	KeygenFinished { session_id: SessionId, local_key: Box<LocalKey<Secp256k1>> },
}

#[derive(Debug, Clone)]
pub enum DKGError {
	KeygenMisbehaviour { reason: String, bad_actors: Vec<usize> },
	KeygenTimeout { session_id: SessionId, bad_actors: Vec<usize> },
	StartKeygen { reason: String },
	StartOffline { reason: String },
	CreateOfflineStage { reason: String },
	Vote { reason: String },
	CriticalError { reason: String },
	GenericError { reason: String }, // TODO: handle other
	NoAuthorityAccounts,
	NoHeader,
	SignMisbehaviour { reason: String, bad_actors: Vec<usize> },
	InvalidPeerId,
	InvalidSignature,
	InvalidKeygenPartyId,
	InvalidSigningSet,
	InputOutOfBounds,
	CannotSign,
}

impl fmt::Display for DKGError {
	fn fmt(&self, f: &mut fmt::Formatter) -> fmt::Result {
		use DKGError::*;
		let label = match self {
			KeygenMisbehaviour { bad_actors, reason } =>
				format!("Keygen misbehaviour: reason: {reason} bad actors: {bad_actors:?}"),
			KeygenTimeout { bad_actors, session_id } =>
				format!("Keygen timeout @ Session({session_id}): bad actors: {bad_actors:?}"),
			Vote { reason } => format!("Vote: {reason}"),
			StartKeygen { reason } => format!("Start keygen: {reason}"),
			CreateOfflineStage { reason } => format!("Create offline stage: {reason}"),
			CriticalError { reason } => format!("Critical error: {reason}"),
			GenericError { reason } => format!("Generic error: {reason}"),
			StartOffline { reason } => format!("Unable to start Offline Signing: {reason}"),
			NoAuthorityAccounts => "No Authority accounts found!".to_string(),
			NoHeader => "No Header!".to_string(),
			SignMisbehaviour { reason, bad_actors } =>
				format!("SignMisbehaviour: reason: {reason},  bad actors: {bad_actors:?}"),
			InvalidPeerId => "Invalid PeerId!".to_string(),
			InvalidSignature => "Invalid Signature!".to_string(),
			InvalidKeygenPartyId => "Invalid Keygen Party Id!".to_string(),
			InvalidSigningSet => "Invalid Signing Set!".to_string(),
			InputOutOfBounds => "Input value out of bounds set by runtime".to_string(),
			CannotSign => "Could not sign public key".to_string(),
		};
		write!(f, "DKGError of type {label}")
	}
}<|MERGE_RESOLUTION|>--- conflicted
+++ resolved
@@ -109,9 +109,6 @@
 	ProposerVote(ProposerVoteMessage),
 }
 
-<<<<<<< HEAD
-impl NetworkMsgPayload {
-=======
 impl DKGMsgPayload {
 	pub fn payload(&self) -> &Vec<u8> {
 		match self {
@@ -130,7 +127,6 @@
 		}
 	}
 	/// NOTE: this is hacky
->>>>>>> aca69437
 	/// TODO: Change enums for keygen, offline, vote
 	pub fn async_proto_only_get_sender_id(&self) -> Option<u16> {
 		match self {
@@ -151,17 +147,6 @@
 			NetworkMsgPayload::ProposerVote(_) => "proposer_vote",
 		}
 	}
-<<<<<<< HEAD
-
-	pub fn get_async_index(&self) -> u8 {
-		match self {
-			NetworkMsgPayload::Offline(m) => m.async_index,
-			NetworkMsgPayload::Vote(m) => m.async_index,
-			_ => 0,
-		}
-	}
-}
-=======
 }
 
 #[derive(Debug, Clone, Decode, Encode)]
@@ -234,7 +219,6 @@
 	pub signature: Vec<u8>,
 }
 
->>>>>>> aca69437
 pub trait DKGRoundsSM<Payload, Output, Clock> {
 	fn proceed(&mut self, _at: Clock) -> Result<bool, DKGError> {
 		Ok(false)
