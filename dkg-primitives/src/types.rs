--- conflicted
+++ resolved
@@ -55,13 +55,6 @@
 	pub payload: DKGMsgPayload,
 	/// Identifier for the message
 	pub session_id: SessionId,
-<<<<<<< HEAD
-=======
-	/// For identifying the retry count associated with the protocol
-	pub retry_id: u16,
-	/// enum for active or queued
-	pub status: DKGMsgStatus,
->>>>>>> a1ac55ae
 	/// The round ID
 	pub associated_block_id: u64,
 }
