use codec::{Decode, Encode};
use curv::elliptic::curves::{Point, Scalar, Secp256k1};
use std::fmt;

pub type FE = Scalar<Secp256k1>;
pub type GE = Point<Secp256k1>;

/// A typedef for keygen set id
pub type KeygenSetId = u64;
/// A typedef for signer set id
pub type SignerSetId = u64;
/// A typedef for keygen set id
pub type RoundId = u64;
pub use dkg_runtime_primitives::DKGPayloadKey;

/// DKG (distributed key generation) message.
///
/// A message wrapper intended to be passed between the nodes
#[derive(Debug, Clone, Decode, Encode)]
#[cfg_attr(feature = "scale-info", derive(scale_info::TypeInfo))]
pub struct DKGMessage<AuthorityId> {
	/// Node authority id
	pub id: AuthorityId,
	/// DKG message contents
	pub payload: DKGMsgPayload,
	/// Indentifier for the message
	pub round_id: RoundId,
}

#[derive(Debug, Clone, Decode, Encode)]
#[cfg_attr(feature = "scale-info", derive(scale_info::TypeInfo))]
pub struct SignedDKGMessage<AuthorityId> {
	/// DKG messages
	pub msg: DKGMessage<AuthorityId>,
	/// ECDSA signature of sha3(concatenated message contents)
	pub signature: Option<Vec<u8>>,
}

impl<ID> fmt::Display for DKGMessage<ID> {
	fn fmt(&self, f: &mut fmt::Formatter) -> fmt::Result {
		let label = match self.payload {
			DKGMsgPayload::Keygen(_) => "Keygen",
			DKGMsgPayload::Offline(_) => "Offline",
			DKGMsgPayload::Vote(_) => "Vote",
			DKGMsgPayload::PublicKeyBroadcast(_) => "PublicKeyBroadcast",
		};
		write!(f, "DKGMessage of type {}", label)
	}
}

#[derive(Debug, Clone, Decode, Encode)]
#[cfg_attr(feature = "scale-info", derive(scale_info::TypeInfo))]
pub enum DKGMsgPayload {
	Keygen(DKGKeygenMessage),
	Offline(DKGOfflineMessage),
	Vote(DKGVoteMessage),
	PublicKeyBroadcast(DKGPublicKeyMessage),
}

#[derive(Debug, Clone, Decode, Encode)]
#[cfg_attr(feature = "scale-info", derive(scale_info::TypeInfo))]
pub struct DKGKeygenMessage {
	/// Keygen set epoch id
	pub keygen_set_id: KeygenSetId,
	/// Serialized keygen msg
	pub keygen_msg: Vec<u8>,
}

#[derive(Debug, Clone, Decode, Encode)]
#[cfg_attr(feature = "scale-info", derive(scale_info::TypeInfo))]
pub struct DKGOfflineMessage {
	// Identifier
	pub key: Vec<u8>,
	/// Signer set epoch id
	pub signer_set_id: SignerSetId,
	/// Serialized offline stage msg
	pub offline_msg: Vec<u8>,
}

#[derive(Debug, Clone, Decode, Encode)]
#[cfg_attr(feature = "scale-info", derive(scale_info::TypeInfo))]
pub struct DKGVoteMessage {
	/// Party index
	pub party_ind: u16,
	/// Key for the vote signature created for
	pub round_key: Vec<u8>,
	/// Serialized partial signature
	pub partial_signature: Vec<u8>,
}

#[derive(Debug, Clone, Decode, Encode)]
#[cfg_attr(feature = "scale-info", derive(scale_info::TypeInfo))]
pub struct DKGSignedPayload {
	/// Payload key
	pub key: Vec<u8>,
	/// The payload signatures are collected for.
	pub payload: Vec<u8>,
	/// Runtime compatible signature for the payload
	pub signature: Vec<u8>,
}

#[derive(Debug, Clone, Decode, Encode)]
#[cfg_attr(feature = "scale-info", derive(scale_info::TypeInfo))]
pub struct DKGPublicKeyMessage {
	pub round_id: RoundId,
	pub pub_key: Vec<u8>,
	/// Authority's signature for this public key
	pub signature: Vec<u8>,
}

pub const KEYGEN_TIMEOUT: u32 = 10;
pub const OFFLINE_TIMEOUT: u32 = 10;
pub const SIGN_TIMEOUT: u32 = 3;

pub trait DKGRoundsSM<Payload, Output, Clock> {
	fn proceed(&mut self, _at: Clock) -> Result<bool, DKGError> {
		Ok(false)
	}

	fn get_outgoing(&mut self) -> Vec<Payload> {
		vec![]
	}

	fn handle_incoming(&mut self, _data: Payload, _at: Clock) -> Result<(), DKGError> {
		Ok(())
	}

	fn is_finished(&self) -> bool {
		false
	}

	fn try_finish(self) -> Result<Output, DKGError>;
}

pub struct KeygenParams {
	pub round_id: RoundId,
	pub party_index: u16,
	pub threshold: u16,
	pub parties: u16,
	pub keygen_set_id: KeygenSetId,
}

pub struct SignParams {
	pub round_id: RoundId,
	pub party_index: u16,
	pub threshold: u16,
	pub parties: u16,
	pub signer_set_id: SignerSetId,
	pub signers: Vec<u16>,
}

#[derive(Debug, Clone)]
pub enum DKGError {
	KeygenMisbehaviour { bad_actors: Vec<u16> },
	KeygenTimeout { bad_actors: Vec<u16> },
	OfflineMisbehaviour { bad_actors: Vec<u16> },
	OfflineTimeout { bad_actors: Vec<u16> },
	SignMisbehaviour { bad_actors: Vec<u16> },
	SignTimeout { bad_actors: Vec<u16> },
	StartKeygen { reason: String },
	CreateOfflineStage { reason: String },
	Vote { reason: String },
	CriticalError { reason: String },
	GenericError { reason: String }, // TODO: handle other
	SMNotFinished,
	NotListeningForPublicKey,
	NoAuthorityAccounts,
<<<<<<< HEAD
	NoHeader,
=======
	NoHeader
>>>>>>> 206a4b65
}

impl DKGError {
	pub fn to_string(&self) -> String {
		match self {
<<<<<<< HEAD
			DKGError::KeygenMisbehaviour { bad_actors } =>
				format!("Keygen misbehaviour: bad actors: {:?}", bad_actors),
			DKGError::KeygenTimeout { bad_actors } =>
				format!("Keygen timeout: bad actors: {:?}", bad_actors),
			DKGError::OfflineMisbehaviour { bad_actors } =>
				format!("Offline misbehaviour: bad actors: {:?}", bad_actors),
			DKGError::OfflineTimeout { bad_actors } =>
				format!("Offline timeout: bad actors: {:?}", bad_actors),
			DKGError::SignMisbehaviour { bad_actors } =>
				format!("Sign misbehaviour: bad actors: {:?}", bad_actors),
			DKGError::SignTimeout { bad_actors } =>
				format!("Sign timeout: bad actors: {:?}", bad_actors),
=======
			DKGError::KeygenMisbehaviour { bad_actors } => format!(
				"Keygen misbehaviour: bad actors: {:?}",
				bad_actors
			),
			DKGError::KeygenTimeout { bad_actors } => format!(
				"Keygen timeout: bad actors: {:?}",
				bad_actors
			),
			DKGError::OfflineMisbehaviour { bad_actors } => format!(
				"Offline misbehaviour: bad actors: {:?}",
				bad_actors
			),
			DKGError::OfflineTimeout { bad_actors } => format!(
				"Offline timeout: bad actors: {:?}",
				bad_actors
			),
			DKGError::SignMisbehaviour { bad_actors } => format!(
				"Sign misbehaviour: bad actors: {:?}",
				bad_actors
			),
			DKGError::SignTimeout { bad_actors } => format!(
				"Sign timeout: bad actors: {:?}",
				bad_actors
			),
>>>>>>> 206a4b65
			DKGError::Vote { reason } => format!("Vote: {}", reason),
			DKGError::StartKeygen { reason } => format!("Start keygen: {}", reason),
			DKGError::CreateOfflineStage { reason } => format!("Create offline stage: {}", reason),
			DKGError::CriticalError { reason } => format!("Critical error: {}", reason),
			DKGError::GenericError { reason } => format!("Generic error: {}", reason),
			DKGError::SMNotFinished => format!("SM not finished"),
			_ => format!("Unknown error"),
		}
	}
<<<<<<< HEAD
}
=======
} 
>>>>>>> 206a4b65
<|MERGE_RESOLUTION|>--- conflicted
+++ resolved
@@ -165,17 +165,12 @@
 	SMNotFinished,
 	NotListeningForPublicKey,
 	NoAuthorityAccounts,
-<<<<<<< HEAD
 	NoHeader,
-=======
-	NoHeader
->>>>>>> 206a4b65
 }
 
 impl DKGError {
 	pub fn to_string(&self) -> String {
 		match self {
-<<<<<<< HEAD
 			DKGError::KeygenMisbehaviour { bad_actors } =>
 				format!("Keygen misbehaviour: bad actors: {:?}", bad_actors),
 			DKGError::KeygenTimeout { bad_actors } =>
@@ -188,32 +183,6 @@
 				format!("Sign misbehaviour: bad actors: {:?}", bad_actors),
 			DKGError::SignTimeout { bad_actors } =>
 				format!("Sign timeout: bad actors: {:?}", bad_actors),
-=======
-			DKGError::KeygenMisbehaviour { bad_actors } => format!(
-				"Keygen misbehaviour: bad actors: {:?}",
-				bad_actors
-			),
-			DKGError::KeygenTimeout { bad_actors } => format!(
-				"Keygen timeout: bad actors: {:?}",
-				bad_actors
-			),
-			DKGError::OfflineMisbehaviour { bad_actors } => format!(
-				"Offline misbehaviour: bad actors: {:?}",
-				bad_actors
-			),
-			DKGError::OfflineTimeout { bad_actors } => format!(
-				"Offline timeout: bad actors: {:?}",
-				bad_actors
-			),
-			DKGError::SignMisbehaviour { bad_actors } => format!(
-				"Sign misbehaviour: bad actors: {:?}",
-				bad_actors
-			),
-			DKGError::SignTimeout { bad_actors } => format!(
-				"Sign timeout: bad actors: {:?}",
-				bad_actors
-			),
->>>>>>> 206a4b65
 			DKGError::Vote { reason } => format!("Vote: {}", reason),
 			DKGError::StartKeygen { reason } => format!("Start keygen: {}", reason),
 			DKGError::CreateOfflineStage { reason } => format!("Create offline stage: {}", reason),
@@ -223,8 +192,42 @@
 			_ => format!("Unknown error"),
 		}
 	}
-<<<<<<< HEAD
-}
-=======
-} 
->>>>>>> 206a4b65
+}
+
+impl DKGError {
+	pub fn to_string(&self) -> String {
+		match self {
+			DKGError::KeygenMisbehaviour { bad_actors } => format!(
+				"Keygen misbehaviour: bad actors: {:?}",
+				bad_actors
+			),
+			DKGError::KeygenTimeout { bad_actors } => format!(
+				"Keygen timeout: bad actors: {:?}",
+				bad_actors
+			),
+			DKGError::OfflineMisbehaviour { bad_actors } => format!(
+				"Offline misbehaviour: bad actors: {:?}",
+				bad_actors
+			),
+			DKGError::OfflineTimeout { bad_actors } => format!(
+				"Offline timeout: bad actors: {:?}",
+				bad_actors
+			),
+			DKGError::SignMisbehaviour { bad_actors } => format!(
+				"Sign misbehaviour: bad actors: {:?}",
+				bad_actors
+			),
+			DKGError::SignTimeout { bad_actors } => format!(
+				"Sign timeout: bad actors: {:?}",
+				bad_actors
+			),
+			DKGError::Vote { reason } => format!("Vote: {}", reason),
+			DKGError::StartKeygen { reason } => format!("Start keygen: {}", reason),
+			DKGError::CreateOfflineStage { reason } => format!("Create offline stage: {}", reason),
+			DKGError::CriticalError { reason } => format!("Critical error: {}", reason),
+			DKGError::GenericError { reason } => format!("Generic error: {}", reason),
+			DKGError::SMNotFinished => format!("SM not finished"),
+			_ => format!("Unknown error"),
+		}
+	}
+} 