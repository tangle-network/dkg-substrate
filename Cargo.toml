--- conflicted
+++ resolved
@@ -9,9 +9,5 @@
 	'standalone/*',
 	'dkg-primitives',
 	'dkg-runtime-primitives',
-<<<<<<< HEAD
-	'dkg-gadget'
-=======
 	'dkg-gadget',
->>>>>>> ec95a127
 ]