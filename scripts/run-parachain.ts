--- conflicted
+++ resolved
@@ -25,14 +25,7 @@
 };
 
 const defaultState: ScriptState = {
-<<<<<<< HEAD
   relayChainPath: localStorage.getItem("relayChainPath"),
-=======
-  relayChainPath: Deno.realPathSync(
-    localStorage.getItem("relayChainPath") ??
-      "../../polkadot/target/release/polkadot",
-  ),
->>>>>>> 461d77ae
   tmpDir: Deno.makeTempDirSync({ prefix: "dkg-" }),
   rootDir: new TextDecoder().decode(
     await Deno.run({
