--- conflicted
+++ resolved
@@ -749,53 +749,6 @@
 }
 
 #[test]
-<<<<<<< HEAD
-fn session_change_should_create_proposer_set_update_proposal() {
-	ExtBuilder::with_genesis_collators().execute_with(|| {
-		roll_to(40);
-		assert!(
-			DKGProposalHandler::unsigned_proposal_queue(TypedChainId::None, 1).is_some(),
-			"{}",
-			true
-		);
-		roll_to(50);
-		assert!(
-			DKGProposalHandler::unsigned_proposal_queue(TypedChainId::None, 2).is_some(),
-			"{}",
-			true
-		);
-
-		roll_to(80);
-		assert!(
-			DKGProposalHandler::unsigned_proposal_queue(TypedChainId::None, 3).is_some(),
-			"{}",
-			true
-		);
-	})
-}
-
-#[test]
-fn proposers_tree_height_should_compute_correctly() {
-	manually_set_proposer_count(18).execute_with(|| {
-		assert_eq!(DKGProposals::get_proposer_set_tree_height(), 5);
-	});
-	manually_set_proposer_count(16).execute_with(|| {
-		assert_eq!(DKGProposals::get_proposer_set_tree_height(), 4);
-	});
-	manually_set_proposer_count(1).execute_with(|| {
-		assert_eq!(DKGProposals::get_proposer_set_tree_height(), 1);
-	});
-	manually_set_proposer_count(2).execute_with(|| {
-		assert_eq!(DKGProposals::get_proposer_set_tree_height(), 1);
-	});
-	manually_set_proposer_count(100).execute_with(|| {
-		assert_eq!(DKGProposals::get_proposer_set_tree_height(), 7);
-	});
-}
-
-#[test]
-=======
->>>>>>> a48d04d0
 fn proposers_iter_keys_should_only_contain_active_proposers() {
 	let src_id = TypedChainId::Evm(1);
 	let r_id = derive_resource_id(src_id.underlying_chain_id(), 0x0100, b"remark");
