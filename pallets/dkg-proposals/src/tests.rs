--- conflicted
+++ resolved
@@ -5,26 +5,15 @@
 
 use super::{
 	mock::{
-<<<<<<< HEAD
-		assert_events, new_test_ext, Balances, ChainIdentifier, DKGProposalHandler, DKGProposals,
-		Event, Origin, ProposalLifetime, System, Test, ENDOWED_BALANCE, PROPOSER_A, PROPOSER_B,
-		PROPOSER_C, TEST_THRESHOLD,
-=======
 		assert_events, new_test_ext, Balances, ChainIdentifier, DKGProposals, Event, Origin,
 		ProposalLifetime, System, Test, ENDOWED_BALANCE, PROPOSER_A, PROPOSER_B, PROPOSER_C,
 		PROPOSER_D, TEST_THRESHOLD,
->>>>>>> 93711e54
 	},
 	*,
 };
 use crate::mock::{
-<<<<<<< HEAD
-	assert_has_event, manually_set_proposer_count, mock_dkg_id, mock_pub_key,
-	new_test_ext_initialized, roll_to, DKGMetadata, ExtBuilder, ParachainStaking, mock_ecdsa_key,
-=======
 	assert_has_event, mock_pub_key, new_test_ext_initialized, roll_to, CollatorSelection,
 	ExtBuilder,
->>>>>>> 93711e54
 };
 use dkg_runtime_primitives::{DKGPayloadKey, Proposal, ProposalHeader, ProposalKind};
 use frame_support::{assert_err, assert_noop, assert_ok};
@@ -600,17 +589,12 @@
 		// Proposer set remains the same size
 		assert_eq!(DKGProposals::proposer_count(), 3);
 		assert_has_event(Event::Session(pallet_session::Event::NewSession { session_index: 1 }));
-<<<<<<< HEAD
 		assert_has_event(Event::DKGProposals(crate::Event::AuthorityProposersReset {
-			proposers: vec![mock_pub_key(0), mock_pub_key(PROPOSER_A), mock_pub_key(PROPOSER_B)],
-=======
-		assert_has_event(Event::DKGProposals(crate::Event::ProposersReset {
 			proposers: vec![
 				mock_pub_key(PROPOSER_A),
 				mock_pub_key(PROPOSER_B),
 				mock_pub_key(PROPOSER_C),
 			],
->>>>>>> 93711e54
 		}));
 	})
 }
@@ -620,21 +604,14 @@
 #[test]
 fn should_reset_proposers_if_authorities_changed() {
 	ExtBuilder::with_genesis_collators().execute_with(|| {
-<<<<<<< HEAD
-		ParachainStaking::leave_candidates(Origin::signed(mock_pub_key(USER_A)), 4).unwrap();
-		roll_to(15);
-		assert_has_event(Event::DKGProposals(crate::Event::AuthorityProposersReset {
-			proposers: vec![mock_pub_key(0), mock_pub_key(PROPOSER_A), mock_pub_key(PROPOSER_B)],
-=======
 		CollatorSelection::leave_intent(Origin::signed(mock_pub_key(PROPOSER_D))).unwrap();
 		roll_to(10);
-		assert_has_event(Event::DKGProposals(crate::Event::ProposersReset {
+		assert_has_event(Event::DKGProposals(crate::Event::AuthorityProposersReset {
 			proposers: vec![
 				mock_pub_key(PROPOSER_A),
 				mock_pub_key(PROPOSER_B),
 				mock_pub_key(PROPOSER_C),
 			],
->>>>>>> 93711e54
 		}))
 	})
 }
@@ -683,21 +660,14 @@
 			proposal.clone(),
 		));
 
-<<<<<<< HEAD
-		ParachainStaking::leave_candidates(Origin::signed(mock_pub_key(USER_A)), 4).unwrap();
-		roll_to(15);
-		assert_has_event(Event::DKGProposals(crate::Event::AuthorityProposersReset {
-			proposers: vec![mock_pub_key(0), mock_pub_key(PROPOSER_A), mock_pub_key(PROPOSER_B)],
-=======
 		CollatorSelection::leave_intent(Origin::signed(mock_pub_key(PROPOSER_D))).unwrap();
 		roll_to(10);
-		assert_has_event(Event::DKGProposals(crate::Event::ProposersReset {
+		assert_has_event(Event::DKGProposals(crate::Event::AuthorityProposersReset {
 			proposers: vec![
 				mock_pub_key(PROPOSER_A),
 				mock_pub_key(PROPOSER_B),
 				mock_pub_key(PROPOSER_C),
 			],
->>>>>>> 93711e54
 		}));
 
 		// Create proposal (& vote)
