--- conflicted
+++ resolved
@@ -204,22 +204,9 @@
 }
 
 pub fn make_proposal<const N: usize>(
-<<<<<<< HEAD
-	prop: Proposal<<Test as pallet_dkg_metadata::Config>::MaxProposalLength>,
-) -> Proposal<<Test as pallet_dkg_metadata::Config>::MaxProposalLength> {
-	// Create the proposal Header
-	let r_id = ResourceId::from([
-		1, 1, 1, 1, 1, 1, 1, 1, 1, 1, 1, 1, 1, 1, 1, 1, 1, 1, 1, 1, 0, 0, 0, 0, 0, 0, 1, 0, 0, 0,
-		0, 1,
-	]);
-	let function_signature = FunctionSignature::from([0x26, 0x57, 0x88, 0x01]);
-	let nonce = ProposalNonce::from(1);
-	let header = ProposalHeader::new(r_id, function_signature, nonce);
-=======
 	header: ProposalHeader,
 	prop: Proposal<<Test as pallet_dkg_proposal_handler::Config>::MaxProposalLength>,
 ) -> Proposal<<Test as pallet_dkg_proposal_handler::Config>::MaxProposalLength> {
->>>>>>> d8981af9
 	let mut buf = vec![];
 	header.encode_to(&mut buf);
 	// N bytes parameter
