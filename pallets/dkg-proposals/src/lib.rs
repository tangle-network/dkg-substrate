// This file is part of Webb.

// Copyright (C) 2021 Webb Technologies Inc.
// SPDX-License-Identifier: Apache-2.0

// Licensed under the Apache License, Version 2.0 (the "License");
// you may not use this file except in compliance with the License.
// You may obtain a copy of the License at
//
// 	http://www.apache.org/licenses/LICENSE-2.0
//
// Unless required by applicable law or agreed to in writing, software
// distributed under the License is distributed on an "AS IS" BASIS,
// WITHOUT WARRANTIES OR CONDITIONS OF ANY KIND, either express or implied.
// See the License for the specific language governing permissions and
// limitations under the License.

//! # DKG Proposals Module
//!
//! A pallet to manage proposals that are submitted for signing by the DKG.
//!
//! ## Overview
//!
//! The DKG proposals pallet manages a governance system derived from
//! ChainSafe's ChainBridge Substrate pallet. It is designed as the first
//! layer in Webb's DKG governance system and is responsible for managing
//! proposal submission and voting for messages that are intended to be signed
//! by the DKG threshold signing protocol.
//!
//! The pallet implements a simple threshold voting system wherein proposers
//! propose messages to be signed. Once a threshold of votes over the same
//! proposal is met, the message is handled by a generic proposal handler.
//! This pallet is intended to be used in conjunction with [`pallet-dkg-proposal-handler`].
//!
//! ### Terminology
//!
//! - Proposer: A valid account that can submit and vote on proposals.
//! - Proposal: A message that is submitted, voted on, and eventually handled or rejected.
//! - ProposerSet: The merkle root of the smallest merkle tree containing the ordered proposers.
//!
//! ### Implementation
//!
//! The DKG proposal system combines a set of proposers, a generic proposal message,
//! and a threshold-voting system to build a simple governance system for "handling"
//! proposals. By "handling", we intend for successful proposals to be sent to
//! a secondary system that acts upon proposal data.
//!
//! In the Webb Protocol, the handler submits successful proposals to the DKG for signing.
//!
//! The proposers of the pallet are derived from the active authorities of the underlying
//! chain as well as any account added to the set using the `add_proposer` call. The
//! intention is for the set of proposers to grow larger than simply the authority set
//! of the chain without growing the signing set of the underlying DKG.
//!
//! Proposers are required to submit 2 types of keys: AccountId keys and ECDSA keys. The former
//! keys are used to propose and interact with the Substrate based chain integrating this pallet.
//! The latter are used to interoperate with EVM systems who utilize the proposers for auxiliary
//! protocols described below. This aligns non-authority proposers with authority proposers as well
//! since we expect authorities to have both types of keys registered for consensus and DKG
//! activities.
//!
//! The proposals of the system are generic and left to be handled by a proposal handler.
//! Currently, upon inspection of the `pallet-dkg-proposal-handler` module, the only valid
//! proposal that can be proposed and handled successfully is the Anchor Update proposal:
//! the proposal responsible for bridging different anchors together in the Webb Protocol.
//!
//! The system can be seen as a 2-stage oracle-like system wherein proposers vote on
//! events/messages they believe to be valid and, if successful, the DKG will sign such events.
//!
//! The system also supports accumulating proposers for off-chain auxiliary protocols that utilize
//! proposers for new activities. In the Webb Protocol, we use the proposers to backstop the system
//! against critical failures and provide an emergency fallback mechanism when the DKG fails to sign
//! messages. We create a merkle tree of active proposers are submit the merkle root and session
//! length to the DKG for signing so as to maintain the list of active proposers across the
//! protocol's execution. If at any point in the future the DKG fails to sign messages and stops
//! working, we can utilize this merkle root to allow proposers to vote to restart and transition
//! any external system relying on the DKG to a new state.
//!
//! ### Rewards
//!
//! Currently, there are no extra rewards integrated for proposers. This is a future feature.
//!
//! ## Related Modules
//!
//! * [`System`](https://github.com/paritytech/substrate/tree/master/frame/system)
//! * [`Support`](https://github.com/paritytech/substrate/tree/master/frame/support)
//! * [`DKG Proposal Handler`](../../pallet-dkg-proposal-handler)

// Ensure we're `no_std` when compiling for Wasm.
#![cfg_attr(not(feature = "std"), no_std)]

#[cfg(test)]
pub mod mock;
#[cfg(test)]
mod tests;
pub mod types;
pub mod utils;
use dkg_runtime_primitives::{
<<<<<<< HEAD
	traits::{GetProposerSet, OnAuthoritySetChangeHandler},
=======
	handlers::decode_proposals::decode_proposal_identifier, traits::OnAuthoritySetChangeHandler,
>>>>>>> aca69437
	ProposalHandlerTrait, ProposalNonce, ResourceId, TypedChainId,
};
use frame_support::{
	pallet_prelude::{ensure, DispatchResultWithPostInfo},
	traits::{EnsureOrigin, EstimateNextSessionRotation, Get},
	BoundedVec,
};

use sp_io::hashing::keccak_256;
use sp_runtime::{
	traits::{Convert, Saturating},
	RuntimeAppPublic,
};
use sp_std::prelude::*;
use types::{ProposalStatus, ProposalVotes};

#[cfg(feature = "runtime-benchmarks")]
mod benchmarking;
mod weights;
pub use weights::WebbWeight;

pub use pallet::*;

#[frame_support::pallet]
pub mod pallet {
	use super::*;
	use crate::{
		types::{ProposalVotes, DKG_DEFAULT_PROPOSER_THRESHOLD},
		weights::WeightInfo,
	};

	use dkg_runtime_primitives::{
		proposal::{Proposal, ProposalKind},
		ProposalNonce,
	};
	use frame_support::{
		dispatch::{fmt::Debug, DispatchResultWithPostInfo},
		pallet_prelude::*,
	};
	use frame_system::pallet_prelude::*;

	pub type ProposalOf<T> = Proposal<<T as Config>::MaxProposalLength>;

	#[pallet::pallet]
	#[pallet::generate_store(pub(super) trait Store)]
	pub struct Pallet<T>(_);

	#[pallet::config]
	/// The module configuration trait.
	pub trait Config: frame_system::Config + pallet_timestamp::Config {
		/// The overarching RuntimeEvent type.
		type RuntimeEvent: From<Event<Self>> + IsType<<Self as frame_system::Config>::RuntimeEvent>;

		/// Origin used to administer the pallet
		type AdminOrigin: EnsureOrigin<Self::RuntimeOrigin>;

		/// Estimate next session rotation
		type NextSessionRotation: EstimateNextSessionRotation<Self::BlockNumber>;

		/// Authority identifier type
		type DKGId: Member + Parameter + RuntimeAppPublic + MaybeSerializeDeserialize;

		/// Convert DKG AuthorityId to a form that would end up in the Merkle Tree.
		///
		/// For instance for ECDSA (secp256k1) we want to store uncompressed public keys (65 bytes)
		/// and later to Ethereum Addresses (160 bits) to simplify using them on Ethereum chain,
		/// but the rest of the Substrate codebase is storing them compressed (33 bytes) for
		/// efficiency reasons.
		type DKGAuthorityToMerkleLeaf: Convert<Self::DKGId, Vec<u8>>;

		/// The handler for proposals
		type ProposalHandler: ProposalHandlerTrait;

		/// The identifier for this chain.
		/// This must be unique and must not collide with existing IDs within a
		/// set of bridged chains.
		#[pallet::constant]
		type ChainIdentifier: Get<TypedChainId>;

		#[pallet::constant]
		type ProposalLifetime: Get<Self::BlockNumber>;

		/// The session period
		#[pallet::constant]
		type Period: Get<Self::BlockNumber>;

		/// The max votes to store for for and against
		#[pallet::constant]
		type MaxVotes: Get<u32> + TypeInfo + Clone;

		/// The max resources that can be stored in storage
		#[pallet::constant]
		type MaxResources: Get<u32> + TypeInfo;

		/// The max proposers that can be stored in storage
		#[pallet::constant]
		type MaxProposers: Get<u32> + TypeInfo;

		/// The size of an external proposer account (i.e. 64-byte Ethereum public key)
		#[pallet::constant]
		type ExternalProposerAccountSize: Get<u32>
			+ Debug
			+ Clone
			+ Eq
			+ PartialEq
			+ PartialOrd
			+ Ord
			+ TypeInfo;

		/// Max length of a proposal
		#[pallet::constant]
		type MaxProposalLength: Get<u32>
			+ Debug
			+ Clone
			+ Eq
			+ PartialEq
			+ PartialOrd
			+ Ord
			+ TypeInfo;

		type WeightInfo: WeightInfo;
	}

	/// All whitelisted chains and their respective transaction counts
	#[pallet::storage]
	#[pallet::getter(fn chains)]
	pub type ChainNonces<T: Config> = StorageMap<_, Blake2_256, TypedChainId, ProposalNonce>;

	#[pallet::type_value]
	pub fn DefaultForProposerThreshold() -> u32 {
		DKG_DEFAULT_PROPOSER_THRESHOLD
	}

	/// Number of votes required for a proposal to execute
	#[pallet::storage]
	#[pallet::getter(fn proposer_threshold)]
	pub type ProposerThreshold<T: Config> =
		StorageValue<_, u32, ValueQuery, DefaultForProposerThreshold>;

	/// Proposer Set Update Proposal Nonce
	#[pallet::storage]
	#[pallet::getter(fn proposer_set_update_proposal_nonce)]
	pub type ProposerSetUpdateProposalNonce<T: Config> = StorageValue<_, u32, ValueQuery>;

	/// Tracks current proposer set
	#[pallet::storage]
	#[pallet::getter(fn previous_proposers)]
	pub type PreviousProposers<T: Config> =
		StorageValue<_, BoundedVec<T::AccountId, T::MaxProposers>, ValueQuery>;

	/// Tracks previous proposer set external accounts
	#[pallet::storage]
	#[pallet::getter(fn previous_external_proposer_accounts)]
	pub type PreviousExternalProposerAccounts<T: Config> = StorageValue<
		_,
		BoundedVec<(T::AccountId, BoundedVec<u8, T::ExternalProposerAccountSize>), T::MaxProposers>,
		ValueQuery,
	>;

	/// Tracks current proposer set
	#[pallet::storage]
	#[pallet::getter(fn proposers)]
	pub type Proposers<T: Config> =
		StorageValue<_, BoundedVec<T::AccountId, T::MaxProposers>, ValueQuery>;

	/// Tracks current proposer set external accounts
	/// Meant to store Ethereum compatible 64-bytes ECDSA public keys
	#[pallet::storage]
	#[pallet::getter(fn external_proposer_accounts)]
	pub type ExternalProposerAccounts<T: Config> = StorageValue<
		_,
		BoundedVec<(T::AccountId, BoundedVec<u8, T::ExternalProposerAccountSize>), T::MaxProposers>,
		ValueQuery,
	>;

	/// Number of proposers in set
	#[pallet::storage]
	#[pallet::getter(fn proposer_count)]
	pub type ProposerCount<T: Config> = StorageValue<_, u32, ValueQuery>;

	/// All known proposals.
	/// The key is the hash of the call and the deposit ID, to ensure it's
	/// unique.
	#[pallet::storage]
	#[pallet::getter(fn votes)]
	pub type Votes<T: Config> = StorageDoubleMap<
		_,
		Blake2_256,
		TypedChainId,
		Blake2_256,
		(ProposalNonce, ProposalOf<T>),
		ProposalVotes<T::AccountId, T::BlockNumber, T::MaxVotes>,
	>;

	/// Utilized by the bridge software to map resource IDs to actual methods
	#[pallet::storage]
	#[pallet::getter(fn resources)]
	pub type Resources<T: Config> =
		StorageMap<_, Blake2_256, ResourceId, BoundedVec<u8, T::MaxResources>>;

	/// Previous proposer set merkle root
	#[pallet::storage]
	#[pallet::getter(fn previous_proposer_set_root)]
	pub type PreviousProposerSetMerkleRoot<T: Config> = StorageValue<_, [u8; 32], ValueQuery>;

	/// Next proposer set merkle root
	#[pallet::storage]
	#[pallet::getter(fn next_proposer_set_root)]
	pub type ActiveProposerSetMerkleRoot<T: Config> = StorageValue<_, [u8; 32], ValueQuery>;

	#[pallet::event]
	#[pallet::generate_deposit(pub fn deposit_event)]
	pub enum Event<T: Config> {
		/// Vote threshold has changed (new_threshold)
		ProposerThresholdChanged { new_threshold: u32 },
		/// Chain now available for transfers (chain_id)
		ChainWhitelisted { chain_id: TypedChainId },
		/// Proposer added to set
		ProposerAdded { proposer_id: T::AccountId },
		/// Queued proposer added to set
		QueuedProposerAdded { proposer_id: T::AccountId },
		/// Proposer removed from set
		ProposerRemoved { proposer_id: T::AccountId },
		/// Queued proposer removed from set
		QueuedProposerRemoved { proposer_id: T::AccountId },
		/// Vote submitted in favour of proposal
		VoteFor {
			kind: ProposalKind,
			src_chain_id: TypedChainId,
			proposal_nonce: ProposalNonce,
			who: T::AccountId,
		},
		/// Vot submitted against proposal
		VoteAgainst {
			kind: ProposalKind,
			src_chain_id: TypedChainId,
			proposal_nonce: ProposalNonce,
			who: T::AccountId,
		},
		/// Voting successful for a proposal
		ProposalApproved {
			kind: ProposalKind,
			src_chain_id: TypedChainId,
			proposal_nonce: ProposalNonce,
		},
		/// Voting rejected a proposal
		ProposalRejected {
			kind: ProposalKind,
			src_chain_id: TypedChainId,
			proposal_nonce: ProposalNonce,
		},
		/// Execution of call succeeded
		ProposalSucceeded {
			kind: ProposalKind,
			src_chain_id: TypedChainId,
			proposal_nonce: ProposalNonce,
		},
		/// Execution of call failed
		ProposalFailed {
			kind: ProposalKind,
			src_chain_id: TypedChainId,
			proposal_nonce: ProposalNonce,
		},
		/// Proposers have been reset
		ProposersReset { proposers: Vec<T::AccountId> },
	}

	// Errors inform users that something went wrong.
	#[pallet::error]
	pub enum Error<T> {
		/// Account does not have correct permissions
		InvalidPermissions,
		/// Proposer threshold not set
		ThresholdNotSet,
		/// Provided chain Id is not valid
		InvalidChainId,
		/// Proposer threshold cannot be 0
		InvalidThreshold,
		/// Interactions with this chain is not permitted
		ChainNotWhitelisted,
		/// Chain has already been enabled
		ChainAlreadyWhitelisted,
		/// Resource ID provided isn't mapped to anything
		ResourceDoesNotExist,
		/// Proposer already in set
		ProposerAlreadyExists,
		/// Provided accountId is not a proposer
		ProposerInvalid,
		/// Protected operation, must be performed by proposer
		MustBeProposer,
		/// Proposer has already submitted some vote for this proposal
		ProposerAlreadyVoted,
		/// A proposal with these parameters has already been submitted
		ProposalAlreadyExists,
		/// No proposal with the ID was found
		ProposalDoesNotExist,
		/// Cannot complete proposal, needs more votes
		ProposalNotComplete,
		/// Proposal has either failed or succeeded
		ProposalAlreadyComplete,
		/// Lifetime of proposal has been exceeded
		ProposalExpired,
		/// Proposer Count is Zero
		ProposerCountIsZero,
		/// Input is out of bounds
		OutOfBounds,
<<<<<<< HEAD
		/// Queued proposer action set is at capacity
		QueuedProposerActionsFull,
=======
		/// Invalid proposal
		InvalidProposal,
>>>>>>> aca69437
	}

	#[pallet::genesis_config]
	pub struct GenesisConfig<T: Config> {
		/// Typed ChainId (chain type, chain id)
		pub initial_chain_ids: Vec<[u8; 6]>,
		pub initial_r_ids: Vec<(ResourceId, Vec<u8>)>,
		pub initial_proposers: Vec<T::AccountId>,
	}

	#[cfg(feature = "std")]
	impl<T: Config> Default for GenesisConfig<T> {
		fn default() -> Self {
			Self {
				initial_chain_ids: Default::default(),
				initial_r_ids: Default::default(),
				initial_proposers: Default::default(),
			}
		}
	}

	#[pallet::genesis_build]
	impl<T: Config> GenesisBuild<T> for GenesisConfig<T> {
		fn build(&self) {
			for bytes in self.initial_chain_ids.iter() {
				let mut chain_id_bytes = [0u8; TypedChainId::LENGTH];
				let f = 0;
				let t = f + TypedChainId::LENGTH;
				chain_id_bytes.copy_from_slice(&bytes[f..t]);
				let chain_id = TypedChainId::from(chain_id_bytes);
				ChainNonces::<T>::insert(chain_id, ProposalNonce::from(0));
			}
			for (r_id, r_data) in self.initial_r_ids.iter() {
				let bounded_input: BoundedVec<_, _> =
					r_data.clone().try_into().expect("Genesis resources is too large");
				Resources::<T>::insert(*r_id, bounded_input);
			}

			let bounded_proposers: BoundedVec<T::AccountId, T::MaxProposers> = self
				.initial_proposers
				.clone()
				.try_into()
				.expect("Genesis proposers is too large");
			Proposers::<T>::put(bounded_proposers);
		}
	}

	#[pallet::call]
	impl<T: Config> Pallet<T> {
		/// Sets the vote threshold for proposals.
		///
		/// This threshold is used to determine how many votes are required
		/// before a proposal is executed.
		///
		/// # <weight>
		/// - O(1) lookup and insert
		/// # </weight>
		#[pallet::weight(<T as Config>::WeightInfo::set_threshold(0))]
		#[pallet::call_index(0)]
		pub fn set_threshold(origin: OriginFor<T>, threshold: u32) -> DispatchResultWithPostInfo {
			Self::ensure_admin(origin)?;
			Self::set_proposer_threshold(threshold)
		}

		/// Stores a method name on chain under an associated resource ID.
		///
		/// # <weight>
		/// - O(1) write
		/// # </weight>
		#[pallet::weight(<T as Config>::WeightInfo::set_resource(0))]
		#[pallet::call_index(1)]
		pub fn set_resource(
			origin: OriginFor<T>,
			id: ResourceId,
			method: Vec<u8>,
		) -> DispatchResultWithPostInfo {
			Self::ensure_admin(origin)?;
			Self::register_resource(id, method)
		}

		/// Removes a resource ID from the resource mapping.
		///
		/// After this call, bridge transfers with the associated resource ID
		/// will be rejected.
		///
		/// # <weight>
		/// - O(1) removal
		/// # </weight>
		#[pallet::weight(<T as Config>::WeightInfo::remove_resource())]
		#[pallet::call_index(2)]
		pub fn remove_resource(origin: OriginFor<T>, id: ResourceId) -> DispatchResultWithPostInfo {
			Self::ensure_admin(origin)?;
			Self::unregister_resource(id)
		}

		/// Enables a chain ID as a source or destination for a bridge transfer.
		///
		/// # <weight>
		/// - O(1) lookup and insert
		/// # </weight>
		#[pallet::weight(<T as Config>::WeightInfo::whitelist_chain())]
		#[pallet::call_index(3)]
		pub fn whitelist_chain(
			origin: OriginFor<T>,
			chain_id: TypedChainId,
		) -> DispatchResultWithPostInfo {
			Self::ensure_admin(origin)?;
			Self::whitelist(chain_id)
		}

		/// Commits a vote in favour of the provided proposal.
		///
		/// If a proposal with the given nonce and source chain ID does not
		/// already exist, it will be created with an initial vote in favour
		/// from the caller.
		///
		/// # <weight>
		/// - weight of proposed call, regardless of whether execution is performed
		/// # </weight>
		#[pallet::weight(<T as Config>::WeightInfo::acknowledge_proposal(0))]
		#[pallet::call_index(4)]
		pub fn acknowledge_proposal(
			origin: OriginFor<T>,
			nonce: ProposalNonce,
			src_chain_id: TypedChainId,
			r_id: ResourceId,
			prop: ProposalOf<T>,
		) -> DispatchResultWithPostInfo {
			let who = ensure_signed(origin)?;
			ensure!(Self::is_proposer(&who), Error::<T>::MustBeProposer);
			ensure!(Self::chain_whitelisted(src_chain_id), Error::<T>::ChainNotWhitelisted);
			ensure!(Self::resource_exists(r_id), Error::<T>::ResourceDoesNotExist);
			match decode_proposal_identifier(&prop) {
				Ok(ident) => {
					ensure!(ident.typed_chain_id == src_chain_id, Error::<T>::InvalidProposal);
				},
				Err(_) => return Err(Error::<T>::InvalidProposal.into()),
			};

			Self::vote_for(who, nonce, src_chain_id, &prop)
		}

		/// Commits a vote against a provided proposal.
		///
		/// # <weight>
		/// - Fixed, since execution of proposal should not be included
		/// # </weight>
		#[pallet::weight(<T as Config>::WeightInfo::reject_proposal(0))]
		#[pallet::call_index(5)]
		pub fn reject_proposal(
			origin: OriginFor<T>,
			nonce: ProposalNonce,
			src_chain_id: TypedChainId,
			r_id: ResourceId,
			prop: ProposalOf<T>,
		) -> DispatchResultWithPostInfo {
			let who = ensure_signed(origin)?;
			ensure!(Self::is_proposer(&who), Error::<T>::MustBeProposer);
			ensure!(Self::chain_whitelisted(src_chain_id), Error::<T>::ChainNotWhitelisted);
			ensure!(Self::resource_exists(r_id), Error::<T>::ResourceDoesNotExist);
			match decode_proposal_identifier(&prop) {
				Ok(ident) => {
					ensure!(ident.typed_chain_id == src_chain_id, Error::<T>::InvalidProposal);
				},
				Err(_) => return Err(Error::<T>::InvalidProposal.into()),
			};

			Self::vote_against(who, nonce, src_chain_id, &prop)
		}

		/// Evaluate the state of a proposal given the current vote threshold.
		///
		/// A proposal with enough votes will be either executed or cancelled,
		/// and the status will be updated accordingly.
		///
		/// # <weight>
		/// - weight of proposed call, regardless of whether execution is performed
		/// # </weight>
		#[pallet::weight(<T as Config>::WeightInfo::eval_vote_state(0))]
		#[pallet::call_index(6)]
		pub fn eval_vote_state(
			origin: OriginFor<T>,
			nonce: ProposalNonce,
			src_chain_id: TypedChainId,
			prop: ProposalOf<T>,
		) -> DispatchResultWithPostInfo {
			ensure_signed(origin)?;

			Self::try_resolve_proposal(nonce, src_chain_id, &prop)
		}
	}
}

impl<T: Config> Pallet<T> {
	// *** Utility methods ***

	pub fn ensure_admin(o: T::RuntimeOrigin) -> DispatchResultWithPostInfo {
		T::AdminOrigin::ensure_origin(o)?;
		Ok(().into())
	}

	/// Checks if who is a proposer
	pub fn is_proposer(who: &T::AccountId) -> bool {
		Self::proposers().contains(who)
	}

	/// Asserts if a resource is registered
	pub fn resource_exists(id: ResourceId) -> bool {
		Resources::<T>::contains_key(id)
	}

	/// Checks if a chain exists as a whitelisted destination
	pub fn chain_whitelisted(chain_id: TypedChainId) -> bool {
		ChainNonces::<T>::contains_key(chain_id)
	}

	// *** Admin methods ***

	/// Set a new voting threshold
	pub fn set_proposer_threshold(threshold: u32) -> DispatchResultWithPostInfo {
		ensure!(threshold > 0, Error::<T>::InvalidThreshold);
		ensure!(threshold <= Proposers::<T>::get().len() as u32, Error::<T>::InvalidThreshold);
		ProposerThreshold::<T>::put(threshold);
		Self::deposit_event(Event::ProposerThresholdChanged { new_threshold: threshold });
		Ok(().into())
	}

	/// Register a method for a resource Id, enabling associated transfers
	pub fn register_resource(id: ResourceId, method: Vec<u8>) -> DispatchResultWithPostInfo {
		let bounded_method: BoundedVec<_, _> =
			method.try_into().map_err(|_| Error::<T>::OutOfBounds)?;
		Resources::<T>::insert(id, bounded_method);
		Ok(().into())
	}

	/// Removes a resource ID, disabling associated transfer
	pub fn unregister_resource(id: ResourceId) -> DispatchResultWithPostInfo {
		Resources::<T>::remove(id);
		Ok(().into())
	}

	/// Whitelist a chain ID for transfer
	pub fn whitelist(chain_id: TypedChainId) -> DispatchResultWithPostInfo {
		// Cannot whitelist this chain
		ensure!(chain_id != T::ChainIdentifier::get(), Error::<T>::InvalidChainId);
		// Cannot whitelist with an existing entry
		ensure!(!Self::chain_whitelisted(chain_id), Error::<T>::ChainAlreadyWhitelisted);
		ChainNonces::<T>::insert(chain_id, ProposalNonce::from(0));
		Self::deposit_event(Event::ChainWhitelisted { chain_id });
		Ok(().into())
	}

	// *** Proposal voting and execution methods ***

	/// Commits a vote for a proposal. If the proposal doesn't exist it will be
	/// created.
	fn commit_vote(
		who: T::AccountId,
		nonce: ProposalNonce,
		src_chain_id: TypedChainId,
		prop: &ProposalOf<T>,
		in_favour: bool,
	) -> DispatchResultWithPostInfo {
		let now = <frame_system::Pallet<T>>::block_number();
		let mut votes = match Votes::<T>::get(src_chain_id, (nonce, prop.clone())) {
			Some(v) => v,
			None => ProposalVotes::<
				<T as frame_system::Config>::AccountId,
				<T as frame_system::Config>::BlockNumber,
				<T as Config>::MaxVotes,
			> {
				expiry: now + T::ProposalLifetime::get(),
				..Default::default()
			},
		};

		// Ensure the proposal isn't complete and proposer hasn't already voted
		ensure!(!votes.is_complete(), Error::<T>::ProposalAlreadyComplete);
		ensure!(!votes.is_expired(now), Error::<T>::ProposalExpired);
		ensure!(!votes.has_voted(&who), Error::<T>::ProposerAlreadyVoted);

		if in_favour {
			votes.votes_for.try_push(who.clone()).map_err(|_| Error::<T>::OutOfBounds)?;
			Self::deposit_event(Event::VoteFor {
				src_chain_id,
				proposal_nonce: nonce,
				kind: prop.kind(),
				who,
			});
		} else {
			votes.votes_against.try_push(who.clone()).map_err(|_| Error::<T>::OutOfBounds)?;
			Self::deposit_event(Event::VoteAgainst {
				src_chain_id,
				proposal_nonce: nonce,
				kind: prop.kind(),
				who,
			});
		}

		Votes::<T>::insert(src_chain_id, (nonce, prop.clone()), votes.clone());

		Ok(().into())
	}

	/// Attempts to finalize or cancel the proposal if the vote count allows.
	fn try_resolve_proposal(
		nonce: ProposalNonce,
		src_chain_id: TypedChainId,
		prop: &ProposalOf<T>,
	) -> DispatchResultWithPostInfo {
		if let Some(mut votes) = Votes::<T>::get(src_chain_id, (nonce, prop.clone())) {
			let now = <frame_system::Pallet<T>>::block_number();
			ensure!(!votes.is_complete(), Error::<T>::ProposalAlreadyComplete);
			ensure!(!votes.is_expired(now), Error::<T>::ProposalExpired);
			let status =
				votes.try_to_complete(ProposerThreshold::<T>::get(), ProposerCount::<T>::get());
			Votes::<T>::insert(src_chain_id, (nonce, prop.clone()), votes.clone());

			match status {
				ProposalStatus::Approved => Self::finalize_execution(src_chain_id, nonce, prop),
				ProposalStatus::Rejected => Self::cancel_execution(src_chain_id, nonce, prop),
				_ => Ok(().into()),
			}
		} else {
			Err(Error::<T>::ProposalDoesNotExist.into())
		}
	}

	/// Commits a vote in favour of the proposal and executes it if the vote
	/// threshold is met.
	fn vote_for(
		who: T::AccountId,
		nonce: ProposalNonce,
		src_chain_id: TypedChainId,
		prop: &ProposalOf<T>,
	) -> DispatchResultWithPostInfo {
		Self::commit_vote(who, nonce, src_chain_id, prop, true)?;
		Self::try_resolve_proposal(nonce, src_chain_id, prop)
	}

	/// Commits a vote against the proposal and cancels it if more than
	/// (proposers.len() - threshold) votes against exist.
	fn vote_against(
		who: T::AccountId,
		nonce: ProposalNonce,
		src_chain_id: TypedChainId,
		prop: &ProposalOf<T>,
	) -> DispatchResultWithPostInfo {
		Self::commit_vote(who, nonce, src_chain_id, prop, false)?;
		Self::try_resolve_proposal(nonce, src_chain_id, prop)
	}

	/// Execute the proposal and signals the result as an RuntimeEvent
	fn finalize_execution(
		src_chain_id: TypedChainId,
		nonce: ProposalNonce,
		prop: &ProposalOf<T>,
	) -> DispatchResultWithPostInfo {
		Self::deposit_event(Event::ProposalApproved {
			src_chain_id,
			proposal_nonce: nonce,
			kind: prop.kind(),
		});
		T::ProposalHandler::handle_unsigned_proposal(
			prop.data().clone(),
			dkg_runtime_primitives::ProposalAction::Sign(0),
		)?;
		Self::deposit_event(Event::ProposalSucceeded {
			src_chain_id,
			proposal_nonce: nonce,
			kind: prop.kind(),
		});
		Ok(().into())
	}

	/// Cancels a proposal.
	fn cancel_execution(
		src_chain_id: TypedChainId,
		nonce: ProposalNonce,
		prop: &ProposalOf<T>,
	) -> DispatchResultWithPostInfo {
		Self::deposit_event(Event::ProposalRejected {
			src_chain_id,
			proposal_nonce: nonce,
			kind: prop.kind(),
		});
		Ok(().into())
	}

	/// Creates the proposer set merkle tree and update proposal and submits the proposer for
	/// handling.
	///
	/// The proposer's external accounts (ECDSA keys) are used to create the proposer set. We
	/// hash the public keys into Ethereum compatible 20-byte addresses using the `keccak256` hash
	/// and insert these addresses into a minimally-sized merkle tree. This allows us to use the
	/// Ethereum origins (`msg.sender`) on EVMs to prove membership in the proposer set.
	///
	/// The proposal set update proposal is a message containing:
	/// - The merkle root of the ordered proposer set's Ethereum addresses.
	/// - The session length in milliseconds
	/// - The # of proposers accumulated in the merkle root
	/// - The nonce of the update proposal
	///
	/// The signed proposer set update is intended to be used to update the proposer set on
	/// other blockchains that need a fallback mechanism when the DKG is not available or needs
	/// to be fixed or changed.
	#[allow(dead_code)]
	fn create_proposer_set_update() {
		// Store the current proposer set root in the previous slot while we update it.
		PreviousProposerSetMerkleRoot::<T>::put(Self::next_proposer_set_root());
		// Merkleize the new proposer set
		let proposer_set_merkle_root = Self::get_proposer_set_tree_root();
		ActiveProposerSetMerkleRoot::<T>::put(proposer_set_merkle_root);
		// Increment the nonce, we increment first because the nonce starts at 0
		let curr_proposal_nonce = Self::proposer_set_update_proposal_nonce();
		let new_proposal_nonce = curr_proposal_nonce.saturating_add(1u32);
		ProposerSetUpdateProposalNonce::<T>::put(new_proposal_nonce);
		// Get average session length
		let average_session_length_in_blocks: u64 =
			T::NextSessionRotation::average_session_length().try_into().unwrap_or_default();

		let average_millisecs_per_block: u64 =
			<T as pallet_timestamp::Config>::MinimumPeriod::get()
				.saturating_mul(2u32.into())
				.try_into()
				.unwrap_or_default();

		let average_session_length_in_millisecs =
			average_session_length_in_blocks.saturating_mul(average_millisecs_per_block);

		let num_of_proposers = Self::proposer_count();

		let mut proposer_set_update_proposal = vec![];
		proposer_set_update_proposal.extend_from_slice(&proposer_set_merkle_root);
		proposer_set_update_proposal
			.extend_from_slice(&average_session_length_in_millisecs.to_be_bytes());
		proposer_set_update_proposal.extend_from_slice(&num_of_proposers.to_be_bytes());
		proposer_set_update_proposal.extend_from_slice(&new_proposal_nonce.to_be_bytes());

		match T::ProposalHandler::handle_unsigned_proposer_set_update_proposal(
			proposer_set_update_proposal,
			dkg_runtime_primitives::ProposalAction::Sign(0),
		) {
			Ok(()) => {},
			Err(e) => {
				log::error!(
					target: "runtime::dkg_proposals",
					"Error creating proposer set update: {:?}", e
				);
			},
		}
	}

	/// Returns the leaves of the proposer set merkle tree.
	///
	/// It is expected that the size of the returned vector is a power of 2.
	pub fn pre_process_for_merkleize() -> Vec<[u8; 32]> {
		let height = Self::get_proposer_set_tree_height();
		// Hash the external accounts into 32 byte chunks to form the base layer of the merkle tree
		let mut base_layer: Vec<[u8; 32]> = ExternalProposerAccounts::<T>::get()
			.into_iter()
			.map(|accounts| keccak_256(&accounts.1))
			.collect();
		// Pad base_layer to have length 2^height
		let two = 2;
		while base_layer.len() != two.saturating_pow(height.try_into().unwrap_or_default()) {
			base_layer.push(keccak_256(&[0u8]));
		}
		base_layer
	}

	/// Computes the next layer of the merkle tree by hashing the previous layer.
	pub fn next_layer(curr_layer: Vec<[u8; 32]>) -> Vec<[u8; 32]> {
		let mut layer_above: Vec<[u8; 32]> = Vec::new();
		let mut index = 0;
		while index < curr_layer.len() {
			let mut input_to_hash_as_vec: Vec<u8> = curr_layer[index].to_vec();
			input_to_hash_as_vec.extend_from_slice(&curr_layer[index + 1][..]);
			let input_to_hash_as_slice = &input_to_hash_as_vec[..];
			layer_above.push(keccak_256(input_to_hash_as_slice));
			index += 2;
		}
		layer_above
	}

	// Returns the minimal height of the proposer set Merkle tree
	// Right now this takes O(log(size of proposer set)) time but can likely be reduced
	pub fn get_proposer_set_tree_height() -> u32 {
		if Self::proposer_count() == 1 {
			1
		} else {
			let two: u32 = 2;
			let mut h = 0;
			while two.saturating_pow(h) < Self::proposer_count() {
				h += 1;
			}
			h
		}
	}

	/// Computes the merkle root of the proposer set tree
	pub fn get_proposer_set_tree_root() -> [u8; 32] {
		let mut curr_layer = Self::pre_process_for_merkleize();
		let mut height = Self::get_proposer_set_tree_height();
		while height > 0 {
			curr_layer = Self::next_layer(curr_layer);
			height -= 1;
		}

		let mut root = [0u8; 32];
		root.copy_from_slice(&curr_layer[0][..]);
		root
	}
}

impl<T: Config>
	OnAuthoritySetChangeHandler<T::AccountId, dkg_runtime_primitives::AuthoritySetId, T::DKGId>
	for Pallet<T>
{
	/// Called when the authority set has changed.
	///
	/// On new authority sets, we need to:
	/// - Store the current proposers and their ECDSA keys in the previous proposer set collections
	///   for the emergency fallback mechanism to function.
	/// - Remove the old authorities from the current proposer set and their ECDSA keys from the
	///   external proposer accounts
	/// - Add the new authorities to the proposer set and their ECDSA keys to the external proposer
	///   accounts
	/// - Apply all queued proposer actions which were queued during the previous epoch. These
	///   actions contain additions and substracTtions from the proposer set (basically
	///   non-authority proposers).
	/// - Create a new proposer set update proposal by merkleizing the new proposer set
	/// - Submit the new proposet set update to the `pallet-dkg-proposal-handler`
	fn on_authority_set_changed(authorities: &[T::AccountId], authority_ids: &[T::DKGId]) {
		// Set previous values to be current before any changes
		PreviousProposers::<T>::put(Proposers::<T>::get());
		PreviousExternalProposerAccounts::<T>::put(ExternalProposerAccounts::<T>::get());
		// Get the new external accounts for the new authorities by converting
		// their DKGIds to data meant for merkle tree insertion (i.e. Ethereum addresses)
		let new_external_accounts = authority_ids
			.iter()
			.map(|id| T::DKGAuthorityToMerkleLeaf::convert(id.clone()))
			.map(|id| {
				let bounded_external_account: BoundedVec<u8, T::ExternalProposerAccountSize> =
					id.try_into().expect("External account outside limits!");
				bounded_external_account
			})
			.collect::<Vec<_>>();
		// Set all new values
		ProposerCount::<T>::put(authorities.len() as u32);
		let bounded_proposers: BoundedVec<T::AccountId, T::MaxProposers> =
			authorities.to_vec().try_into().expect("Too many authorities!");
		Proposers::<T>::put(bounded_proposers);
		let external_accounts_tuple: Vec<(
			T::AccountId,
			BoundedVec<u8, T::ExternalProposerAccountSize>,
		)> = authorities
			.to_vec()
			.into_iter()
			.zip(new_external_accounts.into_iter())
			.collect::<Vec<_>>();
		let bounded_external_accounts: BoundedVec<
			(T::AccountId, BoundedVec<u8, T::ExternalProposerAccountSize>),
			T::MaxProposers,
		> = external_accounts_tuple
			.try_into()
			.expect("Too many external proposer accounts!");
		ExternalProposerAccounts::<T>::put(bounded_external_accounts);
		Self::deposit_event(Event::<T>::ProposersReset { proposers: authorities.to_vec() });
		// Create the new proposer set merkle tree and update proposal
		Self::create_proposer_set_update();
	}
}

/// Convert DKG secp256k1 public keys into Ethereum addresses
pub struct DKGEcdsaToEthereumAddress;
impl Convert<dkg_runtime_primitives::crypto::AuthorityId, Vec<u8>> for DKGEcdsaToEthereumAddress {
	fn convert(a: dkg_runtime_primitives::crypto::AuthorityId) -> Vec<u8> {
		use k256::{ecdsa::VerifyingKey, elliptic_curve::sec1::ToEncodedPoint};
		let _x = VerifyingKey::from_sec1_bytes(sp_core::crypto::ByteArray::as_slice(&a));
		VerifyingKey::from_sec1_bytes(sp_core::crypto::ByteArray::as_slice(&a))
			.map(|pub_key| {
				// uncompress the key
				let uncompressed = pub_key.to_encoded_point(false);
				// convert to ETH address
				sp_io::hashing::keccak_256(&uncompressed.as_bytes()[1..])[12..].to_vec()
			})
			.map_err(|_| {
				log::error!(target: "runtime::dkg_proposals", "Invalid DKG PublicKey format!");
			})
			.unwrap_or_default()
	}
}

impl<T: Config> GetProposerSet<T::AccountId, T::ExternalProposerAccountSize> for Pallet<T> {
	fn get_previous_proposer_set() -> Vec<T::AccountId> {
		PreviousProposers::<T>::get().into_iter().collect()
	}

	fn get_previous_external_proposer_accounts(
	) -> Vec<(T::AccountId, BoundedVec<u8, T::ExternalProposerAccountSize>)> {
		PreviousExternalProposerAccounts::<T>::get().into_iter().collect()
	}
}<|MERGE_RESOLUTION|>--- conflicted
+++ resolved
@@ -96,11 +96,7 @@
 pub mod types;
 pub mod utils;
 use dkg_runtime_primitives::{
-<<<<<<< HEAD
-	traits::{GetProposerSet, OnAuthoritySetChangeHandler},
-=======
 	handlers::decode_proposals::decode_proposal_identifier, traits::OnAuthoritySetChangeHandler,
->>>>>>> aca69437
 	ProposalHandlerTrait, ProposalNonce, ResourceId, TypedChainId,
 };
 use frame_support::{
@@ -407,13 +403,8 @@
 		ProposerCountIsZero,
 		/// Input is out of bounds
 		OutOfBounds,
-<<<<<<< HEAD
-		/// Queued proposer action set is at capacity
-		QueuedProposerActionsFull,
-=======
 		/// Invalid proposal
 		InvalidProposal,
->>>>>>> aca69437
 	}
 
 	#[pallet::genesis_config]
