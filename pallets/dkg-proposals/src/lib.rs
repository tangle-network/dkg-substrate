--- conflicted
+++ resolved
@@ -49,13 +49,8 @@
 pub mod utils;
 use codec::{Decode, Encode, EncodeAppend, EncodeLike};
 use dkg_runtime_primitives::{
-<<<<<<< HEAD
 	traits::OnAuthoritySetChangeHandler, ProposalHandlerTrait, ProposalNonce, ResourceId,
 	TypedChainId,
-=======
-	traits::OnAuthoritySetChangeHandler, ChainId, ChainIdType, Proposal, ProposalHandlerTrait,
-	ProposalKind, ProposalNonce, ResourceId,
->>>>>>> 23cc00de
 };
 use frame_support::{
 	pallet_prelude::{ensure, DispatchError, DispatchResultWithPostInfo},
@@ -106,8 +101,6 @@
 		/// Proposed transaction blob proposal
 		type Proposal: Parameter + EncodeLike + EncodeAppend + Into<Vec<u8>> + AsRef<[u8]>;
 
-<<<<<<< HEAD
-=======
 		/// Estimate next session rotation
 		type NextSessionRotation: EstimateNextSessionRotation<Self::BlockNumber>;
 
@@ -130,7 +123,6 @@
 		/// efficiency reasons.
 		type DKGAuthorityToMerkleLeaf: Convert<Self::DKGId, Vec<u8>>;
 
->>>>>>> 23cc00de
 		/// The identifier for this chain.
 		/// This must be unique and must not collide with existing IDs within a
 		/// set of bridged chains.
@@ -840,12 +832,6 @@
 {
 	fn on_authority_set_changed(
 		authorities: Vec<T::AccountId>,
-<<<<<<< HEAD
-	) {
-		Proposers::<T>::remove_all(Some(Self::proposer_count()));
-		for authority in &authorities {
-			Proposers::<T>::insert(authority, true);
-=======
 		_authority_set_id: dkg_runtime_primitives::AuthoritySetId,
 		authority_ids: Vec<T::DKGId>,
 	) -> () {
@@ -874,7 +860,6 @@
 			ProposerCount::<T>::put(Self::proposer_count().saturating_add(1));
 			Proposers::<T>::insert(authority_account, true);
 			ExternalProposerAccounts::<T>::insert(external_account, true);
->>>>>>> 23cc00de
 		}
 		// Update the external accounts of the new authorities
 		AuthorityProposers::<T>::put(authorities.clone());
