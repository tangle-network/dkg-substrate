--- conflicted
+++ resolved
@@ -250,15 +250,7 @@
 	#[derive(Clone, Encode, Decode, Debug, Eq, PartialEq, scale_info::TypeInfo, Ord, PartialOrd)]
 	pub const MaxResources : u32 = 1000;
 	#[derive(Clone, Encode, Decode, Debug, Eq, PartialEq, scale_info::TypeInfo, Ord, PartialOrd)]
-<<<<<<< HEAD
-	pub const MaxAuthorityProposers : u32 = 1000;
-	#[derive(Clone, Encode, Decode, Debug, Eq, PartialEq, scale_info::TypeInfo, Ord, PartialOrd)]
-	pub const MaxExternalProposerAccounts : u32 = 1000;
-	#[derive(Clone, Encode, Decode, Debug, Eq, PartialEq, scale_info::TypeInfo, Ord, PartialOrd)]
-	pub const MaxProposalsPerBatch : u32 = 5;
-=======
 	pub const MaxProposers : u32 = 1000;
->>>>>>> a48d04d0
 }
 
 impl pallet_dkg_proposal_handler::Config for Test {
@@ -267,11 +259,6 @@
 	type BatchId = u32;
 	type UnsignedProposalExpiry = frame_support::traits::ConstU64<10>;
 	type SignedProposalHandler = ();
-<<<<<<< HEAD
-	type MaxProposalLength = MaxProposalLength;
-	type MaxProposalsPerBatch = MaxProposalsPerBatch;
-=======
->>>>>>> a48d04d0
 	type ForceOrigin = EnsureRoot<Self::AccountId>;
 	type WeightInfo = ();
 }
