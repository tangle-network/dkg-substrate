--- conflicted
+++ resolved
@@ -15,14 +15,10 @@
 # primitives
 codec = { package = "parity-scale-codec", version = "2.3.0", default-features = false, features = ["derive", "max-encoded-len"] }
 scale-info = { version = "1.0", default-features = false, features = ["derive"] }
-<<<<<<< HEAD
 k256 = { version = "0.10.2", default-features = false, features = ["arithmetic"] }
 log = { version = "0.4.13", default-features = false }
 
 dkg-runtime-primitives = { path = '../../dkg-runtime-primitives', default-features = false }
-=======
-dkg-runtime-primitives = { path = "../../dkg-runtime-primitives", default-features = false }
->>>>>>> 93711e54
 
 sp-std = { default-features = false, git = "https://github.com/paritytech/substrate.git", branch = "polkadot-v0.9.16" }
 sp-runtime = { default-features = false, git = "https://github.com/paritytech/substrate.git", branch = "polkadot-v0.9.16" }
@@ -33,14 +29,9 @@
 frame-system = { default-features = false, git = "https://github.com/paritytech/substrate.git", branch = "polkadot-v0.9.16" }
 pallet-balances = { default-features = false, git = "https://github.com/paritytech/substrate.git", branch = "polkadot-v0.9.16" }
 
-<<<<<<< HEAD
 frame-system-benchmarking = { default-features = false, git = "https://github.com/paritytech/substrate.git", branch = 'polkadot-v0.9.16', optional = true }
 frame-benchmarking = { default-features = false, git = "https://github.com/paritytech/substrate.git", branch = 'polkadot-v0.9.16', optional = true }
 pallet-timestamp = { git = "https://github.com/paritytech/substrate", branch = "polkadot-v0.9.16", default-features = false }
-=======
-frame-system-benchmarking = { default-features = false, git = "https://github.com/paritytech/substrate.git", branch = "polkadot-v0.9.16", optional = true }
-frame-benchmarking = { default-features = false, git = "https://github.com/paritytech/substrate.git", branch = "polkadot-v0.9.16", optional = true }
->>>>>>> 93711e54
 
 [dev-dependencies]
 pallet-dkg-proposal-handler = { path = "../dkg-proposal-handler" }
