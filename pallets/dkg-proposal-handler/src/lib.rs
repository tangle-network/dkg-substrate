--- conflicted
+++ resolved
@@ -14,11 +14,7 @@
 //
 #![cfg_attr(not(feature = "std"), no_std)]
 
-<<<<<<< HEAD
 use dkg_runtime_primitives::handlers::decode_proposals::decode_proposal_identifier;
-=======
-use dkg_runtime_primitives::handlers::decode_proposals::decode_proposal;
->>>>>>> 23cc00de
 /// Edit this file to define custom logic or remove it if it is not needed.
 /// Learn more about FRAME and the core library of Substrate FRAME pallets:
 /// <https://substrate.dev/docs/en/knowledgebase/runtime/frame>
@@ -31,13 +27,8 @@
 mod tests;
 use dkg_runtime_primitives::{
 	offchain::storage_keys::{OFFCHAIN_SIGNED_PROPOSALS, SUBMIT_SIGNED_PROPOSAL_ON_CHAIN_LOCK},
-<<<<<<< HEAD
 	DKGPayloadKey, OffchainSignedProposals, Proposal, ProposalAction, ProposalHandlerTrait,
 	ProposalKind, TypedChainId,
-=======
-	ChainIdTrait, ChainIdType, DKGPayloadKey, OffchainSignedProposals, Proposal, ProposalAction,
-	ProposalHandlerTrait, ProposalKind,
->>>>>>> 23cc00de
 };
 use frame_support::pallet_prelude::*;
 use frame_system::{
@@ -258,19 +249,11 @@
 			ensure_root(origin)?;
 
 			// We ensure that only certain proposals are valid this way
-<<<<<<< HEAD
 			if prop.is_unsigned() {
 				match decode_proposal_identifier(&prop) {
 					Ok(v) => {
 						UnsignedProposalQueue::<T>::insert(v.typed_chain_id, v.key, prop);
 						Ok(().into())
-=======
-			if let Proposal::Unsigned { kind: _, data: _ } = &prop {
-				match decode_proposal(&prop) {
-					Ok((chain_id, key)) => {
-						UnsignedProposalQueue::<T>::insert(chain_id, key, prop.clone());
-						return Ok(().into())
->>>>>>> 23cc00de
 					},
 					Err(_) => Err(Error::<T>::ProposalFormatInvalid)?,
 				}
@@ -333,14 +316,8 @@
 	}
 
 	fn handle_signed_proposal(prop: Proposal) -> DispatchResult {
-<<<<<<< HEAD
 		let id =
 			decode_proposal_identifier(&prop).map_err(|e| Error::<T>::ProposalFormatInvalid)?;
-=======
-		// Extract chain id and DKG key
-		let (chain_id, payload_key) =
-			decode_proposal(&prop).map_err(|_e| Error::<T>::ProposalFormatInvalid)?;
->>>>>>> 23cc00de
 		// Log the chain id and nonce
 		frame_support::log::debug!(
 			target: "dkg_proposal_handler",
@@ -400,17 +377,10 @@
 	}
 
 	pub fn is_existing_proposal(prop: &Proposal) -> bool {
-<<<<<<< HEAD
 		if prop.is_signed() {
 			match decode_proposal_identifier(prop) {
 				Ok(v) => !SignedProposals::<T>::contains_key(v.typed_chain_id, v.key),
 				Err(_) => false,
-=======
-		if let Proposal::Signed { kind: _, data: _, .. } = prop {
-			match dkg_runtime_primitives::handlers::decode_proposals::decode_proposal(prop) {
-				Ok((chain_id, key)) => return !SignedProposals::<T>::contains_key(chain_id, key),
-				Err(_) => return false,
->>>>>>> 23cc00de
 			}
 		} else {
 			false
