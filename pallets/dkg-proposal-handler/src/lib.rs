--- conflicted
+++ resolved
@@ -196,12 +196,8 @@
 						Self::handle_wrapping_fee_update_signed_proposal(prop.clone())?,
 					ProposalType::ResourceIdUpdateSigned { .. } =>
 						Self::handle_resource_id_update_signed_proposal(prop.clone())?,
-<<<<<<< HEAD
-=======
 					ProposalType::RescueTokensSigned { .. } =>
 						Self::handle_rescue_tokens_signed_proposal(prop.clone())?,
-					_ => Err(Error::<T>::ProposalSignatureInvalid)?,
->>>>>>> 8ea631cf
 					ProposalType::MaxDepositLimitUpdateSigned { .. } =>
 						Self::handle_deposit_limit_update_signed_proposal(prop.clone())?,
 					ProposalType::MinWithdrawalLimitUpdateSigned { .. } =>
@@ -962,15 +958,10 @@
 		execution_context_address_bytes.copy_from_slice(&data[92..112]);
 		Ok(header)
 	}
-<<<<<<< HEAD
-	// TODO: decode_rescue_tokens_proposal is never used; check if intentional
-	fn _decode_rescue_tokens_proposal(data: &[u8]) -> Result<ProposalHeader<T::ChainId>, Error<T>> {
-=======
 
 	/// (header: 40 Bytes, tokenAddress: 20 bytes, to: 20 bytes, amountToRescue: 32 bytes)) = 112
 	/// Bytes
 	fn decode_rescue_tokens_proposal(data: &[u8]) -> Result<ProposalHeader<T::ChainId>, Error<T>> {
->>>>>>> 8ea631cf
 		if data.len() != 112 {
 			return Err(Error::<T>::ProposalFormatInvalid)?
 		}
