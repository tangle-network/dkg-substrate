--- conflicted
+++ resolved
@@ -262,10 +262,6 @@
 
 impl<T: Config> ProposalHandlerTrait for Pallet<T> {
 	fn handle_unsigned_proposal(proposal: Vec<u8>, _action: ProposalAction) -> DispatchResult {
-<<<<<<< HEAD
-=======
-		frame_support::log::debug!(target: "dkg_proposal_handler", "handle_unsigned_proposal: {}", proposal.len());
->>>>>>> e5a7ae84
 		if let Ok(eth_transaction) = TransactionV2::decode(&mut &proposal[..]) {
 			ensure!(
 				Self::validate_ethereum_tx(&eth_transaction),
@@ -341,7 +337,6 @@
 
 	fn handle_anchor_update_signed_proposal(prop: ProposalType) -> DispatchResult {
 		Self::handle_signed_proposal(prop, DKGPayloadKey::AnchorUpdateProposal(0u64))
-<<<<<<< HEAD
 	}
 
 	fn handle_token_add_signed_proposal(
@@ -354,12 +349,6 @@
 		prop: ProposalType,
 	) -> frame_support::pallet_prelude::DispatchResult {
 		Self::handle_signed_proposal(prop, DKGPayloadKey::TokenRemoveProposal(0u64))
-=======
-	}
-
-	fn handle_token_update_signed_proposal(prop: ProposalType) -> DispatchResult {
-		Self::handle_signed_proposal(prop, DKGPayloadKey::TokenUpdateProposal(0u64))
->>>>>>> e5a7ae84
 	}
 
 	fn handle_wrapping_fee_update_signed_proposal(prop: ProposalType) -> DispatchResult {
@@ -390,12 +379,8 @@
 			let payload_key = match payload_key_type {
 				DKGPayloadKey::AnchorUpdateProposal(_) =>
 					DKGPayloadKey::AnchorUpdateProposal(nonce),
-<<<<<<< HEAD
 				DKGPayloadKey::TokenAddProposal(_) => DKGPayloadKey::TokenAddProposal(nonce),
 				DKGPayloadKey::TokenRemoveProposal(_) => DKGPayloadKey::TokenRemoveProposal(nonce),
-=======
-				DKGPayloadKey::TokenUpdateProposal(_) => DKGPayloadKey::TokenUpdateProposal(nonce),
->>>>>>> e5a7ae84
 				DKGPayloadKey::WrappingFeeUpdateProposal(_) =>
 					DKGPayloadKey::WrappingFeeUpdateProposal(nonce),
 				DKGPayloadKey::ResourceIdUpdateProposal(_) =>
@@ -422,12 +407,8 @@
 				"submit_signed_proposal: signature is valid"
 			);
 
-<<<<<<< HEAD
 			SignedProposals::<T>::insert(T::ChainId::from(chain_id), payload_key, prop.clone());
 			UnsignedProposalQueue::<T>::remove(T::ChainId::from(chain_id), payload_key);
-=======
-			SignedProposals::<T>::insert(chain_id, payload_key, prop.clone());
-			UnsignedProposalQueue::<T>::remove(chain_id, payload_key);
 			// Emit event so frontend can react to it.
 			Self::deposit_event(Event::<T>::ProposalSigned {
 				chain_id,
@@ -435,7 +416,6 @@
 				data,
 				signature,
 			});
->>>>>>> e5a7ae84
 			Ok(())
 		} else {
 			Err(Error::<T>::ProposalFormatInvalid)?
@@ -467,23 +447,14 @@
 				false
 			},
 			ProposalType::AnchorUpdateSigned { data, .. } => {
-<<<<<<< HEAD
 				if let Ok((chain_id, nonce)) = Self::decode_proposal_header(&data).map(Into::into) {
 					return !SignedProposals::<T>::contains_key(
 						T::ChainId::from(chain_id),
-=======
-				if let Ok((chain_id, nonce)) =
-					Self::decode_chain_id_nonce_from_proposal::<32>(&data)
-				{
-					return !SignedProposals::<T>::contains_key(
-						chain_id,
->>>>>>> e5a7ae84
 						DKGPayloadKey::AnchorUpdateProposal(nonce),
 					)
 				}
 				false
 			},
-<<<<<<< HEAD
 			ProposalType::TokenAddSigned { data, .. } => {
 				if let Ok((chain_id, nonce)) = Self::decode_proposal_header(&data).map(Into::into) {
 					return !SignedProposals::<T>::contains_key(
@@ -498,48 +469,23 @@
 					return !SignedProposals::<T>::contains_key(
 						T::ChainId::from(chain_id),
 						DKGPayloadKey::TokenRemoveProposal(nonce),
-=======
-			ProposalType::TokenUpdateSigned { data, .. } => {
-				if let Ok((chain_id, nonce)) =
-					Self::decode_chain_id_nonce_from_proposal::<32>(&data)
-				{
-					return !SignedProposals::<T>::contains_key(
-						chain_id,
-						DKGPayloadKey::TokenUpdateProposal(nonce),
->>>>>>> e5a7ae84
 					)
 				}
 				false
 			},
 			ProposalType::WrappingFeeUpdateSigned { data, .. } => {
-<<<<<<< HEAD
 				if let Ok((chain_id, nonce)) = Self::decode_proposal_header(data).map(Into::into) {
 					return !SignedProposals::<T>::contains_key(
 						T::ChainId::from(chain_id),
-=======
-				if let Ok((chain_id, nonce)) =
-					Self::decode_chain_id_nonce_from_proposal::<32>(&data)
-				{
-					return !SignedProposals::<T>::contains_key(
-						chain_id,
->>>>>>> e5a7ae84
 						DKGPayloadKey::WrappingFeeUpdateProposal(nonce),
 					)
 				}
 				false
 			},
 			ProposalType::ResourceIdUpdateSigned { data, .. } => {
-<<<<<<< HEAD
 				if let Ok((chain_id, nonce)) = Self::decode_proposal_header(data).map(Into::into) {
 					return !SignedProposals::<T>::contains_key(
 						T::ChainId::from(chain_id),
-=======
-				if let Ok((chain_id, nonce)) =
-					Self::decode_chain_id_nonce_from_proposal::<32>(&data)
-				{
-					return !SignedProposals::<T>::contains_key(
-						chain_id,
->>>>>>> e5a7ae84
 						DKGPayloadKey::ResourceIdUpdateProposal(nonce),
 					)
 				}
@@ -755,13 +701,7 @@
 			header,
 			data.len(),
 		);
-<<<<<<< HEAD
 		Ok(header)
-=======
-		// function signature + 2 parameters: (target_chain_id, merkle_root)
-		// 4 + 32 + 32 = 68 bytes
-		Self::decode_chain_id_nonce_from_proposal::<68>(data)
->>>>>>> e5a7ae84
 	}
 
 	/// (header: 40 Bytes, srcChainId: 4 Bytes, latestLeafIndex: 4 Bytes, merkleRoot: 32 Bytes) = 80 Bytes
