--- conflicted
+++ resolved
@@ -30,11 +30,7 @@
 #[frame_support::pallet]
 pub mod pallet {
 	use super::*;
-<<<<<<< HEAD
-	use dkg_runtime_primitives::{utils::ensure_signed_by_dkg, ProposalType};
-=======
-	use dkg_runtime_primitives::{DKGPayloadKey, ProposalType};
->>>>>>> af1a4952
+	use dkg_runtime_primitives::{utils::ensure_signed_by_dkg, DKGPayloadKey, ProposalType};
 	use frame_support::dispatch::DispatchResultWithPostInfo;
 	use frame_system::{offchain::CreateSignedTransaction, pallet_prelude::*};
 	use sp_runtime::traits::AtLeast32Bit;
@@ -140,12 +136,10 @@
 				ProposalType::AnchorUpdateSigned { ref data, ref signature } => (data, signature),
 				_ => return Err(Error::<T>::ProposalSignatureInvalid)?,
 			};
-<<<<<<< HEAD
 
 			ensure_signed_by_dkg::<pallet_dkg_metadata::Pallet<T>>(signature, data)
 				.map_err(|_| Error::<T>::ProposalSignatureInvalid)?;
 
-=======
 			// now we need to log the data and signature
 			frame_support::log::debug!(
 				target: "dkg_proposal_handler",
@@ -153,7 +147,6 @@
 				data,
 				signature
 			);
->>>>>>> af1a4952
 			if let Ok(eth_transaction) = TransactionV2::decode(&mut &data[..]) {
 				// log that we are decoding the transaction as TransactionV2
 				frame_support::log::debug!(
