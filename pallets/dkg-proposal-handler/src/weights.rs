// Copyright 2022 Webb Technologies Inc.
//
// Licensed under the Apache License, Version 2.0 (the "License");
// you may not use this file except in compliance with the License.
// You may obtain a copy of the License at
//
// http://www.apache.org/licenses/LICENSE-2.0
//
// Unless required by applicable law or agreed to in writing, software
// distributed under the License is distributed on an "AS IS" BASIS,
// WITHOUT WARRANTIES OR CONDITIONS OF ANY KIND, either express or implied.
// See the License for the specific language governing permissions and
// limitations under the License.
//

//! Autogenerated weights for `pallet_dkg_proposal_handler`
//!
//! THIS FILE WAS AUTO-GENERATED USING THE SUBSTRATE BENCHMARK CLI VERSION 4.0.0-dev
//! DATE: 2022-03-16, STEPS: `50`, REPEAT: 10, LOW RANGE: `[]`, HIGH RANGE: `[]`
//! EXECUTION: Some(Wasm), WASM-EXECUTION: Compiled, CHAIN: Some("dev"), DB CACHE: 1024

// Executed Command:
// ./target/release/dkg-standalone-node
// benchmark
// --chain
// dev
// --execution
// wasm
// --wasm-execution
// compiled
// --pallet
// pallet-dkg-proposal-handler
// --extrinsic
// *
// --steps
// 50
// --repeat
// 10
// --json
// --output
// ./pallets/dkg-proposal-handler/src/weights.rs

#![cfg_attr(rustfmt, rustfmt_skip)]
#![allow(unused_parens)]
#![allow(unused_imports)]

use frame_support::{traits::Get, weights::Weight};
use sp_std::marker::PhantomData;

pub trait WeightInfo {
	fn submit_signed_proposals(n: u32) -> Weight;
	fn force_submit_unsigned_proposal() -> Weight;
}
/// Weight functions for `pallet_dkg_proposal_handler`.
pub struct WebbWeight<T>(PhantomData<T>);
impl<T: frame_system::Config>WeightInfo for WebbWeight<T> {
	// Storage: DKG DKGPublicKey (r:1 w:0)
	// Storage: DKGProposalHandler UnsignedProposalQueue (r:2 w:2)
	// Storage: DKGProposalHandler SignedProposals (r:0 w:2)
	fn submit_signed_proposals(n: u32, ) -> Weight {
<<<<<<< HEAD
		(0_u64)
			// Standard Error: 2_837_000
			.saturating_add((555_171_000_u64).saturating_mul(n as Weight))
			.saturating_add(T::DbWeight::get().reads(1_u64))
			.saturating_add(T::DbWeight::get().reads((1_u64).saturating_mul(n as Weight)))
			.saturating_add(T::DbWeight::get().writes((2_u64).saturating_mul(n as Weight)))
	}
	// Storage: DKGProposalHandler UnsignedProposalQueue (r:0 w:1)
	fn force_submit_unsigned_proposal() -> Weight {
		(8_866_000_u64)
			.saturating_add(T::DbWeight::get().writes(1_u64))
=======
		(0 as Weight)
			// Standard Error: 397_000
			.saturating_add((296_117_000 as Weight).saturating_mul(n as Weight))
			.saturating_add(T::DbWeight::get().reads(1 as Weight))
			.saturating_add(T::DbWeight::get().reads((1 as Weight).saturating_mul(n as Weight)))
			.saturating_add(T::DbWeight::get().writes((2 as Weight).saturating_mul(n as Weight)))
	}
	// Storage: DKGProposalHandler UnsignedProposalQueue (r:0 w:1)
	fn force_submit_unsigned_proposal() -> Weight {
		(2_000_000 as Weight)
			.saturating_add(T::DbWeight::get().writes(1 as Weight))
>>>>>>> fd2385f7
	}
}

impl WeightInfo for () {
	fn submit_signed_proposals(_n: u32, ) -> Weight {
		0
	}

	fn force_submit_unsigned_proposal() -> Weight {
		0
	}
}<|MERGE_RESOLUTION|>--- conflicted
+++ resolved
@@ -58,19 +58,6 @@
 	// Storage: DKGProposalHandler UnsignedProposalQueue (r:2 w:2)
 	// Storage: DKGProposalHandler SignedProposals (r:0 w:2)
 	fn submit_signed_proposals(n: u32, ) -> Weight {
-<<<<<<< HEAD
-		(0_u64)
-			// Standard Error: 2_837_000
-			.saturating_add((555_171_000_u64).saturating_mul(n as Weight))
-			.saturating_add(T::DbWeight::get().reads(1_u64))
-			.saturating_add(T::DbWeight::get().reads((1_u64).saturating_mul(n as Weight)))
-			.saturating_add(T::DbWeight::get().writes((2_u64).saturating_mul(n as Weight)))
-	}
-	// Storage: DKGProposalHandler UnsignedProposalQueue (r:0 w:1)
-	fn force_submit_unsigned_proposal() -> Weight {
-		(8_866_000_u64)
-			.saturating_add(T::DbWeight::get().writes(1_u64))
-=======
 		(0 as Weight)
 			// Standard Error: 397_000
 			.saturating_add((296_117_000 as Weight).saturating_mul(n as Weight))
@@ -82,7 +69,6 @@
 	fn force_submit_unsigned_proposal() -> Weight {
 		(2_000_000 as Weight)
 			.saturating_add(T::DbWeight::get().writes(1 as Weight))
->>>>>>> fd2385f7
 	}
 }
 
