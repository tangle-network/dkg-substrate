--- conflicted
+++ resolved
@@ -45,12 +45,9 @@
 		UncheckedExtrinsic = UncheckedExtrinsic,
 	{
 		System: frame_system::{Pallet, Call, Config, Storage, Event<T>},
-<<<<<<< HEAD
 		Session: pallet_session,
 		DKG: pallet_dkg_metadata,
-=======
 		Balances: pallet_balances::{Pallet, Call, Storage, Event<T>},
->>>>>>> af1a4952
 		DKGProposals: pallet_dkg_proposals::{Pallet, Call, Storage, Event<T>},
 		DKGProposalHandler: pallet_dkg_proposal_handler::{Pallet, Call, Storage, Event<T>},
 	}
@@ -230,15 +227,11 @@
 	t.register_extension(OffchainWorkerExt::new(offchain));
 	t.register_extension(KeystoreExt(Arc::new(keystore)));
 	t.register_extension(TransactionPoolExt::new(pool));
-<<<<<<< HEAD
 
 	t.execute_with(|| {
 		pallet_dkg_metadata::DKGPublicKey::<Test>::put((0, dkg_pub_key.encode()));
 		execute()
 	})
-=======
-	t.execute_with(execute)
->>>>>>> af1a4952
 }
 
 pub fn run_to_block(n: u64) {
