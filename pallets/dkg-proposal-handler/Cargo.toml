[package]
name = "pallet-dkg-proposal-handler"
authors = ["Anonymous"]
description = "FRAME pallet template for handling approved DKG transaction proposals"
version = "0.1.0"
license = "Unlicense"
homepage = "https://substrate.dev"
repository = "https://github.com/paritytech/substrate/"
edition = "2018"

[package.metadata.docs.rs]
targets = ["x86_64-unknown-linux-gnu"]

[dependencies]
codec = { package = "parity-scale-codec", version = "2.0.0", features = ["derive"], default-features = false }
scale-info = { version = "1.0", default-features = false, features = ["derive"] }


dkg-runtime-primitives = { path = '../../dkg-runtime-primitives', default-features = false }
frame-benchmarking = { git = 'https://github.com/paritytech/substrate', branch = 'master', default-features = false, optional = true }
frame-support = { git = 'https://github.com/paritytech/substrate', branch = 'master', default-features = false }
frame-system = { git = 'https://github.com/paritytech/substrate', branch = 'master', default-features = false }
sp-io = { git = 'https://github.com/paritytech/substrate', branch = 'master', default-features = false }
sp-std = { git = "https://github.com/paritytech/substrate.git", branch = 'master', default-features = false }
sp-runtime = { git = 'https://github.com/paritytech/substrate', branch = 'master', default-features = false }
pallet-dkg-metadata = { path = "../dkg-metadata", default-features = false }

[dev-dependencies]
pallet-dkg-proposals = { path = "../dkg-proposals", default-features = false }
serde = { version = "1.0.119" }
sp-core = { git = "https://github.com/paritytech/substrate", branch = "master", default-features = false, features = ["full_crypto"] }
sp-keystore = { git = 'https://github.com/paritytech/substrate', branch = 'master', default-features = false }
<<<<<<< HEAD
pallet-session = { git = "https://github.com/paritytech/substrate", branch = "master" }
sp-staking = { git = "https://github.com/paritytech/substrate", branch = "master" }
=======
pallet-balances = { git = 'https://github.com/paritytech/substrate', branch = 'master' }
>>>>>>> af1a4952

[features]
default = ["std"]
runtime-benchmarks = ["frame-benchmarking"]
std = [
	"codec/std",
	"scale-info/std",
	"sp-std/std",
	"sp-runtime/std",
	"frame-support/std",
	"frame-system/std",
	"frame-benchmarking/std",
	"dkg-runtime-primitives/std",
	"pallet-dkg-metadata/std"
]<|MERGE_RESOLUTION|>--- conflicted
+++ resolved
@@ -30,12 +30,9 @@
 serde = { version = "1.0.119" }
 sp-core = { git = "https://github.com/paritytech/substrate", branch = "master", default-features = false, features = ["full_crypto"] }
 sp-keystore = { git = 'https://github.com/paritytech/substrate', branch = 'master', default-features = false }
-<<<<<<< HEAD
 pallet-session = { git = "https://github.com/paritytech/substrate", branch = "master" }
 sp-staking = { git = "https://github.com/paritytech/substrate", branch = "master" }
-=======
 pallet-balances = { git = 'https://github.com/paritytech/substrate', branch = 'master' }
->>>>>>> af1a4952
 
 [features]
 default = ["std"]
