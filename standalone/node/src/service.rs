--- conflicted
+++ resolved
@@ -19,8 +19,8 @@
 use dkg_standalone_runtime::{self, opaque::Block, RuntimeApi};
 use sc_client_api::BlockBackend;
 use sc_consensus_aura::{ImportQueueParams, SlotProportion, StartAuraParams};
+use sc_consensus_grandpa::SharedVoterState;
 pub use sc_executor::NativeElseWasmExecutor;
-use sc_consensus_grandpa::SharedVoterState;
 use sc_network::NetworkStateInfo;
 use sc_service::{error::Error as ServiceError, Configuration, TaskManager};
 use sc_telemetry::{Telemetry, TelemetryWorker};
@@ -85,7 +85,7 @@
 			Ok((worker, telemetry))
 		})
 		.transpose()?;
-	
+
 	let executor = sc_service::new_native_or_wasm_executor(config);
 
 	let (client, backend, keystore_container, task_manager) =
@@ -156,19 +156,6 @@
 	})
 }
 
-<<<<<<< HEAD
-/// Builds a new service for a full client.
-pub fn new_full(
-	config: Configuration,
-	debug_output: Option<std::path::PathBuf>,
-=======
-fn remote_keystore(_url: &str) -> Result<Arc<LocalKeystore>, &'static str> {
-	// FIXME: here would the concrete keystore be built,
-	//        must return a concrete type (NOT `LocalKeystore`) that
-	//        implements `CryptoStore` and `SyncCryptoStore`
-	Err("Remote Keystore not supported.")
-}
-
 pub struct RunFullParams {
 	pub config: Configuration,
 	pub debug_output: Option<std::path::PathBuf>,
@@ -177,8 +164,7 @@
 
 /// Builds a new service for a full client.
 pub fn new_full(
-	RunFullParams { mut config, debug_output, relayer_cmd }: RunFullParams,
->>>>>>> 23eeca7e
+	RunFullParams { config, debug_output, relayer_cmd }: RunFullParams,
 ) -> Result<TaskManager, ServiceError> {
 	let sc_service::PartialComponents {
 		client,
@@ -199,18 +185,18 @@
 	);
 
 	net_config.add_notification_protocol(sc_consensus_grandpa::grandpa_peers_set_config(
-        grandpa_protocol_name.clone(),
-    ));
+		grandpa_protocol_name.clone(),
+	));
 
 	let keygen_network_protocol_name = dkg_gadget::DKG_KEYGEN_PROTOCOL_NAME;
 	let signing_network_protocol_name = dkg_gadget::DKG_SIGNING_PROTOCOL_NAME;
 
-	net_config.add_notification_protocol(
-		dkg_gadget::dkg_peers_set_config(keygen_network_protocol_name.into()
+	net_config.add_notification_protocol(dkg_gadget::dkg_peers_set_config(
+		keygen_network_protocol_name.into(),
 	));
 
-	net_config.add_notification_protocol(
-		dkg_gadget::dkg_peers_set_config(signing_network_protocol_name.into()
+	net_config.add_notification_protocol(dkg_gadget::dkg_peers_set_config(
+		signing_network_protocol_name.into(),
 	));
 
 	let warp_sync = Arc::new(sc_consensus_grandpa::warp_proof::NetworkProvider::new(
@@ -219,7 +205,6 @@
 		Vec::default(),
 	));
 
-	
 	let (network, system_rpc_tx, tx_handler_controller, network_starter, sync_service) =
 		sc_service::build_network(sc_service::BuildNetworkParams {
 			config: &config,
@@ -283,7 +268,7 @@
 		);
 
 		let relayer_params = webb_relayer_gadget::WebbRelayerParams {
-			local_keystore: keystore_container.local_keystore(),
+			local_keystore: Some(keystore_container.local_keystore()),
 			config_dir: relayer_cmd.relayer_config_dir,
 			database_path: config
 				.database
@@ -377,8 +362,7 @@
 
 	// if the node isn't actively participating in consensus then it doesn't
 	// need a keystore, regardless of which protocol we use below.
-	let keystore =
-		if role.is_authority() { Some(keystore_container.keystore()) } else { None };
+	let keystore = if role.is_authority() { Some(keystore_container.keystore()) } else { None };
 
 	let grandpa_config = sc_consensus_grandpa::Config {
 		// FIXME #1578 make this available through chainspec
