// Copyright 2022 Webb Technologies Inc.
//
// Licensed under the Apache License, Version 2.0 (the "License");
// you may not use this file except in compliance with the License.
// You may obtain a copy of the License at
//
// http://www.apache.org/licenses/LICENSE-2.0
//
// Unless required by applicable law or agreed to in writing, software
// distributed under the License is distributed on an "AS IS" BASIS,
// WITHOUT WARRANTIES OR CONDITIONS OF ANY KIND, either express or implied.
// See the License for the specific language governing permissions and
// limitations under the License.
//
#![cfg_attr(not(feature = "std"), no_std)]
// `construct_runtime!` does a lot of recursion and requires us to increase the limit to 256.
#![recursion_limit = "256"]

// Make the WASM binary available.
#[cfg(feature = "std")]
include!(concat!(env!("OUT_DIR"), "/wasm_binary.rs"));

use codec::{Decode, Encode, MaxEncodedLen};
use dkg_runtime_primitives::{
	MaxAuthorities, MaxKeyLength, MaxProposalLength, MaxReporters, MaxSignatureLength, TypedChainId,
};
use frame_election_provider_support::{onchain, SequentialPhragmen, VoteWeight};
use frame_support::{
	traits::{ConstU16, ConstU32, Everything, U128CurrencyToVote},
	weights::{constants::WEIGHT_REF_TIME_PER_SECOND, ConstantMultiplier},
};
#[cfg(any(feature = "std", test))]
pub use frame_system::Call as SystemCall;
use frame_system::{
	limits::{BlockLength, BlockWeights},
	EnsureRoot,
};
<<<<<<< HEAD
use pallet_dkg_proposal_handler::StoredUnsignedProposalBatchOf;
use pallet_dkg_proposals::DKGEcdsaToEthereum;
=======
use pallet_dkg_proposals::DKGEcdsaToEthereumAddress;
>>>>>>> a48d04d0
use pallet_election_provider_multi_phase::SolutionAccuracyOf;
use pallet_grandpa::{
	fg_primitives, AuthorityId as GrandpaId, AuthorityList as GrandpaAuthorityList,
};
use pallet_session::historical as pallet_session_historical;
#[cfg(any(feature = "std", test))]
pub use pallet_staking::StakerStatus;
pub use pallet_transaction_payment::{CurrencyAdapter, Multiplier, TargetedFeeAdjustment};
use sp_api::impl_runtime_apis;
use sp_consensus_aura::sr25519::AuthorityId as AuraId;
use sp_core::{crypto::KeyTypeId, OpaqueMetadata};
use sp_runtime::{
	create_runtime_str,
	curve::PiecewiseLinear,
	generic, impl_opaque_keys,
	traits::{
		self, AccountIdLookup, BlakeTwo256, Block as BlockT, Bounded, IdentifyAccount, NumberFor,
		OpaqueKeys, StaticLookup, Verify,
	},
	transaction_validity::{TransactionPriority, TransactionSource, TransactionValidity},
	ApplyExtrinsicResult, FixedPointNumber, MultiSignature, Percent, Perquintill,
	SaturatedConversion,
};
use sp_std::{convert::TryInto, prelude::*};
#[cfg(feature = "std")]
use sp_version::NativeVersion;
use sp_version::RuntimeVersion;

// A few exports that help ease life for downstream crates.
pub use frame_support::{
	construct_runtime,
	dispatch::DispatchClass,
	parameter_types,
	traits::{KeyOwnerProofSystem, Randomness, StorageInfo},
	weights::{
		constants::{BlockExecutionWeight, ExtrinsicBaseWeight, RocksDbWeight},
		IdentityFee, Weight,
	},
	PalletId, StorageValue,
};
pub use pallet_balances::Call as BalancesCall;
use pallet_im_online::sr25519::AuthorityId as ImOnlineId;
pub use pallet_timestamp::Call as TimestampCall;
use sp_runtime::generic::Era;
#[cfg(any(feature = "std", test))]
pub use sp_runtime::BuildStorage;
pub use sp_runtime::{Perbill, Permill};

pub use dkg_runtime_primitives::crypto::AuthorityId as DKGId;

/// Alias to 512-bit hash when used in the context of a transaction signature on the chain.
pub type Signature = MultiSignature;

/// Some way of identifying an account on the chain. We intentionally make it equivalent
/// to the public key of our transaction signing scheme.
pub type AccountId = <<Signature as Verify>::Signer as IdentifyAccount>::AccountId;

/// Reputation type
pub type Reputation = u128;

pub type CheckedExtrinsic = generic::CheckedExtrinsic<AccountId, RuntimeCall, SignedExtra>;

pub type SignedPayload = generic::SignedPayload<RuntimeCall, SignedExtra>;

/// Index of a transaction in the chain.
pub type Index = u32;

/// A hash of some data used by the chain.
pub type Hash = sp_core::H256;

pub type AccountIndex = u32;

/// Opaque types. These are used by the CLI to instantiate machinery that don't need to know
/// the specifics of the runtime. They can then be made to be agnostic over specific formats
/// of data like extrinsics, allowing for them to continue syncing the network through upgrades
/// to even the core data structures.
pub mod opaque {
	use super::*;

	pub use sp_runtime::OpaqueExtrinsic as UncheckedExtrinsic;

	/// Opaque block header type.
	pub type Header = generic::Header<BlockNumber, BlakeTwo256>;
	/// Opaque block type.
	pub type Block = generic::Block<Header, UncheckedExtrinsic>;
	/// Opaque block identifier type.
	pub type BlockId = generic::BlockId<Block>;

	impl_opaque_keys! {
	  pub struct SessionKeys {
		pub aura: Aura,
		pub grandpa: Grandpa,
		pub im_online: ImOnline,
		pub dkg: DKG,
	  }
	}
}

#[sp_version::runtime_version]
pub const VERSION: RuntimeVersion = RuntimeVersion {
	spec_name: create_runtime_str!("dkg-standalone-node"),
	impl_name: create_runtime_str!("dkg-standalone-node"),
	authoring_version: 1,
	spec_version: 19,
	impl_version: 0,
	apis: RUNTIME_API_VERSIONS,
	transaction_version: 1,
	state_version: 1,
};

pub mod constants;
pub use constants::{currency::*, time::*};

/// The version information used to identify this runtime when compiled natively.
#[cfg(feature = "std")]
pub fn native_version() -> NativeVersion {
	NativeVersion { runtime_version: VERSION, can_author_with: Default::default() }
}

/// We assume that ~5% of the block weight is consumed by `on_initialize` handlers. This is
/// used to limit the maximal weight of a single extrinsic.
pub const AVERAGE_ON_INITIALIZE_RATIO: Perbill = Perbill::from_percent(5);

/// We allow `Normal` extrinsics to fill up the block up to 75%, the rest can be used by
/// `Operational` extrinsics.
pub const NORMAL_DISPATCH_RATIO: Perbill = Perbill::from_percent(75);

/// We allow for 0.5 of a second of compute with a 12 second average block time.
pub const MAXIMUM_BLOCK_WEIGHT: Weight = Weight::from_parts(
	WEIGHT_REF_TIME_PER_SECOND.saturating_div(2),
	cumulus_primitives_core::relay_chain::MAX_POV_SIZE as u64,
);

parameter_types! {
  pub const BlockHashCount: BlockNumber = 2400;
  pub const Version: RuntimeVersion = VERSION;
  pub RuntimeBlockLength: BlockLength =
	BlockLength::max_with_normal_ratio(5 * 1024 * 1024, NORMAL_DISPATCH_RATIO);
  pub RuntimeBlockWeights: BlockWeights = BlockWeights::builder()
	.base_block(BlockExecutionWeight::get())
	.for_class(DispatchClass::all(), |weights| {
	  weights.base_extrinsic = ExtrinsicBaseWeight::get();
	})
	.for_class(DispatchClass::Normal, |weights| {
	  weights.max_total = Some(NORMAL_DISPATCH_RATIO * MAXIMUM_BLOCK_WEIGHT);
	})
	.for_class(DispatchClass::Operational, |weights| {
	  weights.max_total = Some(MAXIMUM_BLOCK_WEIGHT);
	  // Operational transactions have some extra reserved space, so that they
	  // are included even if block reached `MAXIMUM_BLOCK_WEIGHT`.
	  weights.reserved = Some(
		MAXIMUM_BLOCK_WEIGHT - NORMAL_DISPATCH_RATIO * MAXIMUM_BLOCK_WEIGHT
	  );
	})
	.avg_block_initialization(AVERAGE_ON_INITIALIZE_RATIO)
	.build_or_panic();
  pub const SS58Prefix: u16 = 42;
}

impl frame_system::Config for Runtime {
	type AccountData = pallet_balances::AccountData<Balance>;
	type AccountId = AccountId;
	type BaseCallFilter = Everything;
	type BlockHashCount = BlockHashCount;
	type BlockLength = RuntimeBlockLength;
	type BlockNumber = BlockNumber;
	type BlockWeights = RuntimeBlockWeights;
	type RuntimeCall = RuntimeCall;
	type DbWeight = RocksDbWeight;
	type RuntimeEvent = RuntimeEvent;
	type Hash = Hash;
	type Hashing = BlakeTwo256;
	type Header = generic::Header<BlockNumber, BlakeTwo256>;
	type Index = Index;
	type Lookup = Indices;
	type MaxConsumers = frame_support::traits::ConstU32<16>;
	type OnKilledAccount = ();
	type OnNewAccount = ();
	type OnSetCode = ();
	type RuntimeOrigin = RuntimeOrigin;
	type PalletInfo = PalletInfo;
	type SS58Prefix = SS58Prefix;
	type SystemWeightInfo = frame_system::weights::SubstrateWeight<Runtime>;
	type Version = Version;
}

parameter_types! {
  pub const IndexDeposit: Balance = DOLLARS;
}

parameter_types! {
	pub const BasicDeposit: Balance = deposit(1, 258);
	pub const FieldDeposit: Balance = deposit(0, 66);
	pub const SubAccountDeposit: Balance = deposit(1, 53);
	pub const MaxSubAccounts: u32 = 100;
	pub const MaxAdditionalFields: u32 = 100;
	pub const MaxRegistrars: u32 = 20;
}

impl pallet_identity::Config for Runtime {
	type RuntimeEvent = RuntimeEvent;
	type Currency = Balances;
	type BasicDeposit = BasicDeposit;
	type FieldDeposit = FieldDeposit;
	type SubAccountDeposit = SubAccountDeposit;
	type MaxSubAccounts = MaxSubAccounts;
	type MaxAdditionalFields = MaxAdditionalFields;
	type MaxRegistrars = MaxRegistrars;
	type Slashed = ();
	type ForceOrigin = EnsureRoot<Self::AccountId>;
	type RegistrarOrigin = EnsureRoot<Self::AccountId>;
	type WeightInfo = ();
}
impl pallet_indices::Config for Runtime {
	type AccountIndex = AccountIndex;
	type Currency = Balances;
	type Deposit = IndexDeposit;
	type RuntimeEvent = RuntimeEvent;
	type WeightInfo = pallet_indices::weights::SubstrateWeight<Runtime>;
}

impl pallet_randomness_collective_flip::Config for Runtime {}

impl pallet_aura::Config for Runtime {
	type AuthorityId = AuraId;
	type DisabledValidators = ();
	type MaxAuthorities = MaxAuthorities;
}

impl pallet_grandpa::Config for Runtime {
	type RuntimeEvent = RuntimeEvent;
	type MaxAuthorities = MaxAuthorities;
	type MaxSetIdSessionEntries = frame_support::traits::ConstU64<0>;
	type KeyOwnerProofSystem = ();

	type KeyOwnerProof =
		<Self::KeyOwnerProofSystem as KeyOwnerProofSystem<(KeyTypeId, GrandpaId)>>::Proof;

	type KeyOwnerIdentification = <Self::KeyOwnerProofSystem as KeyOwnerProofSystem<(
		KeyTypeId,
		GrandpaId,
	)>>::IdentificationTuple;

	type HandleEquivocation = ();

	type WeightInfo = ();
}

parameter_types! {
  pub const MinimumPeriod: u64 = SLOT_DURATION / 2;
}

impl pallet_timestamp::Config for Runtime {
	/// A timestamp: milliseconds since the unix epoch.
	type Moment = u64;
	#[cfg(feature = "manual-seal")]
	type OnTimestampSet = ();
	#[cfg(not(feature = "manual-seal"))]
	type OnTimestampSet = Aura;
	type MinimumPeriod = MinimumPeriod;
	type WeightInfo = ();
}

#[cfg(feature = "integration-tests")]
parameter_types! {
  pub const Period: BlockNumber = MINUTES;
  pub const Offset: BlockNumber = 0;
}

#[cfg(not(feature = "integration-tests"))]
parameter_types! {
  // How often we trigger a new session.
  pub const Period: BlockNumber = HOURS;
  pub const Offset: BlockNumber = 0;
}

impl pallet_session::Config for Runtime {
	type RuntimeEvent = RuntimeEvent;
	type ValidatorId = <Self as frame_system::Config>::AccountId;
	type ValidatorIdOf = pallet_staking::StashOf<Self>;
	type ShouldEndSession = pallet_dkg_metadata::DKGPeriodicSessions<Period, Offset, Runtime>;
	type NextSessionRotation = pallet_dkg_metadata::DKGPeriodicSessions<Period, Offset, Runtime>;
	type SessionManager = Staking;
	type SessionHandler = <opaque::SessionKeys as OpaqueKeys>::KeyTypeIdProviders;
	type Keys = opaque::SessionKeys;
	type WeightInfo = pallet_session::weights::SubstrateWeight<Runtime>;
}

impl pallet_session::historical::Config for Runtime {
	type FullIdentification = pallet_staking::Exposure<AccountId, Balance>;
	type FullIdentificationOf = pallet_staking::ExposureOf<Runtime>;
}

pallet_staking_reward_curve::build! {
  const REWARD_CURVE: PiecewiseLinear<'static> = curve!(
	min_inflation: 0_025_000,
	max_inflation: 0_100_000,
	ideal_stake: 0_500_000,
	falloff: 0_050_000,
	max_piece_count: 40,
	test_precision: 0_005_000,
  );
}

parameter_types! {
  pub const SessionsPerEra: sp_staking::SessionIndex = 6;
  pub const BondingDuration: sp_staking::EraIndex = 24 * 28;
  pub const SlashDeferDuration: sp_staking::EraIndex = 24 * 7; // 1/4 the bonding duration.
  pub const RewardCurve: &'static PiecewiseLinear<'static> = &REWARD_CURVE;
  pub const MaxNominatorRewardedPerValidator: u32 = 256;
  pub const OffendingValidatorsThreshold: Perbill = Perbill::from_percent(17);
  pub OffchainRepeat: BlockNumber = 5;
  pub const HistoryDepth: u32 = 80;
}

pub struct StakingBenchmarkingConfig;
impl pallet_staking::BenchmarkingConfig for StakingBenchmarkingConfig {
	type MaxNominators = ConstU32<1000>;
	type MaxValidators = ConstU32<1000>;
}

impl pallet_staking::Config for Runtime {
	type MaxNominations = MaxNominations;
	type Currency = Balances;
	type CurrencyBalance = Balance;
	type UnixTime = Timestamp;
	type CurrencyToVote = U128CurrencyToVote;
	type RewardRemainder = ();
	type RuntimeEvent = RuntimeEvent;
	type Slash = ();
	type Reward = ();
	type SessionsPerEra = SessionsPerEra;
	type AdminOrigin = EnsureRoot<AccountId>;
	type BondingDuration = BondingDuration;
	type SlashDeferDuration = SlashDeferDuration;
	type SessionInterface = Self;
	type EraPayout = pallet_staking::ConvertCurve<RewardCurve>;
	type NextNewSession = Session;
	type TargetList = pallet_staking::UseValidatorsMap<Runtime>;
	type MaxNominatorRewardedPerValidator = MaxNominatorRewardedPerValidator;
	type OffendingValidatorsThreshold = OffendingValidatorsThreshold;
	type ElectionProvider = ElectionProviderMultiPhase;
	type GenesisElectionProvider = onchain::OnChainExecution<OnChainSeqPhragmen>;
	type VoterList = BagsList;
	type MaxUnlockingChunks = ConstU32<32>;
	type OnStakerSlash = NominationPools;
	type HistoryDepth = HistoryDepth;
	type WeightInfo = pallet_staking::weights::SubstrateWeight<Runtime>;
	type BenchmarkingConfig = StakingBenchmarkingConfig;
}

parameter_types! {
  // phase durations. 1/4 of the last session for each.
  pub const SignedPhase: u32 = EPOCH_DURATION_IN_BLOCKS / 4;
  pub const UnsignedPhase: u32 = EPOCH_DURATION_IN_BLOCKS / 4;

  // signed config
  pub const SignedRewardBase: Balance = DOLLARS;
  pub const SignedDepositBase: Balance = DOLLARS;
  pub const SignedDepositByte: Balance = CENTS;
  pub const StakingUnsignedPriority: TransactionPriority = TransactionPriority::max_value() / 2;
  pub BetterUnsignedThreshold: Perbill = Perbill::from_rational(1u32, 10_000);

  // miner configs
  pub const MultiPhaseUnsignedPriority: TransactionPriority = StakingUnsignedPriority::get() - 1u64;
  pub MinerMaxWeight: Weight = RuntimeBlockWeights::get()
	.get(DispatchClass::Normal)
	.max_extrinsic.expect("Normal extrinsics have a weight limit configured; qed")
	.saturating_sub(BlockExecutionWeight::get());
  // Solution can occupy 90% of normal block size
  pub MinerMaxLength: u32 = Perbill::from_rational(9u32, 10) *
	*RuntimeBlockLength::get()
	.max
	.get(DispatchClass::Normal);
}

frame_election_provider_support::generate_solution_type!(
  #[compact]
  pub struct NposSolution16::<
	VoterIndex = u32,
	TargetIndex = u16,
	Accuracy = sp_runtime::PerU16,
	MaxVoters = MaxElectingVoters,
  >(16)
);

parameter_types! {
  pub MaxNominations: u32 = <NposSolution16 as frame_election_provider_support::NposSolution>::LIMIT as u32;
  pub MaxElectingVoters: u32 = 10_000;
  pub MaxActiveValidators: u32 = 1000;
  pub MaxOnChainElectingVoters: u32 = 5000;
  pub MaxOnChainElectableTargets: u16 = 1250;
}

/// The numbers configured here could always be more than the the maximum limits of staking pallet
/// to ensure election snapshot will not run out of memory. For now, we set them to smaller values
/// since the staking is bounded and the weight pipeline takes hours for this single pallet.
pub struct ElectionProviderBenchmarkConfig;
impl pallet_election_provider_multi_phase::BenchmarkingConfig for ElectionProviderBenchmarkConfig {
	const VOTERS: [u32; 2] = [1000, 2000];
	const TARGETS: [u32; 2] = [500, 1000];
	const ACTIVE_VOTERS: [u32; 2] = [500, 800];
	const DESIRED_TARGETS: [u32; 2] = [200, 400];
	const SNAPSHOT_MAXIMUM_VOTERS: u32 = 1000;
	const MINER_MAXIMUM_VOTERS: u32 = 1000;
	const MAXIMUM_TARGETS: u32 = 300;
}

/// Maximum number of iterations for balancing that will be executed in the embedded OCW
/// miner of election provider multi phase.
pub const MINER_MAX_ITERATIONS: u32 = 10;

pub struct OnChainSeqPhragmen;
impl onchain::Config for OnChainSeqPhragmen {
	type System = Runtime;
	type Solver = SequentialPhragmen<
		AccountId,
		pallet_election_provider_multi_phase::SolutionAccuracyOf<Runtime>,
	>;
	type DataProvider = <Runtime as pallet_election_provider_multi_phase::Config>::DataProvider;
	type WeightInfo = frame_election_provider_support::weights::SubstrateWeight<Runtime>;
	type MaxWinners = <Runtime as pallet_election_provider_multi_phase::Config>::MaxWinners;
	type VotersBound = MaxOnChainElectingVoters;
	type TargetsBound = MaxOnChainElectableTargets;
}

pub struct WebbMinerConfig;
impl pallet_election_provider_multi_phase::MinerConfig for WebbMinerConfig {
	type AccountId = AccountId;
	type MaxLength = MinerMaxLength;
	type MaxWeight = MinerMaxWeight;
	type MaxVotesPerVoter = MaxNominations;
	type Solution = NposSolution16;

	#[allow(unused)]
	fn solution_weight(v: u32, t: u32, a: u32, d: u32) -> Weight {
		Weight::from_ref_time(0)
	}
}

impl pallet_election_provider_multi_phase::Config for Runtime {
	type RuntimeEvent = RuntimeEvent;
	type Currency = Balances;
	type EstimateCallFee = TransactionPayment;
	type SignedPhase = SignedPhase;
	type UnsignedPhase = UnsignedPhase;
	type BetterUnsignedThreshold = BetterUnsignedThreshold;
	type BetterSignedThreshold = ();
	type MinerConfig = WebbMinerConfig;
	type OffchainRepeat = OffchainRepeat;
	type MinerTxPriority = MultiPhaseUnsignedPriority;
	type SignedMaxSubmissions = ConstU32<10>;
	type SignedRewardBase = SignedRewardBase;
	type SignedDepositBase = SignedDepositBase;
	type SignedDepositByte = SignedDepositByte;
	type SignedMaxRefunds = ConstU32<3>;
	type SignedDepositWeight = ();
	type SignedMaxWeight = MinerMaxWeight;
	type SlashHandler = (); // burn slashes
	type RewardHandler = (); // nothing to do upon rewards
	type DataProvider = Staking;
	type Fallback = onchain::OnChainExecution<OnChainSeqPhragmen>;
	type GovernanceFallback = onchain::OnChainExecution<OnChainSeqPhragmen>;
	type Solver = SequentialPhragmen<AccountId, SolutionAccuracyOf<Self>, ()>;
	type ForceOrigin = EnsureRoot<AccountId>;
	type MaxElectableTargets = ConstU16<{ u16::MAX }>;
	type MaxElectingVoters = MaxElectingVoters;
	type MaxWinners = MaxActiveValidators;
	type BenchmarkingConfig = ElectionProviderBenchmarkConfig;
	type WeightInfo = pallet_election_provider_multi_phase::weights::SubstrateWeight<Self>;
}

impl pallet_bags_list::Config for Runtime {
	type RuntimeEvent = RuntimeEvent;
	type ScoreProvider = Staking;
	type WeightInfo = pallet_bags_list::weights::SubstrateWeight<Runtime>;
	type BagThresholds = ();
	type Score = VoteWeight;
}

parameter_types! {
  pub const PostUnbondPoolsWindow: u32 = 4;
  pub const NominationPoolsPalletId: PalletId = PalletId(*b"py/nopls");
  pub const MaxPointsToBalance: u8 = 10;
}

use sp_runtime::traits::Convert;
pub struct BalanceToU256;
impl Convert<Balance, sp_core::U256> for BalanceToU256 {
	fn convert(balance: Balance) -> sp_core::U256 {
		sp_core::U256::from(balance)
	}
}
pub struct U256ToBalance;
impl Convert<sp_core::U256, Balance> for U256ToBalance {
	fn convert(n: sp_core::U256) -> Balance {
		n.try_into().unwrap_or(Balance::max_value())
	}
}

impl pallet_nomination_pools::Config for Runtime {
	type WeightInfo = ();
	type RuntimeEvent = RuntimeEvent;
	type Currency = Balances;
	type RewardCounter = sp_runtime::FixedU128;
	type BalanceToU256 = BalanceToU256;
	type U256ToBalance = U256ToBalance;
	type PostUnbondingPoolsWindow = PostUnbondPoolsWindow;
	type MaxMetadataLen = ConstU32<256>;
	type Staking = Staking;
	type MaxUnbonding = ConstU32<8>;
	type PalletId = NominationPoolsPalletId;
	type MaxPointsToBalance = MaxPointsToBalance;
}

parameter_types! {
  pub const ExistentialDeposit: u128 = EXISTENTIAL_DEPOSIT;
  pub const MaxLocks: u32 = 50;
}

impl pallet_balances::Config for Runtime {
	type MaxLocks = MaxLocks;
	type MaxReserves = ();
	type ReserveIdentifier = [u8; 8];
	/// The type for recording an account's balance.
	type Balance = Balance;
	/// The ubiquitous RuntimeEvent type.
	type RuntimeEvent = RuntimeEvent;
	type DustRemoval = ();
	type ExistentialDeposit = ExistentialDeposit;
	type AccountStore = System;
	type WeightInfo = pallet_balances::weights::SubstrateWeight<Runtime>;
}

parameter_types! {
  pub const TransactionByteFee: Balance = 10 * MILLICENTS;
  pub const OperationalFeeMultiplier: u8 = 5;
  pub const TargetBlockFullness: Perquintill = Perquintill::from_percent(25);
  pub AdjustmentVariable: Multiplier = Multiplier::saturating_from_rational(1, 100_000);
  pub MinimumMultiplier: Multiplier = Multiplier::saturating_from_rational(1, 1_000_000_000u128);
  pub MaximumMultiplier: Multiplier = Bounded::max_value();
}

impl pallet_transaction_payment::Config for Runtime {
	type RuntimeEvent = RuntimeEvent;
	type OnChargeTransaction = CurrencyAdapter<Balances, ()>;
	type OperationalFeeMultiplier = OperationalFeeMultiplier;
	type WeightToFee = IdentityFee<Balance>;
	type LengthToFee = ConstantMultiplier<Balance, TransactionByteFee>;
	type FeeMultiplierUpdate = TargetedFeeAdjustment<
		Self,
		TargetBlockFullness,
		AdjustmentVariable,
		MinimumMultiplier,
		MaximumMultiplier,
	>;
}

impl pallet_sudo::Config for Runtime {
	type RuntimeEvent = RuntimeEvent;
	type RuntimeCall = RuntimeCall;
}

parameter_types! {
<<<<<<< HEAD
  pub const DecayPercentage: Percent = Percent::from_percent(50);
  pub const UnsignedPriority: TransactionPriority = TransactionPriority::max_value();
  pub const UnsignedInterval: BlockNumber = 3;
=======
	pub const DecayPercentage: Percent = Percent::from_percent(50);
	pub const UnsignedPriority: u64 = 1 << 20;
	pub const UnsignedInterval: BlockNumber = 3;
	#[derive(Default, Clone, Encode, Decode, Debug, Eq, PartialEq, scale_info::TypeInfo, Ord, PartialOrd, MaxEncodedLen)]
	pub const VoteLength: u32 = 64;
>>>>>>> a48d04d0
}

impl pallet_dkg_metadata::Config for Runtime {
	type DKGId = DKGId;
	type RuntimeEvent = RuntimeEvent;
	type OnAuthoritySetChangeHandler = DKGProposals;
	type OnDKGPublicKeyChangeHandler = ();
	type OffChainAuthId = dkg_runtime_primitives::offchain::crypto::OffchainAuthId;
	type NextSessionRotation = pallet_dkg_metadata::DKGPeriodicSessions<Period, Offset, Runtime>;
	type UnsignedPriority = UnsignedPriority;
	type UnsignedInterval = UnsignedInterval;
	type KeygenJailSentence = Period;
	type SigningJailSentence = Period;
	type DecayPercentage = DecayPercentage;
	type ForceOrigin = EnsureRoot<Self::AccountId>;
	type Reputation = Reputation;
	type AuthorityIdOf = pallet_dkg_metadata::AuthorityIdOf<Self>;
	type ProposalHandler = DKGProposalHandler;
	type SessionPeriod = Period;
	type MaxKeyLength = MaxKeyLength;
	type MaxSignatureLength = MaxSignatureLength;
	type MaxReporters = MaxReporters;
	type MaxAuthorities = MaxAuthorities;
	type VoteLength = VoteLength;
	type MaxProposalLength = MaxProposalLength;
	type WeightInfo = pallet_dkg_metadata::weights::WebbWeight<Runtime>;
}

parameter_types! {
  pub const ChainIdentifier: TypedChainId = TypedChainId::Substrate(5);
  pub const ProposalLifetime: BlockNumber = HOURS / 5;
  pub const DKGAccountId: PalletId = PalletId(*b"dw/dkgac");
  pub const RefreshDelay: Permill = Permill::from_percent(50);
  pub const TimeToRestart: BlockNumber = 3;
  pub const UnsignedProposalExpiry: BlockNumber = Period::get() * 2;
}

impl pallet_dkg_proposal_handler::Config for Runtime {
	type RuntimeEvent = RuntimeEvent;
	type OffChainAuthId = dkg_runtime_primitives::offchain::crypto::OffchainAuthId;
	type MaxProposalsPerBatch = dkg_runtime_primitives::MaxProposalsInBatch;
	type BatchId = u32;
	type UnsignedProposalExpiry = UnsignedProposalExpiry;
	type SignedProposalHandler = (BridgeRegistry, DKG);
	type ForceOrigin = EnsureRoot<Self::AccountId>;
	type WeightInfo = pallet_dkg_proposal_handler::weights::WebbWeight<Runtime>;
}

parameter_types! {
	#[derive(Clone, Encode, Decode, Debug, Eq, PartialEq, scale_info::TypeInfo, Ord, PartialOrd)]
	pub const MaxVotes : u32 = 100;
	#[derive(Clone, Encode, Decode, Debug, Eq, PartialEq, scale_info::TypeInfo, Ord, PartialOrd)]
	pub const MaxResources : u32 = 1000;
	#[derive(Clone, Encode, Decode, Debug, Eq, PartialEq, scale_info::TypeInfo, Ord, PartialOrd)]
	pub const MaxProposers : u32 = 1000;
}

impl pallet_dkg_proposals::Config for Runtime {
	type AdminOrigin = frame_system::EnsureRoot<Self::AccountId>;
	type DKGAuthorityToMerkleLeaf = DKGEcdsaToEthereumAddress;
	type DKGId = DKGId;
	type ChainIdentifier = ChainIdentifier;
	type RuntimeEvent = RuntimeEvent;
	type MaxProposalLength = MaxProposalLength;
	type NextSessionRotation = pallet_dkg_metadata::DKGPeriodicSessions<Period, Offset, Runtime>;
	type ProposalLifetime = ProposalLifetime;
	type ProposalHandler = DKGProposalHandler;
	type Period = Period;
	type MaxVotes = MaxVotes;
	type MaxResources = MaxResources;
	type MaxProposers = MaxProposers;
	type VotingKeySize = MaxKeyLength;
	type WeightInfo = pallet_dkg_proposals::WebbWeight<Runtime>;
}

impl<LocalCall> frame_system::offchain::CreateSignedTransaction<LocalCall> for Runtime
where
	RuntimeCall: From<LocalCall>,
{
	fn create_transaction<C: frame_system::offchain::AppCrypto<Self::Public, Self::Signature>>(
		call: RuntimeCall,
		public: <Signature as traits::Verify>::Signer,
		account: AccountId,
		nonce: Index,
	) -> Option<(RuntimeCall, <UncheckedExtrinsic as traits::Extrinsic>::SignaturePayload)> {
		let tip = 0;
		// take the biggest period possible.
		let period =
			BlockHashCount::get().checked_next_power_of_two().map(|c| c / 2).unwrap_or(2) as u64;
		let current_block = System::block_number()
			.saturated_into::<u64>()
			// The `System::block_number` is initialized with `n+1`,
			// so the actual block number is `n`.
			.saturating_sub(1);
		let era = Era::mortal(period, current_block);
		let extra = (
			frame_system::CheckNonZeroSender::<Runtime>::new(),
			frame_system::CheckSpecVersion::<Runtime>::new(),
			frame_system::CheckTxVersion::<Runtime>::new(),
			frame_system::CheckGenesis::<Runtime>::new(),
			frame_system::CheckEra::<Runtime>::from(era),
			frame_system::CheckNonce::<Runtime>::from(nonce),
			frame_system::CheckWeight::<Runtime>::new(),
			pallet_transaction_payment::ChargeTransactionPayment::<Runtime>::from(tip),
		);

		let raw_payload = SignedPayload::new(call, extra)
			.map_err(|e| {
				frame_support::log::warn!("Unable to create signed payload: {:?}", e);
			})
			.ok()?;
		let signature = raw_payload.using_encoded(|payload| C::sign(payload, public))?;
		let address = AccountIdLookup::<AccountId, Index>::unlookup(account);
		let (call, extra, _) = raw_payload.deconstruct();
		Some((call, (address, signature, extra)))
	}
}

impl frame_system::offchain::SigningTypes for Runtime {
	type Public = <Signature as sp_runtime::traits::Verify>::Signer;
	type Signature = Signature;
}

impl<C> frame_system::offchain::SendTransactionTypes<C> for Runtime
where
	RuntimeCall: From<C>,
{
	type OverarchingCall = RuntimeCall;
	type Extrinsic = UncheckedExtrinsic;
}

impl pallet_bridge_registry::Config for Runtime {
	type RuntimeEvent = RuntimeEvent;
	type BridgeIndex = u32;
	type MaxAdditionalFields = MaxAdditionalFields;
	type MaxResources = MaxResources;
	type ForceOrigin = frame_system::EnsureRoot<AccountId>;
	type MaxProposalLength = MaxProposalLength;
	type WeightInfo = ();
}

parameter_types! {
	pub const ImOnlineUnsignedPriority: TransactionPriority = TransactionPriority::max_value();
	pub const MaxKeys: u32 = 10_000;
	pub const MaxPeerInHeartbeats: u32 = 10_000;
	pub const MaxPeerDataEncodingSize: u32 = 1_000;
}

impl pallet_im_online::Config for Runtime {
	type AuthorityId = ImOnlineId;
	type RuntimeEvent = RuntimeEvent;
	type NextSessionRotation = pallet_dkg_metadata::DKGPeriodicSessions<Period, Offset, Runtime>;
	type ValidatorSet = Historical;
	type ReportUnresponsiveness = ();
	type UnsignedPriority = ImOnlineUnsignedPriority;
	type WeightInfo = pallet_im_online::weights::SubstrateWeight<Runtime>;
	type MaxKeys = MaxKeys;
	type MaxPeerInHeartbeats = MaxPeerInHeartbeats;
	type MaxPeerDataEncodingSize = MaxPeerDataEncodingSize;
}

impl pallet_utility::Config for Runtime {
	type RuntimeEvent = RuntimeEvent;
	type RuntimeCall = RuntimeCall;
	type PalletsOrigin = OriginCaller;
	type WeightInfo = ();
}

// Create the runtime by composing the FRAME pallets that were previously configured.
construct_runtime!(
  pub enum Runtime where
	Block = Block,
	NodeBlock = opaque::Block,
	UncheckedExtrinsic = UncheckedExtrinsic
  {
	System: frame_system,
	Indices: pallet_indices,
	RandomnessCollectiveFlip: pallet_randomness_collective_flip,
	Timestamp: pallet_timestamp,
	Aura: pallet_aura,
	Grandpa: pallet_grandpa,
	Balances: pallet_balances,
	DKG: pallet_dkg_metadata,
	DKGProposals: pallet_dkg_proposals,
	DKGProposalHandler: pallet_dkg_proposal_handler,
	TransactionPayment: pallet_transaction_payment,
	Sudo: pallet_sudo,
	ElectionProviderMultiPhase: pallet_election_provider_multi_phase,
	BagsList: pallet_bags_list,
	NominationPools: pallet_nomination_pools,
	Staking: pallet_staking,
	Session: pallet_session,
	Historical: pallet_session_historical,
	BridgeRegistry: pallet_bridge_registry,
	Identity: pallet_identity::{Pallet, Call, Storage, Event<T>},
	ImOnline: pallet_im_online,
	Utility: pallet_utility
  }
);

/// The address format for describing accounts.
pub type Address = sp_runtime::MultiAddress<AccountId, Index>;
/// Block header type as expected by this runtime.
pub type Header = generic::Header<BlockNumber, BlakeTwo256>;
/// Block type as expected by this runtime.
pub type Block = generic::Block<Header, UncheckedExtrinsic>;
/// The SignedExtension to the basic transaction logic.
pub type SignedExtra = (
	frame_system::CheckNonZeroSender<Runtime>,
	frame_system::CheckSpecVersion<Runtime>,
	frame_system::CheckTxVersion<Runtime>,
	frame_system::CheckGenesis<Runtime>,
	frame_system::CheckEra<Runtime>,
	frame_system::CheckNonce<Runtime>,
	frame_system::CheckWeight<Runtime>,
	pallet_transaction_payment::ChargeTransactionPayment<Runtime>,
);
/// Unchecked extrinsic type as expected by this runtime.
pub type UncheckedExtrinsic =
	generic::UncheckedExtrinsic<Address, RuntimeCall, Signature, SignedExtra>;
/// Executive: handles dispatch to the various modules.
pub type Executive = frame_executive::Executive<
	Runtime,
	Block,
	frame_system::ChainContext<Runtime>,
	Runtime,
	AllPalletsWithSystem,
>;

impl_runtime_apis! {
  impl sp_api::Core<Block> for Runtime {
	fn version() -> RuntimeVersion {
	  VERSION
	}

	fn execute_block(block: Block) {
	  Executive::execute_block(block);
	}

	fn initialize_block(header: &<Block as BlockT>::Header) {
	  Executive::initialize_block(header)
	}
  }

  impl sp_api::Metadata<Block> for Runtime {
	fn metadata() -> OpaqueMetadata {
	  OpaqueMetadata::new(Runtime::metadata().into())
	}
  }

  impl sp_block_builder::BlockBuilder<Block> for Runtime {
	fn apply_extrinsic(extrinsic: <Block as BlockT>::Extrinsic) -> ApplyExtrinsicResult {
	  Executive::apply_extrinsic(extrinsic)
	}

	fn finalize_block() -> <Block as BlockT>::Header {
	  Executive::finalize_block()
	}

	fn inherent_extrinsics(data: sp_inherents::InherentData) -> Vec<<Block as BlockT>::Extrinsic> {
	  data.create_extrinsics()
	}

	fn check_inherents(
	  block: Block,
	  data: sp_inherents::InherentData,
	) -> sp_inherents::CheckInherentsResult {
	  data.check_extrinsics(&block)
	}
  }

  impl sp_transaction_pool::runtime_api::TaggedTransactionQueue<Block> for Runtime {
	fn validate_transaction(
	  source: TransactionSource,
	  tx: <Block as BlockT>::Extrinsic,
	  block_hash: <Block as BlockT>::Hash,
	) -> TransactionValidity {
	  Executive::validate_transaction(source, tx, block_hash)
	}
  }

  impl sp_offchain::OffchainWorkerApi<Block> for Runtime {
	fn offchain_worker(header: &<Block as BlockT>::Header) {
	  Executive::offchain_worker(header)
	}
  }

  impl sp_consensus_aura::AuraApi<Block, AuraId> for Runtime {
	fn slot_duration() -> sp_consensus_aura::SlotDuration {
	  sp_consensus_aura::SlotDuration::from_millis(Aura::slot_duration())
	}

	fn authorities() -> Vec<AuraId> {
	  Aura::authorities().into_inner()
	}
  }

  impl sp_session::SessionKeys<Block> for Runtime {
	fn generate_session_keys(seed: Option<Vec<u8>>) -> Vec<u8> {
	  opaque::SessionKeys::generate(seed)
	}

	fn decode_session_keys(
	  encoded: Vec<u8>,
	) -> Option<Vec<(Vec<u8>, KeyTypeId)>> {
	  opaque::SessionKeys::decode_into_raw_public_keys(&encoded)
	}
  }

  impl fg_primitives::GrandpaApi<Block> for Runtime {
	fn grandpa_authorities() -> GrandpaAuthorityList {
	  Grandpa::grandpa_authorities()
	}

	fn current_set_id() -> fg_primitives::SetId {
	  Grandpa::current_set_id()
	}

	fn submit_report_equivocation_unsigned_extrinsic(
	  _equivocation_proof: fg_primitives::EquivocationProof<
		<Block as BlockT>::Hash,
		NumberFor<Block>,
	  >,
	  _key_owner_proof: fg_primitives::OpaqueKeyOwnershipProof,
	) -> Option<()> {
	  None
	}

	fn generate_key_ownership_proof(
	  _set_id: fg_primitives::SetId,
	  _authority_id: GrandpaId,
	) -> Option<fg_primitives::OpaqueKeyOwnershipProof> {
	  // NOTE: this is the only implementation possible since we've
	  // defined our key owner proof type as a bottom type (i.e. a type
	  // with no values).
	  None
	}
  }

  impl dkg_runtime_primitives::DKGApi<Block, DKGId, BlockNumber, MaxProposalLength, MaxAuthorities> for Runtime {
	fn authority_set() -> dkg_runtime_primitives::AuthoritySet<DKGId, MaxAuthorities> {
	  let authorities = DKG::authorities();
	  let authority_set_id = DKG::authority_set_id();

	  dkg_runtime_primitives::AuthoritySet {
		authorities,
		id: authority_set_id
	  }
	}

	fn queued_authority_set() -> dkg_runtime_primitives::AuthoritySet<DKGId, MaxAuthorities> {
	  let queued_authorities = DKG::next_authorities();
	  let queued_authority_set_id = DKG::authority_set_id() + 1u64;

	  dkg_runtime_primitives::AuthoritySet {
		authorities: queued_authorities,
		id: queued_authority_set_id
	  }
	}

	fn signature_threshold() -> u16 {
	  DKG::signature_threshold()
	}

	fn keygen_threshold() -> u16 {
	  DKG::keygen_threshold()
	}

	fn next_signature_threshold() -> u16 {
	  DKG::next_signature_threshold()
	}

	fn next_keygen_threshold() -> u16 {
	  DKG::next_keygen_threshold()
	}

	fn should_refresh(block_number: BlockNumber) -> bool {
	  DKG::should_refresh(block_number)
	}

	fn next_dkg_pub_key() -> Option<(dkg_runtime_primitives::AuthoritySetId, Vec<u8>)> {
	  DKG::next_dkg_public_key().map(|pub_key| (pub_key.0, pub_key.1.into()))
	}

	fn next_pub_key_sig() -> Option<Vec<u8>> {
	  DKG::next_public_key_signature().map(|pub_key_sig| pub_key_sig.into())
	}

	fn dkg_pub_key() -> (dkg_runtime_primitives::AuthoritySetId, Vec<u8>) {
	  (DKG::dkg_public_key().0, DKG::dkg_public_key().1.into())
	}

	fn get_best_authorities() -> Vec<(u16, DKGId)> {
	  DKG::best_authorities().into()
	}

	fn get_next_best_authorities() -> Vec<(u16, DKGId)> {
	  DKG::next_best_authorities().into()
	}

	fn get_current_session_progress(block_number: BlockNumber) -> Option<Permill> {
		use frame_support::traits::EstimateNextSessionRotation;
		<pallet_dkg_metadata::DKGPeriodicSessions<Period, Offset, Runtime> as EstimateNextSessionRotation<BlockNumber>>::estimate_current_session_progress(block_number).0
	}

	fn get_unsigned_proposal_batches() -> Vec<StoredUnsignedProposalBatchOf<Runtime>> {
	  DKGProposalHandler::get_unsigned_proposal_batches()
	}

	fn get_authority_accounts() -> (Vec<AccountId>, Vec<AccountId>) {
	  (DKG::current_authorities_accounts().into(), DKG::next_authorities_accounts().into())
	}

	fn get_reputations(authorities: Vec<DKGId>) -> Vec<(DKGId, Reputation)> {
	  authorities.iter().map(|a| (a.clone(), DKG::authority_reputations(a))).collect()
	}

	fn get_keygen_jailed(set: Vec<DKGId>) -> Vec<DKGId> {
	  set.iter().filter(|a| pallet_dkg_metadata::JailedKeygenAuthorities::<Runtime>::contains_key(a)).cloned().collect()
	}

	fn get_signing_jailed(set: Vec<DKGId>) -> Vec<DKGId> {
	  set.iter().filter(|a| pallet_dkg_metadata::JailedSigningAuthorities::<Runtime>::contains_key(a)).cloned().collect()
	}

	fn refresh_nonce() -> u32 {
	  DKG::refresh_nonce()
	}

	fn should_execute_new_keygen() -> (bool, bool) {
		DKG::should_execute_new_keygen()
	}

	fn should_submit_proposer_vote() -> bool {
		DKG::should_submit_proposer_vote()
	}
  }

  impl frame_system_rpc_runtime_api::AccountNonceApi<Block, AccountId, Index> for Runtime {
	fn account_nonce(account: AccountId) -> Index {
	  System::account_nonce(account)
	}
  }

  impl pallet_transaction_payment_rpc_runtime_api::TransactionPaymentApi<Block, Balance> for Runtime {
	fn query_info(
	  uxt: <Block as BlockT>::Extrinsic,
	  len: u32,
	) -> pallet_transaction_payment_rpc_runtime_api::RuntimeDispatchInfo<Balance> {
	  TransactionPayment::query_info(uxt, len)
	}
	fn query_fee_details(
	  uxt: <Block as BlockT>::Extrinsic,
	  len: u32,
	) -> pallet_transaction_payment::FeeDetails<Balance> {
	  TransactionPayment::query_fee_details(uxt, len)
	}
	fn query_weight_to_fee(weight: Weight) -> Balance {
		TransactionPayment::weight_to_fee(weight)
	}
	fn query_length_to_fee(length: u32) -> Balance {
		TransactionPayment::length_to_fee(length)
	}
  }

  #[cfg(feature = "runtime-benchmarks")]
  impl frame_benchmarking::Benchmark<Block> for Runtime {
	fn benchmark_metadata(extra: bool) -> (
	  Vec<frame_benchmarking::BenchmarkList>,
	  Vec<frame_support::traits::StorageInfo>,
	) {
	  use frame_benchmarking::{list_benchmark, Benchmarking, BenchmarkList};
	  use frame_support::traits::StorageInfoTrait;

	  let mut list = Vec::<BenchmarkList>::new();

	  list_benchmark!(list, extra, pallet_balances, Balances);
	  list_benchmark!(list, extra, pallet_timestamp, Timestamp);
	  list_benchmark!(list, extra, pallet_dkg_proposal_handler, DKGProposalHandler);
	  list_benchmark!(list, extra, pallet_dkg_proposals, DKGProposals);
	  list_benchmark!(list, extra, pallet_dkg_metadata, DKG);
	  list_benchmark!(list, extra, pallet_bridge_registry, BridgeRegistry);

	  let storage_info = AllPalletsWithSystem::storage_info();

	  (list, storage_info)
	}

	fn dispatch_benchmark(
	  config: frame_benchmarking::BenchmarkConfig
	) -> Result<Vec<frame_benchmarking::BenchmarkBatch>, sp_runtime::RuntimeString> {
	  use frame_benchmarking::{Benchmarking, BenchmarkBatch, add_benchmark, TrackedStorageKey};
	  use frame_support::traits::StorageInfoTrait;
	  impl frame_system_benchmarking::Config for Runtime {}

	  let whitelist: Vec<TrackedStorageKey> = vec![
		// Block Number
		hex_literal::hex!("26aa394eea5630e07c48ae0c9558cef702a5c1b19ab7a04f536c519aca4983ac").to_vec().into(),
		// Total Issuance
		hex_literal::hex!("c2261276cc9d1f8598ea4b6a74b15c2f57c875e4cff74148e4628f264b974c80").to_vec().into(),
		// Execution Phase
		hex_literal::hex!("26aa394eea5630e07c48ae0c9558cef7ff553b5a9862a516939d82b3d3d8661a").to_vec().into(),
		// RuntimeEvent Count
		hex_literal::hex!("26aa394eea5630e07c48ae0c9558cef70a98fdbe9ce6c55837576c60c7af3850").to_vec().into(),
		// System Events
		hex_literal::hex!("26aa394eea5630e07c48ae0c9558cef780d41e5e16056765bc8461851072c9d7").to_vec().into(),
	  ];

	  let _storage_info = AllPalletsWithSystem::storage_info();

	  let mut batches = Vec::<BenchmarkBatch>::new();
	  let params = (&config, &whitelist);

	  add_benchmark!(params, batches, pallet_balances, Balances);
	  add_benchmark!(params, batches, pallet_timestamp, Timestamp);
	  add_benchmark!(params, batches, pallet_dkg_proposal_handler, DKGProposalHandler);
	  add_benchmark!(params, batches, pallet_dkg_proposals, DKGProposals);
	  add_benchmark!(params, batches, pallet_dkg_metadata, DKG);
	  add_benchmark!(params, batches, pallet_bridge_registry, BridgeRegistry);

	  if batches.is_empty() { return Err("Benchmark not found for this pallet.".into()) }
	  Ok(batches)
	}
  }
}<|MERGE_RESOLUTION|>--- conflicted
+++ resolved
@@ -35,12 +35,8 @@
 	limits::{BlockLength, BlockWeights},
 	EnsureRoot,
 };
-<<<<<<< HEAD
 use pallet_dkg_proposal_handler::StoredUnsignedProposalBatchOf;
 use pallet_dkg_proposals::DKGEcdsaToEthereum;
-=======
-use pallet_dkg_proposals::DKGEcdsaToEthereumAddress;
->>>>>>> a48d04d0
 use pallet_election_provider_multi_phase::SolutionAccuracyOf;
 use pallet_grandpa::{
 	fg_primitives, AuthorityId as GrandpaId, AuthorityList as GrandpaAuthorityList,
@@ -605,17 +601,11 @@
 }
 
 parameter_types! {
-<<<<<<< HEAD
-  pub const DecayPercentage: Percent = Percent::from_percent(50);
-  pub const UnsignedPriority: TransactionPriority = TransactionPriority::max_value();
-  pub const UnsignedInterval: BlockNumber = 3;
-=======
 	pub const DecayPercentage: Percent = Percent::from_percent(50);
 	pub const UnsignedPriority: u64 = 1 << 20;
 	pub const UnsignedInterval: BlockNumber = 3;
 	#[derive(Default, Clone, Encode, Decode, Debug, Eq, PartialEq, scale_info::TypeInfo, Ord, PartialOrd, MaxEncodedLen)]
 	pub const VoteLength: u32 = 64;
->>>>>>> a48d04d0
 }
 
 impl pallet_dkg_metadata::Config for Runtime {
