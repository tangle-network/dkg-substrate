--- conflicted
+++ resolved
@@ -769,17 +769,15 @@
 			DKG::signature_threshold()
 		}
 
-<<<<<<< HEAD
-		fn should_refresh(_block_number: BlockNumber) -> bool {
-			true
+		fn should_refresh(block_number: BlockNumber) -> bool {
+			DKG::should_refresh(block_number)
 		}
 
 		fn next_dkg_pub_key() -> Option<Vec<u8>> {
-			None
-=======
-		fn set_dkg_pub_key(key: Vec<u8>) -> () {
-			DKG::set_local_pub_key(key);
->>>>>>> 05ba4dd0
+			if let Some((.., pub_key)) = DKG::next_dkg_public_key() {
+				return Some(pub_key)
+			}
+			return None
 		}
 
 		fn get_unsigned_proposals() -> Vec<(ProposalNonce, ProposalType)> {
