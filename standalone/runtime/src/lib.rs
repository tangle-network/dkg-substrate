--- conflicted
+++ resolved
@@ -455,12 +455,8 @@
 	type MaxVotesPerVoter = MaxNominations;
 	type Solution = NposSolution16;
 
-<<<<<<< HEAD
-	fn solution_weight(_v: u32, _t: u32, _a: u32, _d: u32) -> Weight {
-=======
 	#[allow(unused)]
 	fn solution_weight(v: u32, t: u32, a: u32, d: u32) -> Weight {
->>>>>>> 270b71a8
 		0
 	}
 }
