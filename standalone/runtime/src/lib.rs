#![cfg_attr(not(feature = "std"), no_std)]
// `construct_runtime!` does a lot of recursion and requires us to increase the limit to 256.
#![recursion_limit = "256"]

// Make the WASM binary available.
#[cfg(feature = "std")]
include!(concat!(env!("OUT_DIR"), "/wasm_binary.rs"));

use codec::{Decode, Encode};
use dkg_runtime_primitives::{
	mmr::MmrLeafVersion, ChainId, ChainIdType, DKGPayloadKey, ProposalNonce, ProposalType,
};
use frame_support::traits::{ConstU32, Everything, U128CurrencyToVote};
use pallet_grandpa::{
	fg_primitives, AuthorityId as GrandpaId, AuthorityList as GrandpaAuthorityList,
};
#[cfg(any(feature = "std", test))]
pub use pallet_staking::StakerStatus;
use sp_api::impl_runtime_apis;
use sp_consensus_aura::sr25519::AuthorityId as AuraId;
use sp_core::{crypto::KeyTypeId, OpaqueMetadata};
use sp_runtime::{
	create_runtime_str,
	curve::PiecewiseLinear,
	generic, impl_opaque_keys,
	traits::{
		self, AccountIdLookup, BlakeTwo256, Block as BlockT, IdentifyAccount, NumberFor,
		OpaqueKeys, StaticLookup, Verify,
	},
	transaction_validity::{TransactionPriority, TransactionSource, TransactionValidity},
	ApplyExtrinsicResult, MultiSignature, SaturatedConversion,
};

use frame_system::EnsureRoot;
use pallet_session::historical as pallet_session_historical;
use sp_std::prelude::*;
#[cfg(feature = "std")]
use sp_version::NativeVersion;
use sp_version::RuntimeVersion;

// A few exports that help ease life for downstream crates.
pub use frame_support::{
	construct_runtime, parameter_types,
	traits::{EnsureOneOf, KeyOwnerProofSystem, Randomness, StorageInfo},
	weights::{
		constants::{BlockExecutionWeight, ExtrinsicBaseWeight, RocksDbWeight, WEIGHT_PER_SECOND},
		DispatchClass, IdentityFee, Weight,
	},
	PalletId, StorageValue,
};
pub use pallet_balances::Call as BalancesCall;
pub use pallet_timestamp::Call as TimestampCall;
use pallet_transaction_payment::CurrencyAdapter;
#[cfg(any(feature = "std", test))]
pub use sp_runtime::BuildStorage;
use sp_runtime::{generic::Era, traits::Keccak256};
pub use sp_runtime::{Perbill, Permill};

pub use dkg_runtime_primitives::crypto::AuthorityId as DKGId;

/// Alias to 512-bit hash when used in the context of a transaction signature on the chain.
pub type Signature = MultiSignature;

/// Some way of identifying an account on the chain. We intentionally make it equivalent
/// to the public key of our transaction signing scheme.
pub type AccountId = <<Signature as Verify>::Signer as IdentifyAccount>::AccountId;

pub type ResourceId = [u8; 32];

pub type CheckedExtrinsic = generic::CheckedExtrinsic<AccountId, Call, SignedExtra>;

pub type SignedPayload = generic::SignedPayload<Call, SignedExtra>;

/// Index of a transaction in the chain.
pub type Index = u32;

/// A hash of some data used by the chain.
pub type Hash = sp_core::H256;

/// Opaque types. These are used by the CLI to instantiate machinery that don't need to know
/// the specifics of the runtime. They can then be made to be agnostic over specific formats
/// of data like extrinsics, allowing for them to continue syncing the network through upgrades
/// to even the core data structures.
pub mod opaque {
	use super::*;

	pub use sp_runtime::OpaqueExtrinsic as UncheckedExtrinsic;

	/// Opaque block header type.
	pub type Header = generic::Header<BlockNumber, BlakeTwo256>;
	/// Opaque block type.
	pub type Block = generic::Block<Header, UncheckedExtrinsic>;
	/// Opaque block identifier type.
	pub type BlockId = generic::BlockId<Block>;

	impl_opaque_keys! {
		pub struct SessionKeys {
			pub aura: Aura,
			pub grandpa: Grandpa,
			pub dkg: DKG,
		}
	}
}

#[sp_version::runtime_version]
pub const VERSION: RuntimeVersion = RuntimeVersion {
	spec_name: create_runtime_str!("dkg-standalone-node"),
	impl_name: create_runtime_str!("dkg-standalone-node"),
	authoring_version: 1,
	spec_version: 14,
	impl_version: 0,
	apis: RUNTIME_API_VERSIONS,
	transaction_version: 1,
	state_version: 1,
};

pub mod constants;
pub use constants::{currency::*, time::*};

/// The version information used to identify this runtime when compiled natively.
#[cfg(feature = "std")]
pub fn native_version() -> NativeVersion {
	NativeVersion { runtime_version: VERSION, can_author_with: Default::default() }
}

const NORMAL_DISPATCH_RATIO: Perbill = Perbill::from_percent(75);

parameter_types! {
	pub const Version: RuntimeVersion = VERSION;
	pub const BlockHashCount: BlockNumber = 2400;
	/// We allow for 2 seconds of compute with a 6 second average block time.
	pub BlockWeights: frame_system::limits::BlockWeights = frame_system::limits::BlockWeights
		::with_sensible_defaults(2 * WEIGHT_PER_SECOND, NORMAL_DISPATCH_RATIO);
	pub BlockLength: frame_system::limits::BlockLength = frame_system::limits::BlockLength
		::max_with_normal_ratio(5 * 1024 * 1024, NORMAL_DISPATCH_RATIO);
	pub const SS58Prefix: u8 = 42;
}

// Configure FRAME pallets to include in runtime.

impl frame_system::Config for Runtime {
	/// The basic call filter to use in dispatchable.
	type BaseCallFilter = Everything;
	/// Block & extrinsics weights: base values and limits.
	type BlockWeights = BlockWeights;
	/// The maximum length of a block (in bytes).
	type BlockLength = BlockLength;
	/// The identifier used to distinguish between accounts.
	type AccountId = AccountId;
	/// The aggregated dispatch type that is available for extrinsics.
	type Call = Call;
	/// The lookup mechanism to get account ID from whatever is passed in dispatchers.
	type Lookup = AccountIdLookup<AccountId, Index>;
	/// The index type for storing how many extrinsics an account has signed.
	type Index = Index;
	/// The index type for blocks.
	type BlockNumber = BlockNumber;
	/// The type for hashing blocks and tries.
	type Hash = Hash;
	/// The hashing algorithm used.
	type Hashing = BlakeTwo256;
	/// The header type.
	type Header = generic::Header<BlockNumber, BlakeTwo256>;
	/// The ubiquitous event type.
	type Event = Event;
	/// The ubiquitous origin type.
	type Origin = Origin;
	/// Maximum number of block number to block hash mappings to keep (oldest pruned first).
	type BlockHashCount = BlockHashCount;
	/// The weight of database operations that the runtime can invoke.
	type DbWeight = RocksDbWeight;
	/// Version of the runtime.
	type Version = Version;
	/// Converts a module to the index of the module in `construct_runtime!`.
	///
	/// This type is being generated by `construct_runtime!`.
	type PalletInfo = PalletInfo;
	/// What to do if a new account is created.
	type OnNewAccount = ();
	/// What to do if an account is fully reaped from the system.
	type OnKilledAccount = ();
	/// The data to be stored in an account.
	type AccountData = pallet_balances::AccountData<Balance>;
	/// Weight information for the extrinsics of this pallet.
	type SystemWeightInfo = ();
	/// This is used as an identifier of the chain. 42 is the generic substrate prefix.
	type SS58Prefix = SS58Prefix;
	/// The set code logic, just the default since we're not a parachain.
	type OnSetCode = ();
	type MaxConsumers = frame_support::traits::ConstU32<16>;
}

impl pallet_randomness_collective_flip::Config for Runtime {}

parameter_types! {
	pub const MaxAuthorities: u32 = 1_000;
}

impl pallet_aura::Config for Runtime {
	type AuthorityId = AuraId;
	type DisabledValidators = ();
	type MaxAuthorities = MaxAuthorities;
}

impl pallet_grandpa::Config for Runtime {
	type Event = Event;
	type Call = Call;
	type MaxAuthorities = MaxAuthorities;

	type KeyOwnerProofSystem = ();

	type KeyOwnerProof =
		<Self::KeyOwnerProofSystem as KeyOwnerProofSystem<(KeyTypeId, GrandpaId)>>::Proof;

	type KeyOwnerIdentification = <Self::KeyOwnerProofSystem as KeyOwnerProofSystem<(
		KeyTypeId,
		GrandpaId,
	)>>::IdentificationTuple;

	type HandleEquivocation = ();

	type WeightInfo = ();
}

parameter_types! {
	pub const MinimumPeriod: u64 = SLOT_DURATION / 2;
}

impl pallet_timestamp::Config for Runtime {
	/// A timestamp: milliseconds since the unix epoch.
	type Moment = u64;
	type OnTimestampSet = Aura;
	type MinimumPeriod = MinimumPeriod;
	type WeightInfo = ();
}

parameter_types! {
	// How often we trigger a new session. (Number of blocks * BLOCK_TIME)
<<<<<<< HEAD
	pub const Period: BlockNumber = 25;
=======
	pub const Period: BlockNumber = 30;
>>>>>>> c515b7b6
	pub const Offset: BlockNumber = 0;
}

impl pallet_session::Config for Runtime {
	type Event = Event;
	type ValidatorId = <Self as frame_system::Config>::AccountId;
	type ValidatorIdOf = pallet_staking::StashOf<Self>;
	type ShouldEndSession = pallet_session::PeriodicSessions<Period, Offset>;
	type NextSessionRotation = pallet_session::PeriodicSessions<Period, Offset>;
	type SessionManager = Staking;
	type SessionHandler = <opaque::SessionKeys as OpaqueKeys>::KeyTypeIdProviders;
	type Keys = opaque::SessionKeys;
	type WeightInfo = pallet_session::weights::SubstrateWeight<Runtime>;
}

pallet_staking_reward_curve::build! {
	const REWARD_CURVE: PiecewiseLinear<'static> = curve!(
		min_inflation: 0_040_000,
		max_inflation: 0_050_000,
		// 60% of total issuance at a yearly inflation rate of 5%
		ideal_stake: 0_600_000,
		falloff: 0_050_000,
		max_piece_count: 40,
		test_precision: 0_005_000,
	);
}

impl pallet_session::historical::Config for Runtime {
	type FullIdentification = pallet_staking::Exposure<AccountId, Balance>;
	type FullIdentificationOf = pallet_staking::ExposureOf<Runtime>;
}

use frame_election_provider_support::onchain;
impl onchain::Config for Runtime {
	type Accuracy = Perbill;
	type DataProvider = Staking;
}

parameter_types! {
	pub const OffendingValidatorsThreshold: Perbill = Perbill::from_percent(17);
	pub const SessionsPerEra: sp_staking::SessionIndex = 6;
	pub const BondingDuration: pallet_staking::EraIndex = 24 * 28;
	pub const SlashDeferDuration: pallet_staking::EraIndex = 24 * 7; // 1/4 the bonding duration.
	pub const RewardCurve: &'static PiecewiseLinear<'static> = &REWARD_CURVE;
	pub const MaxNominatorRewardedPerValidator: u32 = 256;
	pub OffchainRepeat: BlockNumber = 5;
	pub const StakingUnsignedPriority: TransactionPriority = TransactionPriority::max_value() / 2;
}

pub struct StakingBenchmarkingConfig;
impl pallet_staking::BenchmarkingConfig for StakingBenchmarkingConfig {
	type MaxNominators = ConstU32<1000>;
	type MaxValidators = ConstU32<1000>;
}

impl pallet_staking::Config for Runtime {
	type BondingDuration = BondingDuration;
	type Currency = Balances;
	type CurrencyToVote = U128CurrencyToVote;
	type ElectionProvider = ElectionProviderMultiPhase;
	type EraPayout = pallet_staking::ConvertCurve<RewardCurve>;
	type Event = Event;
	type GenesisElectionProvider = onchain::OnChainSequentialPhragmen<Self>;
	type MaxNominatorRewardedPerValidator = MaxNominatorRewardedPerValidator;
	type NextNewSession = Session;
	type OffendingValidatorsThreshold = OffendingValidatorsThreshold;
	// send the slashed funds to the treasury.
	type Reward = ();
	type RewardRemainder = ();
	type SessionInterface = Self;
	// rewards are minted from the void
	type SessionsPerEra = SessionsPerEra;
	type Slash = ();
	/// A super-majority of the council can cancel the slash.
	type SlashCancelOrigin = EnsureOneOf<EnsureRoot<AccountId>, EnsureRoot<AccountId>>;
	type SlashDeferDuration = SlashDeferDuration;
	// Alternatively, use pallet_staking::UseNominatorsMap<Runtime> to just use the
	// nominators map. Note that the aforementioned does not scale to a very large
	// number of nominators.
	type SortedListProvider = pallet_staking::UseNominatorsMap<Runtime>;
	type UnixTime = Timestamp;
	type WeightInfo = pallet_staking::weights::SubstrateWeight<Runtime>;
	type BenchmarkingConfig = StakingBenchmarkingConfig;

	const MAX_NOMINATIONS: u32 = MAX_NOMINATIONS;
}

parameter_types! {
	// phase durations. 1/4 of the last session for each.
	pub const SignedPhase: u32 = EPOCH_DURATION_IN_BLOCKS / 4;
	pub const UnsignedPhase: u32 = EPOCH_DURATION_IN_BLOCKS / 4;

	// signed config
	pub const SignedMaxSubmissions: u32 = 10;
	pub const SignedRewardBase: Balance = 1 * DOLLARS;
	pub const SignedDepositBase: Balance = 1 * DOLLARS;
	pub const SignedDepositByte: Balance = 1 * CENTS;

	pub SolutionImprovementThreshold: Perbill = Perbill::from_rational(1u32, 10_000);

	// miner configs
	pub const MultiPhaseUnsignedPriority: TransactionPriority = StakingUnsignedPriority::get() - 1u64;
	pub MinerMaxWeight: Weight = BlockWeights::get()
		.get(DispatchClass::Normal)
		.max_extrinsic.expect("Normal extrinsics have a weight limit configured; qed")
		.saturating_sub(BlockExecutionWeight::get());
	// Solution can occupy 90% of normal block size
	pub MinerMaxLength: u32 = Perbill::from_rational(9u32, 10) *
		*BlockLength::get()
		.max
		.get(DispatchClass::Normal);

	// BagsList allows a practically unbounded count of nominators to participate in NPoS elections.
	// To ensure we respect memory limits when using the BagsList this must be set to a number of
	// voters we know can fit into a single vec allocation.
	pub const VoterSnapshotPerBlock: u32 = 10_000;
}

sp_npos_elections::generate_solution_type!(
	#[compact]
	pub struct NposSolution16::<
		VoterIndex = u32,
		TargetIndex = u16,
		Accuracy = sp_runtime::PerU16,
	>(16)
);

pub const MAX_NOMINATIONS: u32 = <NposSolution16 as sp_npos_elections::NposSolution>::LIMIT as u32;

/// The numbers configured here could always be more than the the maximum limits
/// of staking pallet to ensure election snapshot will not run out of memory.
/// For now, we set them to smaller values since the staking is bounded and the
/// weight pipeline takes hours for this single pallet.
pub struct BenchmarkConfig;
impl pallet_election_provider_multi_phase::BenchmarkingConfig for BenchmarkConfig {
	const ACTIVE_VOTERS: [u32; 2] = [500, 800];
	const DESIRED_TARGETS: [u32; 2] = [200, 400];
	const MAXIMUM_TARGETS: u32 = 300;
	const MINER_MAXIMUM_VOTERS: u32 = 1000;
	const SNAPSHOT_MAXIMUM_VOTERS: u32 = 1000;
	const TARGETS: [u32; 2] = [500, 1000];
	const VOTERS: [u32; 2] = [1000, 2000];
}

/// Maximum number of iterations for balancing that will be executed in the
/// embedded OCW miner of election provider multi phase.
pub const MINER_MAX_ITERATIONS: u32 = 10;

/// A source of random balance for NposSolver, which is meant to be run by the
/// OCW election miner.
pub struct OffchainRandomBalancing;
impl frame_support::pallet_prelude::Get<Option<(usize, sp_npos_elections::ExtendedBalance)>>
	for OffchainRandomBalancing
{
	fn get() -> Option<(usize, sp_npos_elections::ExtendedBalance)> {
		use sp_runtime::traits::TrailingZeroInput;
		let iters = match MINER_MAX_ITERATIONS {
			0 => 0,
			max => {
				let seed = sp_io::offchain::random_seed();
				let random = <u32>::decode(&mut TrailingZeroInput::new(&seed))
					.expect("input is padded with zeroes; qed") %
					max.saturating_add(1);
				random as usize
			},
		};

		Some((iters, 0))
	}
}

pub struct Fallback<T>(sp_std::marker::PhantomData<T>);

use frame_election_provider_support::{ElectionDataProvider, ElectionProvider};
use sp_npos_elections::{Support, Supports};

impl<T: pallet_election_provider_multi_phase::Config> ElectionProvider for Fallback<T> {
	type AccountId = T::AccountId;
	type BlockNumber = T::BlockNumber;
	type DataProvider = T::DataProvider;
	type Error = &'static str;

	fn elect() -> Result<Supports<Self::AccountId>, Self::Error> {
		let targets = <Self::DataProvider as ElectionDataProvider>::targets(None);
		match targets {
			Ok(candidates) => Ok(candidates
				.iter()
				.map(|x| (x.clone(), Support::<Self::AccountId>::default()))
				.collect::<Supports<Self::AccountId>>()),
			Err(_) => Err("No fallback"),
		}
	}
}

impl pallet_election_provider_multi_phase::Config for Runtime {
	type BenchmarkingConfig = BenchmarkConfig;
	type Currency = Balances;
	// nothing to do upon rewards
	type DataProvider = Staking;
	type EstimateCallFee = TransactionPayment;
	type Event = Event;
	type Fallback = Fallback<Self>;
	type ForceOrigin = EnsureRoot<AccountId>;
	type MinerMaxLength = MinerMaxLength;
	type MinerMaxWeight = MinerMaxWeight;
	type MinerTxPriority = MultiPhaseUnsignedPriority;
	type OffchainRepeat = OffchainRepeat;
	// burn slashes
	type RewardHandler = ();
	type SignedDepositBase = SignedDepositBase;
	type SignedDepositByte = SignedDepositByte;
	type SignedDepositWeight = ();
	type SignedMaxSubmissions = SignedMaxSubmissions;
	type SignedMaxWeight = MinerMaxWeight;
	type SignedPhase = SignedPhase;
	type SignedRewardBase = SignedRewardBase;
	type SlashHandler = ();
	type Solution = NposSolution16;
	type SolutionImprovementThreshold = SolutionImprovementThreshold;
	type Solver = frame_election_provider_support::SequentialPhragmen<
		AccountId,
		pallet_election_provider_multi_phase::SolutionAccuracyOf<Self>,
		OffchainRandomBalancing,
	>;
	type UnsignedPhase = UnsignedPhase;
	type VoterSnapshotPerBlock = VoterSnapshotPerBlock;
	type WeightInfo = pallet_election_provider_multi_phase::weights::SubstrateWeight<Self>;
}

parameter_types! {
	pub const ExistentialDeposit: u128 = EXISTENTIAL_DEPOSIT;
	pub const MaxLocks: u32 = 50;
}

impl pallet_balances::Config for Runtime {
	type MaxLocks = MaxLocks;
	type MaxReserves = ();
	type ReserveIdentifier = [u8; 8];
	/// The type for recording an account's balance.
	type Balance = Balance;
	/// The ubiquitous event type.
	type Event = Event;
	type DustRemoval = ();
	type ExistentialDeposit = ExistentialDeposit;
	type AccountStore = System;
	type WeightInfo = pallet_balances::weights::SubstrateWeight<Runtime>;
}

parameter_types! {
	pub const TransactionByteFee: Balance = 1;
	pub const OperationalFeeMultiplier: u8 = 5;
}

impl pallet_transaction_payment::Config for Runtime {
	type OnChargeTransaction = CurrencyAdapter<Balances, ()>;
	type TransactionByteFee = TransactionByteFee;
	type WeightToFee = IdentityFee<Balance>;
	type FeeMultiplierUpdate = ();
	type OperationalFeeMultiplier = OperationalFeeMultiplier;
}

impl pallet_sudo::Config for Runtime {
	type Event = Event;
	type Call = Call;
}

impl pallet_dkg_metadata::Config for Runtime {
	type DKGId = DKGId;
	type Event = Event;
	type OnAuthoritySetChangeHandler = DKGProposals;
	type OffChainAuthId = dkg_runtime_primitives::offchain_crypto::OffchainAuthId;
	type NextSessionRotation = pallet_session::PeriodicSessions<Period, Offset>;
	type RefreshDelay = RefreshDelay;
	type TimeToRestart = TimeToRestart;
	type ProposalHandler = DKGProposalHandler;
}

parameter_types! {
	pub const ChainIdentifier: ChainIdType<u32> = ChainIdType::Substrate(5);
	pub const ProposalLifetime: BlockNumber = HOURS / 5;
	pub const DKGAccountId: PalletId = PalletId(*b"dw/dkgac");
	pub const RefreshDelay: Permill = Permill::from_percent(50);
	pub const TimeToRestart: BlockNumber = 3;
}

impl pallet_dkg_proposal_handler::Config for Runtime {
	type Event = Event;
	type ChainId = u32;
	type OffChainAuthId = dkg_runtime_primitives::offchain_crypto::OffchainAuthId;
	type MaxSubmissionsPerBatch = frame_support::traits::ConstU16<100>;
	type WeightInfo = pallet_dkg_proposal_handler::weights::WebbWeight<Runtime>;
}

impl pallet_dkg_proposals::Config for Runtime {
	type AdminOrigin = frame_system::EnsureRoot<Self::AccountId>;
	type DKGAccountId = DKGAccountId;
	type ChainId = u32;
	type ChainIdentifier = ChainIdentifier;
	type Event = Event;
	type Proposal = Vec<u8>;
	type ProposalLifetime = ProposalLifetime;
	type ProposalHandler = DKGProposalHandler;
	type WeightInfo = pallet_dkg_proposals::WebbWeight<Runtime>;
}

parameter_types! {
	pub LeafVersion: MmrLeafVersion = MmrLeafVersion::new(1, 5);
}

impl pallet_dkg_mmr::Config for Runtime {
	type LeafVersion = LeafVersion;
	type DKGAuthorityToMerkleLeaf = pallet_dkg_mmr::DKGEcdsaToEthereum;
	type ParachainHeads = ();
}

type MmrHash = <Keccak256 as sp_runtime::traits::Hash>::Output;

/// Configure Merkle Mountain Range pallet.
impl pallet_mmr::Config for Runtime {
	const INDEXING_PREFIX: &'static [u8] = b"mmr";
	type Hashing = Keccak256;
	type Hash = MmrHash;
	type OnNewRoot = pallet_dkg_mmr::DepositDKGDigest<Runtime>;
	type WeightInfo = ();
	type LeafData = DKGMMR;
}

impl<LocalCall> frame_system::offchain::CreateSignedTransaction<LocalCall> for Runtime
where
	Call: From<LocalCall>,
{
	fn create_transaction<C: frame_system::offchain::AppCrypto<Self::Public, Self::Signature>>(
		call: Call,
		public: <Signature as traits::Verify>::Signer,
		account: AccountId,
		nonce: Index,
	) -> Option<(Call, <UncheckedExtrinsic as traits::Extrinsic>::SignaturePayload)> {
		let tip = 0;
		// take the biggest period possible.
		let period =
			BlockHashCount::get().checked_next_power_of_two().map(|c| c / 2).unwrap_or(2) as u64;
		let current_block = System::block_number()
			.saturated_into::<u64>()
			// The `System::block_number` is initialized with `n+1`,
			// so the actual block number is `n`.
			.saturating_sub(1);
		let era = Era::mortal(period, current_block);
		let extra = (
			frame_system::CheckSpecVersion::<Runtime>::new(),
			frame_system::CheckTxVersion::<Runtime>::new(),
			frame_system::CheckGenesis::<Runtime>::new(),
			frame_system::CheckEra::<Runtime>::from(era),
			frame_system::CheckNonce::<Runtime>::from(nonce),
			frame_system::CheckWeight::<Runtime>::new(),
			pallet_transaction_payment::ChargeTransactionPayment::<Runtime>::from(tip),
		);
		let raw_payload = SignedPayload::new(call, extra)
			.map_err(|e| {
				frame_support::log::warn!("Unable to create signed payload: {:?}", e);
			})
			.ok()?;
		let signature = raw_payload.using_encoded(|payload| C::sign(payload, public))?;
		let address = AccountIdLookup::<AccountId, Index>::unlookup(account);
		let (call, extra, _) = raw_payload.deconstruct();
		Some((call, (address, signature.into(), extra)))
	}
}

impl frame_system::offchain::SigningTypes for Runtime {
	type Public = <Signature as sp_runtime::traits::Verify>::Signer;
	type Signature = Signature;
}

impl<C> frame_system::offchain::SendTransactionTypes<C> for Runtime
where
	Call: From<C>,
{
	type OverarchingCall = Call;
	type Extrinsic = UncheckedExtrinsic;
}

// Create the runtime by composing the FRAME pallets that were previously configured.
construct_runtime!(
	pub enum Runtime where
		Block = Block,
		NodeBlock = opaque::Block,
		UncheckedExtrinsic = UncheckedExtrinsic
	{
		System: frame_system,
		RandomnessCollectiveFlip: pallet_randomness_collective_flip,
		Timestamp: pallet_timestamp,
		Aura: pallet_aura,
		Grandpa: pallet_grandpa,
		Balances: pallet_balances,
		TransactionPayment: pallet_transaction_payment,
		Sudo: pallet_sudo,
		ElectionProviderMultiPhase: pallet_election_provider_multi_phase,
		Staking: pallet_staking,
		Session: pallet_session,
		Historical: pallet_session_historical,
		DKG: pallet_dkg_metadata,
		DKGProposals: pallet_dkg_proposals,
		MMR: pallet_mmr,
		DKGProposalHandler: pallet_dkg_proposal_handler,
		DKGMMR: pallet_dkg_mmr
	}
);

/// The address format for describing accounts.
pub type Address = sp_runtime::MultiAddress<AccountId, Index>;
/// Block header type as expected by this runtime.
pub type Header = generic::Header<BlockNumber, BlakeTwo256>;
/// Block type as expected by this runtime.
pub type Block = generic::Block<Header, UncheckedExtrinsic>;
/// The SignedExtension to the basic transaction logic.
pub type SignedExtra = (
	frame_system::CheckSpecVersion<Runtime>,
	frame_system::CheckTxVersion<Runtime>,
	frame_system::CheckGenesis<Runtime>,
	frame_system::CheckEra<Runtime>,
	frame_system::CheckNonce<Runtime>,
	frame_system::CheckWeight<Runtime>,
	pallet_transaction_payment::ChargeTransactionPayment<Runtime>,
);
/// Unchecked extrinsic type as expected by this runtime.
pub type UncheckedExtrinsic = generic::UncheckedExtrinsic<Address, Call, Signature, SignedExtra>;
/// Executive: handles dispatch to the various modules.
pub type Executive = frame_executive::Executive<
	Runtime,
	Block,
	frame_system::ChainContext<Runtime>,
	Runtime,
	AllPalletsWithSystemReversed,
>;

impl_runtime_apis! {
	impl sp_api::Core<Block> for Runtime {
		fn version() -> RuntimeVersion {
			VERSION
		}

		fn execute_block(block: Block) {
			Executive::execute_block(block);
		}

		fn initialize_block(header: &<Block as BlockT>::Header) {
			Executive::initialize_block(header)
		}
	}

	impl sp_api::Metadata<Block> for Runtime {
		fn metadata() -> OpaqueMetadata {
			OpaqueMetadata::new(Runtime::metadata().into())
		}
	}

	impl sp_block_builder::BlockBuilder<Block> for Runtime {
		fn apply_extrinsic(extrinsic: <Block as BlockT>::Extrinsic) -> ApplyExtrinsicResult {
			Executive::apply_extrinsic(extrinsic)
		}

		fn finalize_block() -> <Block as BlockT>::Header {
			Executive::finalize_block()
		}

		fn inherent_extrinsics(data: sp_inherents::InherentData) -> Vec<<Block as BlockT>::Extrinsic> {
			data.create_extrinsics()
		}

		fn check_inherents(
			block: Block,
			data: sp_inherents::InherentData,
		) -> sp_inherents::CheckInherentsResult {
			data.check_extrinsics(&block)
		}
	}

	impl sp_transaction_pool::runtime_api::TaggedTransactionQueue<Block> for Runtime {
		fn validate_transaction(
			source: TransactionSource,
			tx: <Block as BlockT>::Extrinsic,
			block_hash: <Block as BlockT>::Hash,
		) -> TransactionValidity {
			Executive::validate_transaction(source, tx, block_hash)
		}
	}

	impl sp_offchain::OffchainWorkerApi<Block> for Runtime {
		fn offchain_worker(header: &<Block as BlockT>::Header) {
			Executive::offchain_worker(header)
		}
	}

	impl sp_consensus_aura::AuraApi<Block, AuraId> for Runtime {
		fn slot_duration() -> sp_consensus_aura::SlotDuration {
			sp_consensus_aura::SlotDuration::from_millis(Aura::slot_duration())
		}

		fn authorities() -> Vec<AuraId> {
			Aura::authorities().into_inner()
		}
	}

	impl sp_session::SessionKeys<Block> for Runtime {
		fn generate_session_keys(seed: Option<Vec<u8>>) -> Vec<u8> {
			opaque::SessionKeys::generate(seed)
		}

		fn decode_session_keys(
			encoded: Vec<u8>,
		) -> Option<Vec<(Vec<u8>, KeyTypeId)>> {
			opaque::SessionKeys::decode_into_raw_public_keys(&encoded)
		}
	}

	impl fg_primitives::GrandpaApi<Block> for Runtime {
		fn grandpa_authorities() -> GrandpaAuthorityList {
			Grandpa::grandpa_authorities()
		}

		fn current_set_id() -> fg_primitives::SetId {
			Grandpa::current_set_id()
		}

		fn submit_report_equivocation_unsigned_extrinsic(
			_equivocation_proof: fg_primitives::EquivocationProof<
				<Block as BlockT>::Hash,
				NumberFor<Block>,
			>,
			_key_owner_proof: fg_primitives::OpaqueKeyOwnershipProof,
		) -> Option<()> {
			None
		}

		fn generate_key_ownership_proof(
			_set_id: fg_primitives::SetId,
			_authority_id: GrandpaId,
		) -> Option<fg_primitives::OpaqueKeyOwnershipProof> {
			// NOTE: this is the only implementation possible since we've
			// defined our key owner proof type as a bottom type (i.e. a type
			// with no values).
			None
		}
	}

	impl dkg_runtime_primitives::DKGApi<Block, dkg_runtime_primitives::crypto::AuthorityId, BlockNumber> for Runtime {
		fn authority_set() -> dkg_runtime_primitives::AuthoritySet<dkg_runtime_primitives::crypto::AuthorityId> {
			let authorities = DKG::authorities();
			let authority_set_id = DKG::authority_set_id();

			dkg_runtime_primitives::AuthoritySet {
				authorities,
				id: authority_set_id
			}
		}

		fn queued_authority_set() -> dkg_runtime_primitives::AuthoritySet<dkg_runtime_primitives::crypto::AuthorityId> {
			let queued_authorities = DKG::next_authorities();
			let queued_authority_set_id = DKG::authority_set_id() + 1u64;

			dkg_runtime_primitives::AuthoritySet {
				authorities: queued_authorities,
				id: queued_authority_set_id
			}
		}

		fn signature_threshold() -> u16 {
			DKG::signature_threshold()
		}

		fn should_refresh(block_number: BlockNumber) -> bool {
			DKG::should_refresh(block_number)
		}

		fn next_dkg_pub_key() -> Option<Vec<u8>> {
			if let Some((.., pub_key)) = DKG::next_dkg_public_key() {
				return Some(pub_key)
			}
			return None
		}

		fn next_pub_key_sig() -> Option<Vec<u8>> {
			DKG::next_public_key_signature()
		}

		fn dkg_pub_key() -> Option<Vec<u8>> {
			let dkg_pub_key = DKG::dkg_public_key();
			if !dkg_pub_key.1.is_empty() {
				return Some(dkg_pub_key.1)
			}
			return None
		}

		fn get_unsigned_proposals() -> Vec<((ChainIdType<ChainId>, DKGPayloadKey), ProposalType)> {
			DKGProposalHandler::get_unsigned_proposals()
		}

		fn get_max_extrinsic_delay(block_number: BlockNumber) -> BlockNumber {
			DKG::max_extrinsic_delay(block_number)
		}

		fn get_authority_accounts() -> (Vec<AccountId>, Vec<AccountId>) {
			(DKG::current_authorities_accounts(), DKG::next_authorities_accounts())
		}

		fn untrack_interval() -> BlockNumber {
			dkg_runtime_primitives::UNTRACK_INTERVAL
		}

		fn refresh_nonce() -> u32 {
			DKG::refresh_nonce()
		}

		fn time_to_restart() -> BlockNumber {
			DKG::time_to_restart()
		}
	}

	impl frame_system_rpc_runtime_api::AccountNonceApi<Block, AccountId, Index> for Runtime {
		fn account_nonce(account: AccountId) -> Index {
			System::account_nonce(account)
		}
	}

	impl pallet_transaction_payment_rpc_runtime_api::TransactionPaymentApi<Block, Balance> for Runtime {
		fn query_info(
			uxt: <Block as BlockT>::Extrinsic,
			len: u32,
		) -> pallet_transaction_payment_rpc_runtime_api::RuntimeDispatchInfo<Balance> {
			TransactionPayment::query_info(uxt, len)
		}
		fn query_fee_details(
			uxt: <Block as BlockT>::Extrinsic,
			len: u32,
		) -> pallet_transaction_payment::FeeDetails<Balance> {
			TransactionPayment::query_fee_details(uxt, len)
		}
	}

	#[cfg(feature = "runtime-benchmarks")]
	impl frame_benchmarking::Benchmark<Block> for Runtime {
		fn benchmark_metadata(extra: bool) -> (
			Vec<frame_benchmarking::BenchmarkList>,
			Vec<frame_support::traits::StorageInfo>,
		) {
			use frame_benchmarking::{list_benchmark, baseline, Benchmarking, BenchmarkList};
			use frame_support::traits::StorageInfoTrait;

			use frame_system_benchmarking::Pallet as SystemBench;
			use baseline::Pallet as BaselineBench;

			let mut list = Vec::<BenchmarkList>::new();

			list_benchmark!(list, extra, pallet_balances, Balances);
			list_benchmark!(list, extra, frame_system, SystemBench::<Runtime>);
			list_benchmark!(list, extra, pallet_timestamp, Timestamp);
			list_benchmark!(list, extra, pallet_dkg_proposal_handler, DKGProposalHandler);
			list_benchmark!(list, extra, pallet_dkg_proposals, DKGProposals);


			let storage_info = AllPalletsWithSystem::storage_info();

			return (list, storage_info)
		}

		fn dispatch_benchmark(
			config: frame_benchmarking::BenchmarkConfig
		) -> Result<Vec<frame_benchmarking::BenchmarkBatch>, sp_runtime::RuntimeString> {
			use frame_benchmarking::{Benchmarking, BenchmarkBatch, add_benchmark, TrackedStorageKey};
			use frame_support::traits::StorageInfoTrait;

			use frame_system_benchmarking::Pallet as SystemBench;
			impl frame_system_benchmarking::Config for Runtime {}

			let whitelist: Vec<TrackedStorageKey> = vec![
				// Block Number
				hex_literal::hex!("26aa394eea5630e07c48ae0c9558cef702a5c1b19ab7a04f536c519aca4983ac").to_vec().into(),
				// Total Issuance
				hex_literal::hex!("c2261276cc9d1f8598ea4b6a74b15c2f57c875e4cff74148e4628f264b974c80").to_vec().into(),
				// Execution Phase
				hex_literal::hex!("26aa394eea5630e07c48ae0c9558cef7ff553b5a9862a516939d82b3d3d8661a").to_vec().into(),
				// Event Count
				hex_literal::hex!("26aa394eea5630e07c48ae0c9558cef70a98fdbe9ce6c55837576c60c7af3850").to_vec().into(),
				// System Events
				hex_literal::hex!("26aa394eea5630e07c48ae0c9558cef780d41e5e16056765bc8461851072c9d7").to_vec().into(),
			];

			let storage_info = AllPalletsWithSystem::storage_info();

			let mut batches = Vec::<BenchmarkBatch>::new();
			let params = (&config, &whitelist);

			add_benchmark!(params, batches, frame_system, SystemBench::<Runtime>);
			add_benchmark!(params, batches, pallet_balances, Balances);
			add_benchmark!(params, batches, pallet_timestamp, Timestamp);
			add_benchmark!(params, batches, pallet_dkg_proposal_handler, DKGProposalHandler);
			add_benchmark!(params, batches, pallet_dkg_proposals, DKGProposals);

			if batches.is_empty() { return Err("Benchmark not found for this pallet.".into()) }
			Ok(batches)
		}
	}
}<|MERGE_RESOLUTION|>--- conflicted
+++ resolved
@@ -236,11 +236,7 @@
 
 parameter_types! {
 	// How often we trigger a new session. (Number of blocks * BLOCK_TIME)
-<<<<<<< HEAD
-	pub const Period: BlockNumber = 25;
-=======
 	pub const Period: BlockNumber = 30;
->>>>>>> c515b7b6
 	pub const Offset: BlockNumber = 0;
 }
 
