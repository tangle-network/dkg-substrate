import {
	AnchorUpdateProposal,
	ResourceIdUpdateProposal,
	TokenAddProposal,
	TokenRemoveProposal,
	VAnchorConfigurableLimitProposal,
	WrappingFeeUpdateProposal,
	resourceId,
<<<<<<< HEAD
	newResourceId,
=======
	SetTreasuryHandlerProposal,
	SetVerifierProposal,
	FeeRecipientUpdateProposal,
>>>>>>> 73a23c44
} from "./utils";

let nonce = Math.floor(Math.random() * 100); // Returns a random integer from 0 to 99;

export const anchorUpdateProposal: AnchorUpdateProposal = {
	header: {
		resourceId,
		functionSignature: '0xdeadbeef',
		nonce,
	},
	srcChainId: 5001,
	lastLeafIndex: 0,
	merkleRoot: '0x0000000000000000000000000000000000000000000000000000000000000000',
};

export const tokenAddProposal: TokenAddProposal = {
	header: {
		resourceId,
		functionSignature: '0xdeadbeef',
		nonce,
	},
	newTokenAddress: '0xe69a847cd5bc0c9480ada0b339d7f0a8cac2b667',
};

export const tokenRemoveProposal: TokenRemoveProposal = {
	header: {
		resourceId,
		functionSignature: '0xdeadbeef',
		nonce,
	},
	removeTokenAddress: '0xe69a847cd5bc0c9480ada0b339d7f0a8cac2b667',
};

export const wrappingFeeUpdateProposal: WrappingFeeUpdateProposal = {
	header: {
		resourceId,
		functionSignature: '0xdeadbeef',
		nonce,
	},
	newFee: '0xe69a847cd5bc0c9480ada0b339d7f0a8cac2b667',
};


export const vAnchorConfigurableLimitProposal: VAnchorConfigurableLimitProposal = {
	header: {
		resourceId,
		functionSignature: '0xdeadbeef',
		nonce,
	},
	min_withdrawal_limit_bytes: '0xe69a847cd5bc0c9480ada0b339d7f0a8cac2b667',
};

<<<<<<< HEAD
export const resourceIdUpdateProposal: ResourceIdUpdateProposal = {
=======
export const setTreasuryHandlerProposal: SetTreasuryHandlerProposal = {
>>>>>>> 73a23c44
	header: {
		resourceId,
		functionSignature: '0xdeadbeef',
		nonce,
	},
<<<<<<< HEAD
	// Dummy Values
	newResourceId: newResourceId,
	handlerAddress: '0xe69a847cd5bc0c9480ada0b339d7f0a8cac2b668',
	executionContextAddress: '0xe69a847cd5bc0c9480ada0b339d7f0a8cac2b667',
=======
	newTreasuryHandler: '0xe69a847cd5bc0c9480ada0b339d7f0a8cac2b667',
};

export const setVerifierProposal: SetVerifierProposal = {
	header: {
		resourceId,
		functionSignature: '0xdeadbeef',
		nonce,
	},
	newVerifier: '0xe69a847cd5bc0c9480ada0b339d7f0a8cac2b667',
};

export const feeRecipientUpdateProposal: FeeRecipientUpdateProposal = {
	header: {
		resourceId,
		functionSignature: '0xdeadbeef',
		nonce,
	},
	newFeeRecipient: '0xe69a847cd5bc0c9480ada0b339d7f0a8cac2b667',
>>>>>>> 73a23c44
};<|MERGE_RESOLUTION|>--- conflicted
+++ resolved
@@ -6,13 +6,10 @@
 	VAnchorConfigurableLimitProposal,
 	WrappingFeeUpdateProposal,
 	resourceId,
-<<<<<<< HEAD
 	newResourceId,
-=======
 	SetTreasuryHandlerProposal,
 	SetVerifierProposal,
 	FeeRecipientUpdateProposal,
->>>>>>> 73a23c44
 } from "./utils";
 
 let nonce = Math.floor(Math.random() * 100); // Returns a random integer from 0 to 99;
@@ -65,23 +62,25 @@
 	min_withdrawal_limit_bytes: '0xe69a847cd5bc0c9480ada0b339d7f0a8cac2b667',
 };
 
-<<<<<<< HEAD
-export const resourceIdUpdateProposal: ResourceIdUpdateProposal = {
-=======
 export const setTreasuryHandlerProposal: SetTreasuryHandlerProposal = {
->>>>>>> 73a23c44
 	header: {
 		resourceId,
 		functionSignature: '0xdeadbeef',
 		nonce,
 	},
-<<<<<<< HEAD
+	newTreasuryHandler: '0xe69a847cd5bc0c9480ada0b339d7f0a8cac2b667',
+};
+
+export const resourceIdUpdateProposal: ResourceIdUpdateProposal = {
+	header: {
+		resourceId,
+		functionSignature: '0xdeadbeef',
+		nonce,
+	},
 	// Dummy Values
 	newResourceId: newResourceId,
 	handlerAddress: '0xe69a847cd5bc0c9480ada0b339d7f0a8cac2b668',
 	executionContextAddress: '0xe69a847cd5bc0c9480ada0b339d7f0a8cac2b667',
-=======
-	newTreasuryHandler: '0xe69a847cd5bc0c9480ada0b339d7f0a8cac2b667',
 };
 
 export const setVerifierProposal: SetVerifierProposal = {
@@ -100,5 +99,4 @@
 		nonce,
 	},
 	newFeeRecipient: '0xe69a847cd5bc0c9480ada0b339d7f0a8cac2b667',
->>>>>>> 73a23c44
 };