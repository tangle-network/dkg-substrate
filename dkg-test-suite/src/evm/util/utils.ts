--- conflicted
+++ resolved
@@ -289,21 +289,14 @@
 	};
 }
 
-<<<<<<< HEAD
 export interface ResourceIdUpdateProposal {
 	/**
 	 * The ResourceId Update Proposal Header.
-=======
-export interface SetTreasuryHandlerProposal {
-	/**
-	 * The Token Add Proposal Header.
->>>>>>> 73a23c44
-	 * This is the first 40 bytes of the proposal.
-	 * See `encodeProposalHeader` for more details.
-	 */
-	readonly header: ProposalHeader;
-	/**
-<<<<<<< HEAD
+	 * This is the first 40 bytes of the proposal.
+	 * See `encodeProposalHeader` for more details.
+	 */
+	readonly header: ProposalHeader;
+	/**
 	 * 32 bytes new resource Id
 	 */
 	readonly newResourceId: string;
@@ -342,7 +335,17 @@
 		newResourceId,
 		handlerAddress,
 		executionContextAddress,
-=======
+	};
+}
+
+export interface SetTreasuryHandlerProposal {
+	/**
+	 * The Token Add Proposal Header.
+	 * This is the first 40 bytes of the proposal.
+	 * See `encodeProposalHeader` for more details.
+	 */
+	readonly header: ProposalHeader;
+	/**
 	 * 20 bytes Hex-encoded string.
 	 */
 	readonly newTreasuryHandler: string;
@@ -425,7 +428,6 @@
 	return {
 		header,
 		newFeeRecipient
->>>>>>> 73a23c44
 	};
 }
 
