<<<<<<< HEAD
import { ApiPromise, Keyring, WsProvider } from '@polkadot/api';
=======
import { ApiPromise, Keyring } from '@polkadot/api';
import { Bytes, Option } from '@polkadot/types';
>>>>>>> bd4e53f2
import { u8aToHex, hexToU8a, assert } from '@polkadot/util';
import child from 'child_process';
import { ECPair } from 'ecpair';
import { ethers } from 'ethers';

export const ALICE = '5GrwvaEF5zXb26Fz9rcQpDWS57CtERHpNehXCPcNoHGKutQY';

export const provider = new WsProvider('ws://127.0.0.1:9944');

export async function sleep(ms: number) {
	return new Promise((resolve) => setTimeout(resolve, ms));
}

export const hexToBytes = function (hex: any) {
	for (var bytes = [], c = 0; c < hex.length; c += 2) {
		bytes.push(parseInt(hex.substr(c, 2), 16));
	}
	return bytes;
};

export const listenOneBlock = async function (api: ApiPromise) {
	const unsubscribe = await api.rpc.chain.subscribeNewHeads((header) => {
		console.log(`Chain is at block: #${header.hash}`);
		unsubscribe();
	});
};

export const waitNfinalizedBlocks = async function (api: ApiPromise, n: number, timeout: number) {
	return new Promise<void>(async (resolve, _reject) => {
		let count = 0;
		const unsubscribe = await api.rpc.chain.subscribeNewHeads((header) => {
			count++;
			if (count == n) {
				unsubscribe();
				resolve();
			}
			setTimeout(() => {
				unsubscribe();
				resolve();
			}, timeout * 1000);
		});
	});
};

/**
 * @description: fast forward {n} blocks from the current block number.
 */
export async function fastForward(
	api: ApiPromise,
	n: number,
	{ delayBetweenBlocks }: { delayBetweenBlocks?: number } = { delayBetweenBlocks: 5 }
): Promise<void> {
	for (let i = 0; i < n; i++) {
		const createEmpty = true;
		const finalize = true;
		await api.rpc.engine.createBlock(createEmpty, finalize);
		// sleep for delayBetweenBlocks milliseconds
		await new Promise((resolve) => setTimeout(resolve, delayBetweenBlocks));
	}
}

export async function fastForwardTo(
	api: ApiPromise,
	blockNumber: number,
	{ delayBetweenBlocks }: { delayBetweenBlocks?: number } = { delayBetweenBlocks: 0 }
): Promise<void> {
	const currentBlockNumber = await api.rpc.chain.getHeader();
	const diff = blockNumber - currentBlockNumber.number.toNumber();
	if (diff > 0) {
		await fastForward(api, diff, { delayBetweenBlocks });
	}
}

export const printValidators = async function (api: ApiPromise) {
	const [{ nonce: accountNonce }, now, validators] = await Promise.all([
		api.query.system.account(ALICE),
		api.query.timestamp.now(),
		api.query.session.validators(),
	]);

	console.log(`accountNonce(${ALICE}) ${accountNonce}`);
	console.log(`last block timestamp ${now.toNumber()}`);

	if (validators && validators.length > 0) {
		const validatorBalances = await Promise.all(
			validators.map((authorityId) => api.query.system.account(authorityId))
		);

		console.log(
			'validators',
			validators.map((authorityId, index) => ({
				address: authorityId.toString(),
				balance: validatorBalances[index].data.free.toHuman(),
				nonce: validatorBalances[index].nonce.toHuman(),
			}))
		);
	}
};

// a global variable to check if the node is already running or not.
// to avoid running multiple nodes with the same authority at the same time.
const __NODE_STATE: {
	[authorityId: string]: {
		process: child.ChildProcess | null;
		isRunning: boolean;
	};
} = {
	alice: { isRunning: false, process: null },
	bob: { isRunning: false, process: null },
	charlie: { isRunning: false, process: null },
};
export function startStandaloneNode(
	authority: 'alice' | 'bob' | 'charlie',
	options: { tmp: boolean; printLogs: boolean } = { tmp: true, printLogs: false }
): child.ChildProcess {
	if (__NODE_STATE[authority].isRunning) {
		return __NODE_STATE[authority].process!;
	}
	const gitRoot = child.execSync('git rev-parse --show-toplevel').toString().trim();
	const nodePath = `${gitRoot}/target/release/dkg-standalone-node`;
	const ports = {
		alice: { ws: 9944, http: 9933, p2p: 30333 },
		bob: { ws: 9945, http: 9934, p2p: 30334 },
		charlie: { ws: 9946, http: 9935, p2p: 30335 },
	};
	const proc = child.spawn(
		nodePath,
		[
			options.printLogs ? '-linfo' : '-lerror',
			options.tmp ? '--tmp' : '',
			`--ws-port=${ports[authority].ws}`,
			`--rpc-port=${ports[authority].http}`,
			`--port=${ports[authority].p2p}`,
			...(authority == 'alice'
				? ['--node-key', '0000000000000000000000000000000000000000000000000000000000000001']
				: [
						'--bootnodes',
						`/ip4/127.0.0.1/tcp/${ports['alice'].p2p}/p2p/12D3KooWEyoppNCUx8Yx66oV9fJnriXwCcXwDDUA2kj6vnc6iDEp`,
				  ]),
			// only print logs from the alice node
			...(authority === 'alice' && options.printLogs
				? [
						'-ldkg=debug',
						'-ldkg_metadata=debug',
						'-lruntime::offchain=debug',
						'-ldkg_proposal_handler=debug',
						'--rpc-cors',
						'all',
						'--ws-external',
				  ]
				: []),
			`--${authority}`,
		],
		{
			cwd: gitRoot,
		}
	);

	__NODE_STATE[authority].isRunning = true;
	__NODE_STATE[authority].process = proc;

	proc.stdout.on('data', (data) => {
		process.stdout.write(data);
	});

	proc.stderr.on('data', (data) => {
		process.stdout.write(data);
	});

	proc.on('close', (code) => {
		__NODE_STATE[authority].isRunning = false;
		__NODE_STATE[authority].process = null;
		console.log(`${authority} node exited with code ${code}`);
	});
	return proc;
}

/**
 * Waits until a new session is started.
 */
export async function waitForTheNextSession(api: ApiPromise): Promise<void> {
	return waitForEvent(api, 'session', 'NewSession');
}

export async function waitForTheNextDkgPublicKey(api: ApiPromise): Promise<void> {
	return waitForEvent(api, 'dkg', 'NextPublicKeySubmitted');
}

export async function waitForTheNextDkgPublicKeySignature(api: ApiPromise): Promise<void> {
	return waitForEvent(api, 'dkg', 'NextPublicKeySignatureSubmitted');
}

export async function waitForPublicKeyToChange(api: ApiPromise): Promise<void> {
	return waitForEvent(api, 'dkg', 'PublicKeyChanged');
}

export async function waitForPublicKeySignatureToChange(api: ApiPromise): Promise<void> {
	return waitForEvent(api, 'dkg', 'PublicKeySignatureChanged');
}

export async function waitForEvent(
	api: ApiPromise,
	pallet: string,
	eventVariant: string
): Promise<void> {
	return new Promise(async (reolve, _) => {
		// Subscribe to system events via storage
		const unsub = await api.query.system.events((events) => {
			// Loop through the Vec<EventRecord>
			events.forEach((record) => {
				const { event } = record;
				if (event.section === pallet && event.method === eventVariant) {
					// Unsubscribe from the storage
					unsub();
					// Resolve the promise
					reolve(void 0);
				}
			});
		});
	});
}

/**
 * Wait until the DKG Public Key is available and return it uncompressed without the `04` prefix byte.
 * @param api the current connected api.
 */
export async function waitUntilDKGPublicKeyStoredOnChain(api: ApiPromise): Promise<`0x${string}`> {
	return new Promise(async (resolve, _reject) => {
		const unsubscribe = await api.rpc.chain.subscribeNewHeads(async () => {
			const dkgKey = await fetchDkgPublicKey(api);
			if (dkgKey) {
				unsubscribe();
				resolve(dkgKey);
			}
		});
	});
}

/**
 * Fetch DKG Public Key and return it **uncompressed** without the `04` prefix byte.
 * returns `null` if the key is not yet available.
 * @param api the current connected api.
 */
export async function fetchDkgPublicKey(api: ApiPromise): Promise<`0x${string}` | null> {
	const res = await api.query.dkg.dKGPublicKey();
	const json = res.toJSON() as [number, string];
	if (json && json[1] !== '0x') {
		const key = json[1];
		const dkgPubKey = ECPair.fromPublicKey(Buffer.from(key.slice(2), 'hex'), {
			compressed: false,
		}).publicKey.toString('hex');
		// now we remove the `04` prefix byte and return it.
		return `0x${dkgPubKey.slice(2)}`;
	} else {
		return null;
	}
}

/**
 * Fetch DKG Public Key signature and return it.
 * returns `null` if the key is not yet available.
 * @param api the current connected api.
 */
export async function fetchDkgPublicKeySignature(api: ApiPromise): Promise<`0x${string}` | null> {
	const sig = await api.query.dkg.dKGPublicKeySignature();
	if (!sig.isEmpty) {
		return sig.toHex();
	} else {
		return null;
	}
}

export async function fetchDkgRefreshNonce(api: ApiPromise): Promise<number> {
	const nonce = await api.query.dkg.refreshNonce();
	return nonce.toJSON() as number;
}

export async function triggerDkgManualRefresh(api: ApiPromise): Promise<void> {
	const keyring = new Keyring({ type: 'sr25519' });
	const alice = keyring.addFromUri('//Alice');
	const call = api.tx.dkg.manualRefresh();
	const unsub = await api.tx.sudo.sudo(call).signAndSend(alice, ({ status }) => {
		if (status.isFinalized) {
			unsub();
		}
	});
}

export async function triggerDkgManuaIncrementNonce(api: ApiPromise): Promise<void> {
	const keyring = new Keyring({ type: 'sr25519' });
	const alice = keyring.addFromUri('//Alice');
	const call = api.tx.dkg.manualIncrementNonce();
	const unsub = await api.tx.sudo.sudo(call).signAndSend(alice, ({ status }) => {
		if (status.isFinalized) {
			unsub();
		}
	});
}

export function ethAddressFromUncompressedPublicKey(publicKey: `0x${string}`): `0x${string}` {
	const pubKeyHash = ethers.utils.keccak256(publicKey); // we hash it.
	const address = ethers.utils.getAddress(`0x${pubKeyHash.slice(-40)}`); // take the last 20 bytes and convert it to an address.
	return address as `0x${string}`;
}

export async function registerResourceId(api: ApiPromise, resourceId: string): Promise<void> {
	// quick check if the resourceId is already registered
	const res = await api.query.dKGProposals.resources(resourceId);
	const val = new Option(api.registry, Bytes, res);
	if (val.isSome) {
		return;
	}
	const keyring = new Keyring({ type: 'sr25519' });
	const alice = keyring.addFromUri('//Alice');

	const call = api.tx.dKGProposals.setResource(resourceId, '0x00');
	return new Promise(async (resolve, reject) => {
		const unsub = await api.tx.sudo.sudo(call).signAndSend(alice, ({ status, events }) => {
			if (status.isFinalized) {
				unsub();
				const success = events.find(({ event }) => api.events.system.ExtrinsicSuccess.is(event));
				if (success) {
					resolve();
				} else {
					reject(new Error('Failed to register resourceId'));
				}
			}
		});
	});
}
/**
 * Encode function Signature in the Solidity format.
 */
export function encodeFunctionSignature(func: string): `0x${string}` {
	return ethers.utils.keccak256(ethers.utils.toUtf8Bytes(func)).slice(0, 10) as `0x${string}`;
}

const LE = true;
const BE = false;
export const enum ChainIdType {
	UNKNOWN = 0x0000,
	EVM = 0x0100,
	SUBSTRATE = 0x0200,
	POLKADOT_RELAYCHAIN = 0x0301,
	KUSAMA_RELAYCHAIN = 0x0302,
	COSMOS = 0x0400,
	SOLANA = 0x0500,
}

/**
 * Proposal Header is the first 40 bytes of any proposal and it contains the following information:
 * - resource id (32 bytes)
 * - target chain id (4 bytes) encoded as the last 4 bytes of the resource id.
 * - target function signature (4 bytes)
 * - nonce (4 bytes).
 */
export interface ProposalHeader {
	/**
	 * 32 bytes Hex-encoded string of the `ResourceID` for this proposal.
	 */
	readonly resourceId: string;
	/**
	 * 2 bytes (u16) encoded as the last 2 bytes of the resource id **just** before the chainId.
	 *
	 * **Note**: this value is optional here since we can read it from the `ResourceID`, but would be provided for you if
	 * you want to decode the proposal header from bytes.
	 **/
	chainIdType?: ChainIdType;
	/**
	 * 4 bytes number (u32) of the `chainId` this also encoded in the last 4 bytes of the `ResourceID`.
	 *
	 * **Note**: this value is optional here since we can read it from the `ResourceID`, but would be provided for you if
	 * you want to decode the proposal header from bytes.
	 */
	chainId?: number;
	/**
	 * 4 bytes Hex-encoded string of the `functionSig` for this proposal.
	 */
	readonly functionSignature: string;
	/**
	 * 4 bytes Hex-encoded string of the `nonce` for this proposal.
	 */
	readonly nonce: number;
}

export function encodeProposalHeader(data: ProposalHeader): Uint8Array {
	const header = new Uint8Array(40);
	const resourceId = hexToU8a(data.resourceId).slice(0, 32);
	const functionSignature = hexToU8a(data.functionSignature).slice(0, 4);
	header.set(resourceId, 0); // 0 -> 32
	header.set(functionSignature, 32); // 32 -> 36
	const view = new DataView(header.buffer);
	view.setUint32(36, data.nonce, false); // 36 -> 40
	return header;
}

export function decodeProposalHeader(header: Uint8Array): ProposalHeader {
	const resourceId = u8aToHex(header.slice(0, 32));
	const chainIdTypeInt = new DataView(header.buffer).getUint16(32 - 6, BE);
	const chainIdType = castToChainIdType(chainIdTypeInt);
	const chainId = new DataView(header.buffer).getUint32(32 - 4, BE);
	const functionSignature = u8aToHex(header.slice(32, 36));
	const nonce = new DataView(header.buffer).getUint32(36, BE);
	return {
		resourceId,
		chainId,
		chainIdType,
		functionSignature,
		nonce,
	};
}

function castToChainIdType(v: number): ChainIdType {
	switch (v) {
		case 0x0100:
			return ChainIdType.EVM;
		case 0x0200:
			return ChainIdType.SUBSTRATE;
		case 0x0301:
			return ChainIdType.POLKADOT_RELAYCHAIN;
		case 0x0302:
			return ChainIdType.KUSAMA_RELAYCHAIN;
		case 0x0400:
			return ChainIdType.COSMOS;
		case 0x0500:
			return ChainIdType.SOLANA;
		default:
			return ChainIdType.UNKNOWN;
	}
}

/**
 * Anchor Update Proposal is the next 42 bytes (after the header) and it contains the following information:
 * - src chain type (2 bytes) just before the src chain id.
 * - src chain id (4 bytes) encoded as the 4 bytes.
 * - last leaf index (4 bytes).
 * - merkle root (32 bytes).
 */
export interface AnchorUpdateProposal {
	/**
	 * The Anchor Proposal Header.
	 * This is the first 40 bytes of the proposal.
	 * See `encodeProposalHeader` for more details.
	 */
	readonly header: ProposalHeader;
	/**
	 * 2 bytes (u16) encoded as the last 2 bytes.
	 *
	 **/
	readonly chainIdType: ChainIdType;
	/**
	 * 4 bytes number (u32) of the `srcChainId`.
	 */
	readonly srcChainId: number;
	/**
	 * 4 bytes number (u32) of the `lastLeafIndex`.
	 */
	readonly lastLeafIndex: number;
	/**
	 * 32 bytes Hex-encoded string of the `merkleRoot`.
	 */
	readonly merkleRoot: string;
}

export function encodeUpdateAnchorProposal(proposal: AnchorUpdateProposal): Uint8Array {
	const header = encodeProposalHeader(proposal.header);
	const updateProposal = new Uint8Array(40 + 42);
	updateProposal.set(header, 0); // 0 -> 40
	const view = new DataView(updateProposal.buffer);
	view.setUint16(40, proposal.chainIdType, false); // 40 -> 42
	view.setUint32(42, proposal.srcChainId, false); // 42 -> 46
	view.setUint32(46, proposal.lastLeafIndex, false); // 46 -> 50
	const merkleRoot = hexToU8a(proposal.merkleRoot).slice(0, 32);
	updateProposal.set(merkleRoot, 50); // 50 -> 82
	return updateProposal;
}

export function decodeUpdateAnchorProposal(data: Uint8Array): AnchorUpdateProposal {
	const header = decodeProposalHeader(data.slice(0, 40)); // 0 -> 40
	const chainIdTypeInt = new DataView(data.buffer).getUint16(40, false); // 40 -> 42
	const chainIdType = castToChainIdType(chainIdTypeInt);
	const srcChainId = new DataView(data.buffer).getUint32(42, false); // 42 -> 46
	const lastLeafIndex = new DataView(data.buffer).getUint32(46, false); // 46 -> 50
	const merkleRoot = u8aToHex(data.slice(50, 80)); // 50 -> 82
	return {
		header,
		chainIdType,
		srcChainId,
		lastLeafIndex,
		merkleRoot,
	};
}

export interface TokenAddProposal {
	/**
	 * The Token Add Proposal Header.
	 * This is the first 40 bytes of the proposal.
	 * See `encodeProposalHeader` for more details.
	 */
	readonly header: ProposalHeader;
	/**
	 * 20 bytes Hex-encoded string.
	 */
	readonly newTokenAddress: string;
}

export interface TokenRemoveProposal {
	/**
	 * The Token Remove Proposal Header.
	 * This is the first 40 bytes of the proposal.
	 * See `encodeProposalHeader` for more details.
	 */
	readonly header: ProposalHeader;
	/**
	 * 20 bytes Hex-encoded string.
	 */
	readonly removeTokenAddress: string;
}

export function encodeTokenAddProposal(proposal: TokenAddProposal): Uint8Array {
	const header = encodeProposalHeader(proposal.header);
	const tokenAddProposal = new Uint8Array(40 + 20);
	tokenAddProposal.set(header, 0); // 0 -> 40
	const address = hexToU8a(proposal.newTokenAddress).slice(0, 20);
	tokenAddProposal.set(address, 40); // 40 -> 60
	return tokenAddProposal;
}

export function decodeTokenAddProposal(data: Uint8Array): TokenAddProposal {
	const header = decodeProposalHeader(data.slice(0, 40)); // 0 -> 40
	const newTokenAddress = u8aToHex(data.slice(40, 60)); // 40 -> 60
	return {
		header,
		newTokenAddress,
	};
}

export function encodeTokenRemoveProposal(proposal: TokenRemoveProposal): Uint8Array {
	const header = encodeProposalHeader(proposal.header);
	const tokenAddProposal = new Uint8Array(40 + 20);
	tokenAddProposal.set(header, 0); // 0 -> 40
	const address = hexToU8a(proposal.removeTokenAddress).slice(0, 20);
	tokenAddProposal.set(address, 40); // 40 -> 60
	return tokenAddProposal;
}

export function decodeTokenRemoveProposal(data: Uint8Array): TokenRemoveProposal {
	const header = decodeProposalHeader(data.slice(0, 40)); // 0 -> 40
	const removeTokenAddress = u8aToHex(data.slice(40, 60)); // 40 -> 60
	return {
		header,
		removeTokenAddress,
	};
}

export interface WrappingFeeUpdateProposal {
	/**
	 * The Wrapping Fee Update Proposal Header.
	 * This is the first 40 bytes of the proposal.
	 * See `encodeProposalHeader` for more details.
	 */
	readonly header: ProposalHeader;
	/**
	 * 1 byte Hex-encoded string.
	 */
	readonly newFee: string;
}

export function encodeWrappingFeeUpdateProposal(proposal: WrappingFeeUpdateProposal): Uint8Array {
	const header = encodeProposalHeader(proposal.header);
	const wrappingFeeUpdateProposal = new Uint8Array(40 + 1);
	wrappingFeeUpdateProposal.set(header, 0); // 0 -> 40
	const newFee = hexToU8a(proposal.newFee).slice(0, 1);
	wrappingFeeUpdateProposal.set(newFee, 40); // 40 -> 41
	return wrappingFeeUpdateProposal;
}

export function decodeWrappingFeeUpdateProposal(data: Uint8Array): WrappingFeeUpdateProposal {
	const header = decodeProposalHeader(data.slice(0, 40)); // 0 -> 40
	const newFee = u8aToHex(data.slice(40, 41)); // 40 -> 41
	return {
		header,
		newFee,
	};
}

export interface VAnchorConfigurableLimitProposal {
	/**
	 * The Wrapping Fee Update Proposal Header.
	 * This is the first 40 bytes of the proposal.
	 * See `encodeProposalHeader` for more details.
	 */
	readonly header: ProposalHeader;
	/**
	 * 32 bytes Hex-encoded string.
	 */
	readonly min_withdrawal_limit_bytes: string;
}

export function encodeVAnchorConfigurableLimitProposal(
	proposal: VAnchorConfigurableLimitProposal
): Uint8Array {
	const header = encodeProposalHeader(proposal.header);
	const vAnchorConfigurableLimitProposal = new Uint8Array(40 + 32);
	vAnchorConfigurableLimitProposal.set(header, 0); // 0 -> 40
	const newFee = hexToU8a(proposal.min_withdrawal_limit_bytes).slice(0, 1);
	vAnchorConfigurableLimitProposal.set(newFee, 40); // 40 -> 41
	return vAnchorConfigurableLimitProposal;
}

export function decodeVAnchorConfigurableLimitProposal(
	data: Uint8Array
): VAnchorConfigurableLimitProposal {
	const header = decodeProposalHeader(data.slice(0, 40)); // 0 -> 40
	const min_withdrawal_limit_bytes = u8aToHex(data.slice(40, 72)); // 40 -> 72
	return {
		header,
		min_withdrawal_limit_bytes,
	};
}

/**
 * A ResourceID is a 32 bytes hex-encoded string of the following format:
 * - 26 bytes of the `anchorHandlerContractAddress` which is usually is just 20 bytes, but we pad it with zeros
 * to make it 26 bytes.
 * - 2 bytes of the `chainIdType` encoded as the last 2 bytes just before the `chainId`.
 * - 4 bytes of the `chainId` which is the last 4 bytes.
 */
export function makeResourceId(addr: string, chainIdType: ChainIdType, chainId: number): string {
	const rId = new Uint8Array(32);
	const address = hexToU8a(addr).slice(0, 20);
	rId.set(address, 6); // 6 -> 26
	const view = new DataView(rId.buffer);
	view.setUint16(26, chainIdType, BE); // 26 -> 28
	view.setUint32(28, chainId, BE); // 28 -> 32
	return u8aToHex(rId);
}

function _testEncodeDecode() {
	const anchorHandlerAddress = '0xaaaaaaaaaaaaaaaaaaaaaaaaaaaaaaaaaaaaaaaa';
	const chainId = 0xcafe;
	const chainIdType = ChainIdType.EVM;
	const resourceId = makeResourceId(anchorHandlerAddress, chainIdType, chainId);
	const functionSignature = '0xdeadbeef';
	const nonce = 0xdad;
	const header: ProposalHeader = {
		resourceId,
		functionSignature,
		nonce,
	};
	const srcChainId = 0xbabe;
	const lastLeafIndex = 0xfeed;
	const merkleRoot = '0xcccccccccccccccccccccccccccccccccccccccccccccccccccccccccccccccc';
	const updateProposal: AnchorUpdateProposal = {
		header,
		chainIdType,
		srcChainId,
		lastLeafIndex,
		merkleRoot,
	};
	const headerEncoded = encodeProposalHeader(header);
	const headerDecoded = decodeProposalHeader(headerEncoded);
	assert(headerDecoded.resourceId === resourceId, 'resourceId');
	assert(headerDecoded.functionSignature === functionSignature, 'functionSignature');
	assert(headerDecoded.nonce === nonce, 'nonce');

	const updateProposalEncoded = encodeUpdateAnchorProposal(updateProposal);
	const updateProposalDecoded = decodeUpdateAnchorProposal(updateProposalEncoded);
	assert(updateProposalDecoded.header.resourceId === resourceId, 'resourceId');
	assert(updateProposalDecoded.header.functionSignature === functionSignature, 'functionSignature');
	assert(updateProposalDecoded.header.nonce === nonce, 'nonce');
	assert(updateProposalDecoded.srcChainId === srcChainId, 'srcChainId');
	assert(updateProposalDecoded.lastLeafIndex === lastLeafIndex, 'lastLeafIndex');
	assert(updateProposalDecoded.merkleRoot === merkleRoot, 'merkleRoot');
}<|MERGE_RESOLUTION|>--- conflicted
+++ resolved
@@ -1,9 +1,5 @@
-<<<<<<< HEAD
-import { ApiPromise, Keyring, WsProvider } from '@polkadot/api';
-=======
 import { ApiPromise, Keyring } from '@polkadot/api';
 import { Bytes, Option } from '@polkadot/types';
->>>>>>> bd4e53f2
 import { u8aToHex, hexToU8a, assert } from '@polkadot/util';
 import child from 'child_process';
 import { ECPair } from 'ecpair';
