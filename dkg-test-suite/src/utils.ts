--- conflicted
+++ resolved
@@ -555,21 +555,14 @@
 	};
 }
 
-<<<<<<< HEAD
+
 export interface RescueTokensProposal {
 	/**
 	 * The Rescue Token Proposals Header.
-=======
-export interface ResourceIdUpdateProposal {
-	/**
-	 * The ResourceIdUpdateProposal Header.
->>>>>>> 48df656f
-	 * This is the first 40 bytes of the proposal.
-	 * See `encodeProposalHeader` for more details.
-	 */
+	**/
 	readonly header: ProposalHeader;
-	/**
-<<<<<<< HEAD
+
+	/** 
 	 * 20 bytes Hex-encoded string.
 	 */
 	readonly tokenAddress: string;
@@ -608,7 +601,17 @@
 		tokenAddress,
 		toAddress,
 		amount
-=======
+	}
+}
+
+export interface ResourceIdUpdateProposal {
+	/**
+	 * The ResourceIdUpdateProposal Header.
+	* This is the first 40 bytes of the proposal.
+	* See `encodeProposalHeader` for more details.
+	*/
+	readonly header: ProposalHeader;
+	/** 
 	 * 32 bytes Hex-encoded string.
 	 */
 	readonly newResourceId: string;
@@ -646,7 +649,6 @@
 		newResourceId,
 		handlerAddress,
 		executionAddress
->>>>>>> 48df656f
 	};
 }
 
