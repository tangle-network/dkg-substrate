<<<<<<< HEAD
import { ApiPromise } from '@polkadot/api';
=======
import { ApiPromise } from "@polkadot/api";
import { WsProvider } from "@polkadot/api";
import { u8aToHex, hexToU8a, assert } from "@polkadot/util";
>>>>>>> 5fb0d8e0

export const ALICE = "5GrwvaEF5zXb26Fz9rcQpDWS57CtERHpNehXCPcNoHGKutQY";

export const provider = new WsProvider("ws://127.0.0.1:9944");

export const hexToBytes = function (hex: any) {
	for (var bytes = [], c = 0; c < hex.length; c += 2) {
		bytes.push(parseInt(hex.substr(c, 2), 16));
	}
	return bytes;
};

export const listenOneBlock = async function (api: ApiPromise) {
	const unsubscribe = await api.rpc.chain.subscribeNewHeads((header) => {
		console.log(`Chain is at block: #${header.hash}`);
		unsubscribe();
	});
};

export const waitNfinalizedBlocks = async function (api: ApiPromise, n: number, timeout: number) {
	return new Promise<void>(async (resolve, _reject) => {
		let count = 0;
		const unsubscribe = await api.rpc.chain.subscribeNewHeads((header) => {
			count++;
			if (count == n) {
				unsubscribe();
				resolve();
			}
			setTimeout(() => {
				unsubscribe();
				resolve();
			}, timeout * 1000);
		});
	});
};

export const printValidators = async function (api: ApiPromise) {
	const [{ nonce: accountNonce }, now, validators] = await Promise.all([
		api.query.system.account(ALICE),
		api.query.timestamp.now(),
		api.query.session.validators(),
	]);

	console.log(`accountNonce(${ALICE}) ${accountNonce}`);
	console.log(`last block timestamp ${now.toNumber()}`);

	if (validators && validators.length > 0) {
		const validatorBalances = await Promise.all(
			validators.map((authorityId) => api.query.system.account(authorityId))
		);

		console.log(
			"validators",
			validators.map((authorityId, index) => ({
				address: authorityId.toString(),
				balance: validatorBalances[index].data.free.toHuman(),
				nonce: validatorBalances[index].nonce.toHuman(),
			}))
		);
	}
};

/**
 * Proposal Header is the first 40 bytes of any proposal and it contains the following information:
 * - resource id (32 bytes)
 * - target chain id (4 bytes) encoded as the last 4 bytes of the resource id.
 * - target function signature (4 bytes)
 * - nonce (4 bytes).
 */
export interface ProposalHeader {
	/**
	 * 32 bytes Hex-encoded string of the `ResourceID` for this proposal.
	 */
	readonly resourceId: string;
	/**
	 * 4 bytes number (u32) of the `chainId` this also encoded in the last 4 bytes of the `ResourceID`.
	 *
	 * **Note**: this value is optional here since we can read it from the `ResourceID`, but would be provided for you if
	 * you want to decode the proposal header from bytes.
	 */
	chainId?: number;
	/**
	 * 4 bytes Hex-encoded string of the `functionSig` for this proposal.
	 */
	readonly functionSignature: string;
	/**
	 * 4 bytes Hex-encoded string of the `nonce` for this proposal.
	 */
	readonly nonce: number;
}

export function encodeProposalHeader(data: ProposalHeader): Uint8Array {
	const header = new Uint8Array(40);
	const resourceId = hexToU8a(data.resourceId).slice(0, 32);
	const functionSignature = hexToU8a(data.functionSignature).slice(0, 4);
	header.set(resourceId, 0); // 0 -> 32
	header.set(functionSignature, 32); // 32 -> 36
	const view = new DataView(header.buffer);
	view.setUint32(36, data.nonce, false); // 36 -> 40
	return header;
}

export function decodeProposalHeader(header: Uint8Array): ProposalHeader {
	const resourceId = u8aToHex(header.slice(0, 32));
	const chainId = new DataView(header.buffer).getUint32(32 - 4, false);
	const functionSignature = u8aToHex(header.slice(32, 36));
	const nonce = new DataView(header.buffer).getUint32(36, false);
	return {
		resourceId,
		chainId,
		functionSignature,
		nonce,
	};
}

/**
 * Anchor Update Proposal is the next 40 bytes (after the header) and it contains the following information:
 * - src chain id (4 bytes) encoded as the 4 bytes.
 * - last leaf index (4 bytes).
 * - merkle root (32 bytes).
 */
export interface AnchorUpdateProposal {
	/**
	 * The Anchor Proposal Header.
	 * This is the first 40 bytes of the proposal.
	 * See `encodeProposalHeader` for more details.
	 */
	readonly header: ProposalHeader;
	/**
	 * 4 bytes number (u32) of the `srcChainId`.
	 */
	readonly srcChainId: number;
	/**
	 * 4 bytes number (u32) of the `lastLeafIndex`.
	 */
	readonly lastLeafIndex: number;
	/**
	 * 32 bytes Hex-encoded string of the `merkleRoot`.
	 */
	readonly merkleRoot: string;
}

export function encodeUpdateAnchorProposal(proposal: AnchorUpdateProposal): Uint8Array {
	const header = encodeProposalHeader(proposal.header);
	const updateProposal = new Uint8Array(40 + 40);
	updateProposal.set(header, 0); // 0 -> 40
	const view = new DataView(updateProposal.buffer);
	view.setUint32(40, proposal.srcChainId, false); // 40 -> 44
	view.setUint32(44, proposal.lastLeafIndex, false); // 44 -> 48
	const merkleRoot = hexToU8a(proposal.merkleRoot).slice(0, 32);
	updateProposal.set(merkleRoot, 48); // 48 -> 80
	return updateProposal;
}

export function decodeUpdateAnchorProposal(data: Uint8Array): AnchorUpdateProposal {
	const header = decodeProposalHeader(data.slice(0, 40)); // 0 -> 40
	const srcChainId = new DataView(data.buffer).getUint32(40, false); // 40 -> 44
	const lastLeafIndex = new DataView(data.buffer).getUint32(44, false); // 44 -> 48
	const merkleRoot = u8aToHex(data.slice(48, 80)); // 48 -> 80
	return {
		header,
		srcChainId,
		lastLeafIndex,
		merkleRoot,
	};
}

/**
 * A ResourceID is a 32 bytes hex-encoded string of the following format:
 * - 28 bytes of the `anchorHandlerContractAddress` which is usually is just 20 bytes, but we pad it with zeros
 * to make it 28 bytes.
 * - 4 bytes of the `chainId` which is the last 4 bytes.
 */
export function makeResourceId(addr: string, chainId: number): string {
	const rId = new Uint8Array(32);
	const address = hexToU8a(addr).slice(0, 20);
	rId.set(address, 8); // 8 -> 28
	const view = new DataView(rId.buffer);
	view.setUint32(28, chainId, false); // 28 -> 32
	return u8aToHex(rId);
}

function _testEncodeDecode() {
	const anchorHandlerAddress = "0xaaaaaaaaaaaaaaaaaaaaaaaaaaaaaaaaaaaaaaaa";
	const chainId = 0xcafe;
	const resourceId = makeResourceId(anchorHandlerAddress, chainId);
	const functionSignature = "0xdeadbeef";
	const nonce = 0xdad;
	const header: ProposalHeader = {
		resourceId,
		functionSignature,
		nonce,
	};
	const srcChainId = 0xbabe;
	const lastLeafIndex = 0xfeed;
	const merkleRoot = "0xcccccccccccccccccccccccccccccccccccccccccccccccccccccccccccccccc";
	const updateProposal: AnchorUpdateProposal = {
		header,
		srcChainId,
		lastLeafIndex,
		merkleRoot,
	};
	const headerEncoded = encodeProposalHeader(header);
	const headerDecoded = decodeProposalHeader(headerEncoded);
	assert(headerDecoded.resourceId === resourceId, "resourceId");
	assert(headerDecoded.functionSignature === functionSignature, "functionSignature");
	assert(headerDecoded.nonce === nonce, "nonce");

	const updateProposalEncoded = encodeUpdateAnchorProposal(updateProposal);
	const updateProposalDecoded = decodeUpdateAnchorProposal(updateProposalEncoded);
	assert(updateProposalDecoded.header.resourceId === resourceId, "resourceId");
	assert(
		updateProposalDecoded.header.functionSignature === functionSignature,
		"functionSignature"
	);
	assert(updateProposalDecoded.header.nonce === nonce, "nonce");
	assert(updateProposalDecoded.srcChainId === srcChainId, "srcChainId");
	assert(updateProposalDecoded.lastLeafIndex === lastLeafIndex, "lastLeafIndex");
	assert(updateProposalDecoded.merkleRoot === merkleRoot, "merkleRoot");
}<|MERGE_RESOLUTION|>--- conflicted
+++ resolved
@@ -1,10 +1,6 @@
-<<<<<<< HEAD
-import { ApiPromise } from '@polkadot/api';
-=======
 import { ApiPromise } from "@polkadot/api";
 import { WsProvider } from "@polkadot/api";
 import { u8aToHex, hexToU8a, assert } from "@polkadot/util";
->>>>>>> 5fb0d8e0
 
 export const ALICE = "5GrwvaEF5zXb26Fz9rcQpDWS57CtERHpNehXCPcNoHGKutQY";
 
